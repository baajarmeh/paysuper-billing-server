--- conflicted
+++ resolved
@@ -29,16 +29,12 @@
 | REDIS_PASSWORD                       | -        | ""                    | Password to access to Redis server                                                                                                  |
 | CENTRIFUGO_MERCHANT_CHANNEL          | -        | paysuper:merchant#%s  | Centrifugo channel name to send notifications to merchant                                                                           |
 | CENTRIFUGO_FINANCIER_CHANNEL         | -        | paysuper:financier    | Centrifugo channel name to send notifications to financier                                                                          |
-<<<<<<< HEAD
-|EMAIL_NOTIFICATION_FINANCIER_RECIPIENT| true     |                       | Email of financier, to get vat reports notification                                                                                 |
-| KEY_DAEMON_RESTART_INTERVAL          | -        | 60                    | Starting frequency in seconds of the script to check the locked keys and return them to the stack.                                  |
-=======
 | EMAIL_NOTIFICATION_FINANCIER_RECIPIENT| true    |                       | Email of financier, to get vat reports notification                                                                                 |
 | EMAIL_CONFIRM_URL                    | -        | https://paysupermgmt.tst.protocol.one/confirm_email | Url to use in template of confirmation email                                                          |
 | EMAIL_CONFIRM_TEMPLATE               | -        | sidmal_test_email_confirm| Confirmation email template name                                                                                                 |
 | EMAIL_NEW_ROYALTY_REPORT_TEMPLATE    | -        |                       | New royalty report notification email template name                                                                                 |
 | EMAIL_VAT_REPORT_TEMPLATE            | -        |                       | New vat report notification email template name                                                                                     |
->>>>>>> 9a558a9a
+| KEY_DAEMON_RESTART_INTERVAL          | -        | 60                    | Starting frequency in seconds of the script to check the locked keys and return them to the stack.                                  |
 
 ## Docker Deployment
 
