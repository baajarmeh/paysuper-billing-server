package pkg

import (
	"github.com/paysuper/paysuper-proto/go/billingpb"
	"net/http"
)

type Path struct {
	Path   string
	Method string
}

const (
	LoggerName = "PAYONE_BILLING_SERVER"

	StatusOK              = int32(0)
	StatusErrorValidation = int32(1)
	StatusErrorSystem     = int32(2)
	StatusTemporary       = int32(4)

	MerchantMinimalPayoutLimit = float32(1000)

	RefundStatusCreated               = int32(0)
	RefundStatusRejected              = int32(1)
	RefundStatusInProgress            = int32(2)
	RefundStatusCompleted             = int32(3)
	RefundStatusPaymentSystemDeclined = int32(4)
	RefundStatusPaymentSystemCanceled = int32(5)

	PaymentSystemErrorCreateRefundFailed   = "refund can't be create. try request later"
	PaymentSystemErrorCreateRefundRejected = "refund create request rejected"

	PaymentSystemHandlerCardPay = "cardpay"

	MerchantAgreementTypeESign = 2

	ObjectTypeUser = "user"

	UserIdentityTypeEmail    = "email"
	UserIdentityTypePhone    = "phone"
	UserIdentityTypeExternal = "external"

	TechEmailDomain = "@paysuper.com"

	MigrationSource = "file://./migrations"

	ErrorGrpcServiceCallFailed       = "gRPC call failed"
	ErrorVatReportDateCantBeInFuture = "vat report date cant be in future"
	MethodFinishedWithError          = "method finished with error"
	LogFieldRequest                  = "request"
	LogFieldResponse                 = "response"
	LogFieldHandler                  = "handler"

	ObjectTypeBalanceTransaction = "balance_transaction"

	AccountingEntryTypeRealGrossRevenue                    = "real_gross_revenue"
	AccountingEntryTypeRealTaxFee                          = "real_tax_fee"
	AccountingEntryTypeCentralBankTaxFee                   = "central_bank_tax_fee"
	AccountingEntryTypeRealTaxFeeTotal                     = "real_tax_fee_total"
	AccountingEntryTypePsGrossRevenueFx                    = "ps_gross_revenue_fx"
	AccountingEntryTypePsGrossRevenueFxTaxFee              = "ps_gross_revenue_fx_tax_fee"
	AccountingEntryTypePsGrossRevenueFxProfit              = "ps_gross_revenue_fx_profit"
	AccountingEntryTypeMerchantGrossRevenue                = "merchant_gross_revenue"
	AccountingEntryTypeMerchantTaxFeeCostValue             = "merchant_tax_fee_cost_value"
	AccountingEntryTypeMerchantTaxFeeCentralBankFx         = "merchant_tax_fee_central_bank_fx"
	AccountingEntryTypeMerchantTaxFee                      = "merchant_tax_fee"
	AccountingEntryTypePsMethodFee                         = "ps_method_fee"
	AccountingEntryTypeMerchantMethodFee                   = "merchant_method_fee"
	AccountingEntryTypeMerchantMethodFeeCostValue          = "merchant_method_fee_cost_value"
	AccountingEntryTypePsMarkupMerchantMethodFee           = "ps_markup_merchant_method_fee"
	AccountingEntryTypeMerchantMethodFixedFee              = "merchant_method_fixed_fee"
	AccountingEntryTypeRealMerchantMethodFixedFee          = "real_merchant_method_fixed_fee"
	AccountingEntryTypeMarkupMerchantMethodFixedFeeFx      = "markup_merchant_method_fixed_fee_fx"
	AccountingEntryTypeRealMerchantMethodFixedFeeCostValue = "real_merchant_method_fixed_fee_cost_value"
	AccountingEntryTypePsMethodFixedFeeProfit              = "ps_method_fixed_fee_profit"
	AccountingEntryTypeMerchantPsFixedFee                  = "merchant_ps_fixed_fee"
	AccountingEntryTypeRealMerchantPsFixedFee              = "real_merchant_ps_fixed_fee"
	AccountingEntryTypeMarkupMerchantPsFixedFee            = "markup_merchant_ps_fixed_fee"
	AccountingEntryTypePsMethodProfit                      = "ps_method_profit"
	AccountingEntryTypeMerchantNetRevenue                  = "merchant_net_revenue"
	AccountingEntryTypePsProfitTotal                       = "ps_profit_total"

	AccountingEntryTypeRealRefund                      = "real_refund"
	AccountingEntryTypeRealRefundTaxFee                = "real_refund_tax_fee"
	AccountingEntryTypeRealRefundFee                   = "real_refund_fee"
	AccountingEntryTypeRealRefundFixedFee              = "real_refund_fixed_fee"
	AccountingEntryTypeMerchantRefund                  = "merchant_refund"
	AccountingEntryTypePsMerchantRefundFx              = "ps_merchant_refund_fx"
	AccountingEntryTypeMerchantRefundFee               = "merchant_refund_fee"
	AccountingEntryTypePsMarkupMerchantRefundFee       = "ps_markup_merchant_refund_fee"
	AccountingEntryTypeMerchantRefundFixedFeeCostValue = "merchant_refund_fixed_fee_cost_value"
	AccountingEntryTypeMerchantRefundFixedFee          = "merchant_refund_fixed_fee"
	AccountingEntryTypePsMerchantRefundFixedFeeFx      = "ps_merchant_refund_fixed_fee_fx"
	AccountingEntryTypePsMerchantRefundFixedFeeProfit  = "ps_merchant_refund_fixed_fee_profit"
	AccountingEntryTypeReverseTaxFee                   = "reverse_tax_fee"
	AccountingEntryTypeReverseTaxFeeDelta              = "reverse_tax_fee_delta"
	AccountingEntryTypePsReverseTaxFeeDelta            = "ps_reverse_tax_fee_delta"
	AccountingEntryTypeMerchantReverseTaxFee           = "merchant_reverse_tax_fee"
	AccountingEntryTypeMerchantReverseRevenue          = "merchant_reverse_revenue"
	AccountingEntryTypePsRefundProfit                  = "ps_refund_profit"
	AccountingEntryTypeMerchantRollingReserveCreate    = "merchant_rolling_reserve_create"
	AccountingEntryTypeMerchantRollingReserveRelease   = "merchant_rolling_reserve_release"
	AccountingEntryTypeMerchantRoyaltyCorrection       = "merchant_royalty_correction"

	BalanceTransactionStatusAvailable = "available"

	ErrorTimeConversion       = "Time conversion error"
	ErrorTimeConversionValue  = "value"
	ErrorTimeConversionMethod = "conversion method"

	ErrorDatabaseQueryFailed          = "Query to database collection failed"
	ErrorDatabaseInvalidObjectId      = "String is not a valid ObjectID"
	ErrorQueryCursorExecutionFailed   = "Execute result from query cursor failed"
	ErrorDatabaseFieldCollection      = "collection"
	ErrorDatabaseFieldDocumentId      = "document_id"
	ErrorDatabaseFieldQuery           = "query"
	ErrorDatabaseFieldSet             = "set"
	ErrorDatabaseFieldSorts           = "sorts"
	ErrorDatabaseFieldLimit           = "limit"
	ErrorDatabaseFieldOffset          = "offset"
	ErrorDatabaseFieldOperation       = "operation"
	ErrorDatabaseFieldOperationCount  = "count"
	ErrorDatabaseFieldOperationInsert = "insert"
	ErrorDatabaseFieldOperationUpdate = "update"
	ErrorDatabaseFieldOperationUpsert = "upsert"
	ErrorDatabaseFieldDocument        = "document"

	ErrorJsonMarshallingFailed = "json marshalling failed"

	ErrorCacheQueryFailed = "Query to cache storage failed"
	ErrorCacheFieldKey    = "key"
	ErrorCacheFieldData   = "data"
	ErrorCacheFieldCmd    = "command"

	ErrorRoyaltyReportGenerationFailed = "royalty report generation failed"
	ErrorRoyaltyReportFieldMerchantId  = "merchant_id"
	ErrorRoyaltyReportFieldFrom        = "from"
	ErrorRoyaltyReportFieldTo          = "to"

	OrderTypeOrder  = "order"
	OrderTypeRefund = "refund"

	EmailRoyaltyReportMessage = "Royalty report updated"

	RoyaltyReportChangeSourceAuto     = "auto"
	RoyaltyReportChangeSourceMerchant = "merchant"
	RoyaltyReportChangeSourceAdmin    = "admin"

	VatCurrencyRatesPolicyOnDay    = "on-day"
	VatCurrencyRatesPolicyLastDay  = "last-day"
	VatCurrencyRatesPolicyAvgMonth = "avg-month"

	VatReportStatusThreshold = "threshold"
	VatReportStatusExpired   = "expired"
	VatReportStatusPending   = "pending"
	VatReportStatusNeedToPay = "need_to_pay"
	VatReportStatusPaid      = "paid"
	VatReportStatusOverdue   = "overdue"
	VatReportStatusCanceled  = "canceled"

	UndoReasonReversal   = "reversal"
	UndoReasonChargeback = "chargeback"

	DashboardPeriodCurrentDay      = "current_day"
	DashboardPeriodPreviousDay     = "previous_day"
	DashboardPeriodTwoDaysAgo      = "two_days_ago"
	DashboardPeriodCurrentWeek     = "current_week"
	DashboardPeriodPreviousWeek    = "previous_week"
	DashboardPeriodTwoWeeksAgo     = "two_weeks_ago"
	DashboardPeriodCurrentMonth    = "current_month"
	DashboardPeriodPreviousMonth   = "previous_month"
	DashboardPeriodTwoMonthsAgo    = "two_months_ago"
	DashboardPeriodCurrentQuarter  = "current_quarter"
	DashboardPeriodPreviousQuarter = "previous_quarter"
	DashboardPeriodTwoQuarterAgo   = "two_quarter_ago"
	DashboardPeriodCurrentYear     = "current_year"
	DashboardPeriodPreviousYear    = "previous_year"
	DashboardPeriodTwoYearsAgo     = "two_years_ago"

	PayoutDocumentStatusSkip     = "skip"
	PayoutDocumentStatusPending  = "pending"
	PayoutDocumentStatusPaid     = "paid"
	PayoutDocumentStatusCanceled = "canceled"
	PayoutDocumentStatusFailed   = "failed"

	OrderIssuerReferenceTypePaylink = "paylink"

	PaylinkUrlDefaultMask = "/paylink/%s"

	DatabaseRequestDefaultLimit = int64(100)

	ProjectSellCountTypeFractional = "fractional"
	ProjectSellCountTypeIntegral   = "integral"

	PaymentSystemActionAuthenticate     = "auth"
	PaymentSystemActionRefresh          = "refresh"
	PaymentSystemActionCreatePayment    = "create_payment"
	PaymentSystemActionRecurringPayment = "recurring_payment"
	PaymentSystemActionRefund           = "refund"

	MerchantOperationTypeLowRisk  = "low-risk"
	MerchantOperationTypeHighRisk = "high-risk"

	PaymentMethodKey = "%s:%s:%s:%s" // currency:mcc_code:operating_company_id:brand, for example: "USD:5816:5dc3f70deb494903d835f28a:VISA"

	RoleTypeMerchant = "merchant"
	RoleTypeSystem   = "system"

	UserRoleStatusInvited  = "invited"
	UserRoleStatusAccepted = "accepted"

	// MerchantId_UserId
	CasbinMerchantUserMask = "%s_%s"

	EmailConfirmUrl            = "%s/confirm_email"
	RoyaltyReportsUrl          = "%s/royalty_reports"
	PayoutsUrl                 = "%s/payouts"
	ReceiptPurchaseUrl         = "%s/pay/receipt/purchase/%s/%s"
	ReceiptRefundUrl           = "%s/pay/receipt/refund/%s/%s"
	MerchantCompanyUrl         = "%s/company"
	AdminCompanyUrl            = "%s/merchants/%s/company-info"
	AdminOnboardingRequestsUrl = "%s/agreement-requests"
	UserInviteUrl              = "%s/login?invite_token=%s"

	OrderType_simple         = "simple"
	OrderType_key            = "key"
	OrderType_product        = "product"
	OrderTypeVirtualCurrency = "virtual_currency"

<<<<<<< HEAD
	DefaultPaymentMethodFee               = float64(5)
	DefaultPaymentMethodPerTransactionFee = float64(0)
	DefaultPaymentMethodCurrency          = ""
=======
	ProjectRedirectModeAny        = "any"
	ProjectRedirectModeDisable    = "disable"
	ProjectRedirectModeSuccessful = "successful"
	ProjectRedirectModeFail       = "fail"
	ProjectRedirectUsageAny       = "any"
>>>>>>> 1b90b56e
)

var (
	MerchantOperationsTypesToMccCodes = map[string]string{
		MerchantOperationTypeLowRisk:  billingpb.MccCodeLowRisk,
		MerchantOperationTypeHighRisk: billingpb.MccCodeHighRisk,
	}

	SupportedMccCodes = []string{billingpb.MccCodeLowRisk, billingpb.MccCodeHighRisk}

	SupportedTariffRegions = []string{
		billingpb.TariffRegionRussiaAndCis,
		billingpb.TariffRegionEurope,
		billingpb.TariffRegionAsia,
		billingpb.TariffRegionLatAm,
		billingpb.TariffRegionWorldwide,
	}

	CountryPhoneCodes = map[int32]string{
		7:    "RU",
		375:  "BY",
		994:  "AZ",
		91:   "IN",
		77:   "KZ",
		380:  "UA",
		44:   "GB",
		9955: "GE",
		370:  "LT",
		992:  "TJ",
		66:   "TH",
		998:  "UZ",
		507:  "PA",
		374:  "AM",
		371:  "LV",
		90:   "TR",
		373:  "MD",
		972:  "IL",
		84:   "VN",
		372:  "EE",
		82:   "KR",
		996:  "KG",
	}

	CardPayPaths = map[string]*Path{
		PaymentSystemActionAuthenticate: {
			Path:   "/api/auth/token",
			Method: http.MethodPost,
		},
		PaymentSystemActionRefresh: {
			Path:   "/api/auth/token",
			Method: http.MethodPost,
		},
		PaymentSystemActionCreatePayment: {
			Path:   "/api/payments",
			Method: http.MethodPost,
		},
		PaymentSystemActionRecurringPayment: {
			Path:   "/api/recurrings",
			Method: http.MethodPost,
		},
		PaymentSystemActionRefund: {
			Path:   "/api/refunds",
			Method: http.MethodPost,
		},
	}
)<|MERGE_RESOLUTION|>--- conflicted
+++ resolved
@@ -227,17 +227,15 @@
 	OrderType_product        = "product"
 	OrderTypeVirtualCurrency = "virtual_currency"
 
-<<<<<<< HEAD
 	DefaultPaymentMethodFee               = float64(5)
 	DefaultPaymentMethodPerTransactionFee = float64(0)
 	DefaultPaymentMethodCurrency          = ""
-=======
+
 	ProjectRedirectModeAny        = "any"
 	ProjectRedirectModeDisable    = "disable"
 	ProjectRedirectModeSuccessful = "successful"
 	ProjectRedirectModeFail       = "fail"
 	ProjectRedirectUsageAny       = "any"
->>>>>>> 1b90b56e
 )
 
 var (
