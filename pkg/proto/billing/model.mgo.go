--- conflicted
+++ resolved
@@ -197,76 +197,6 @@
 }
 
 type MgoOrder struct {
-<<<<<<< HEAD
-	Id                                      bson.ObjectId            `bson:"_id"`
-	Uuid                                    string                   `bson:"uuid"`
-	Transaction                             string                   `bson:"pm_order_id"`
-	Object                                  string                   `bson:"object"`
-	Status                                  string                   `bson:"status"`
-	PrivateStatus                           int32                    `bson:"private_status"`
-	Description                             string                   `bson:"description"`
-	CreatedAt                               time.Time                `bson:"created_at"`
-	UpdatedAt                               time.Time                `bson:"updated_at"`
-	CanceledAt                              time.Time                `bson:"canceled_at"`
-	Canceled                                bool                     `bson:"canceled"`
-	CancellationReason                      string                   `bson:"cancellation_reason"`
-	Refunded                                bool                     `bson:"refunded"`
-	RefundedAt                              time.Time                `bson:"refunded_at"`
-	ReceiptEmail                            string                   `bson:"receipt_email"`
-	ReceiptPhone                            string                   `bson:"receipt_phone"`
-	ReceiptNumber                           string                   `bson:"receipt_number"`
-	ReceiptUrl                              string                   `bson:"receipt_url"`
-	AgreementVersion                        string                   `bson:"agreement_version"`
-	AgreementAccepted                       bool                     `bson:"agreement_accepted"`
-	NotifySale                              bool                     `bson:"notify_sale"`
-	NotifySaleEmail                         string                   `bson:"notify_sale_email"`
-	Issuer                                  *OrderIssuer             `bson:"issuer"`
-	TotalPaymentAmount                      float64                  `bson:"total_payment_amount"`
-	Currency                                string                   `bson:"currency"`
-	User                                    *OrderUser               `bson:"user"`
-	Payout                                  *OrderFee                `bson:"payout"`
-	PlatformFee                             *OrderFee                `bson:"project_fee_amount"`
-	BillingAddress                          *OrderBillingAddress     `bson:"billing_address"`
-	Tax                                     *OrderTax                `bson:"tax"`
-	PaymentMethod                           *MgoOrderPaymentMethod   `bson:"payment_method"`
-	Items                                   []*MgoOrderItem          `bson:"items"`
-	Refund                                  *OrderNotificationRefund `bson:"refund"`
-	Metadata                                map[string]string        `bson:"metadata"`
-	PrivateMetadata                         map[string]string        `bson:"private_metadata"`
-	Project                                 *MgoOrderProject         `bson:"project"`
-	ProjectOrderId                          string                   `bson:"project_order_id"`
-	ProjectAccount                          string                   `bson:"project_account"`
-	ProjectIncomeAmount                     float64                  `bson:"project_income_amount"`
-	ProjectIncomeCurrency                   *Currency                `bson:"project_income_currency"`
-	ProjectOutcomeAmount                    float64                  `bson:"project_outcome_amount"`
-	ProjectOutcomeCurrency                  *Currency                `bson:"project_outcome_currency"`
-	ProjectLastRequestedAt                  time.Time                `bson:"project_last_requested_at"`
-	ProjectParams                           map[string]string        `bson:"project_params"`
-	PaymentMethodOutcomeAmount              float64                  `bson:"pm_outcome_amount"`
-	PaymentMethodOutcomeCurrency            *Currency                `bson:"pm_outcome_currency"`
-	PaymentMethodIncomeAmount               float64                  `bson:"pm_income_amount"`
-	PaymentMethodIncomeCurrency             *Currency                `bson:"pm_income_currency"`
-	PaymentMethodOrderClosedAt              time.Time                `bson:"pm_order_close_date"`
-	IsJsonRequest                           bool                     `bson:"created_by_json"`
-	OrderAmount                             float64                  `bson:"private_amount"`
-	AmountInPspAccountingCurrency           float64                  `bson:"amount_psp_ac"`
-	AmountInMerchantAccountingCurrency      float64                  `bson:"amount_in_merchant_ac"`
-	AmountOutMerchantAccountingCurrency     float64                  `bson:"amount_out_merchant_ac"`
-	AmountInPaymentSystemAccountingCurrency float64                  `bson:"amount_ps_ac"`
-	PaymentMethodPayerAccount               string                   `bson:"pm_account"`
-	PaymentMethodTxnParams                  map[string]string        `bson:"pm_txn_params"`
-	PaymentRequisites                       map[string]string        `bson:"payment_requisites"`
-	PspFeeAmount                            *OrderFeePsp             `bson:"psp_fee_amount"`
-	ToPayerFeeAmount                        *OrderFee                `bson:"to_payer_fee_amount"`
-	PaymentSystemFeeAmount                  *OrderFeePaymentSystem   `bson:"ps_fee_amount"`
-	ExpireDateToFormInput                   time.Time                `bson:"expire_date_to_form_input"`
-	UserAddressDataRequired                 bool                     `bson:"user_address_data_required"`
-	Products                                []string                 `bson:"products"`
-	IsNotificationsSent                     map[string]bool          `bson:"is_notifications_sent"`
-	RoyaltyData                             *RoyaltyData             `bson:"payment_royalty_data"`
-	CountryRestriction                      *CountryRestriction      `bson:"country_restriction"`
-	RoyaltyReportId                         string                   `bson:"royalty_report_id"`
-=======
 	Id                                      bson.ObjectId               `bson:"_id"`
 	Uuid                                    string                      `bson:"uuid"`
 	Transaction                             string                      `bson:"pm_order_id"`
@@ -332,9 +262,9 @@
 	UserAddressDataRequired                 bool                        `bson:"user_address_data_required"`
 	Products                                []string                    `bson:"products"`
 	IsNotificationsSent                     map[string]bool             `bson:"is_notifications_sent"`
-	PaymentRoyaltyData                      *OrderPaymentRoyaltyData    `bson:"payment_royalty_data"`
+	RoyaltyData                             *RoyaltyData                `bson:"payment_royalty_data"`
 	CountryRestriction                      *CountryRestriction         `bson:"country_restriction"`
->>>>>>> d8dc7047
+	RoyaltyReportId                         string                      `bson:"royalty_report_id"`
 }
 
 type MgoOrderItem struct {
