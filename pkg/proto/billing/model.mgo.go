--- conflicted
+++ resolved
@@ -706,16 +706,6 @@
 	RefundFeesTotalLocal                    *OrderViewMoney        `bson:"refund_fees_total_local"`
 }
 
-<<<<<<< HEAD
-type MgoReportFile struct {
-	Id         bson.ObjectId `bson:"_id"`
-	MerchantId bson.ObjectId `bson:"merchant_id"`
-	Type       string        `bson:"type"`
-	FilePath   string        `bson:"file_path"`
-	DateFrom   time.Time     `bson:"date_from"`
-	DateTo     time.Time     `bson:"date_to"`
-	CreatedAt  time.Time     `bson:"created_at"`
-=======
 type MgoMerchantTariffRates struct {
 	Id         bson.ObjectId                   `bson:"_id"`
 	Payment    []*MerchantTariffRatesPayments  `bson:"payment"`
@@ -725,7 +715,6 @@
 	Region     string                          `bson:"region"`
 	CreatedAt  time.Time                       `bson:"created_at"`
 	UpdatedAt  time.Time                       `bson:"updated_at"`
->>>>>>> 7939d9bb
 }
 
 func (m *Country) GetBSON() (interface{}, error) {
@@ -3488,85 +3477,19 @@
 	return nil
 }
 
-<<<<<<< HEAD
-func (m *ReportFile) GetBSON() (interface{}, error) {
-	st := &MgoReportFile{
-		Id:         bson.ObjectIdHex(m.Id),
-		MerchantId: bson.ObjectIdHex(m.MerchantId),
-		Type:       m.Type,
-		FilePath:   m.FilePath,
-		CreatedAt:  time.Now(),
-	}
-
-	if m.CreatedAt != nil {
-		t, err := ptypes.Timestamp(m.CreatedAt)
-		if err != nil {
-			return nil, err
-		}
-
-		st.CreatedAt = t
-	}
-
-	if m.DateFrom != nil {
-		t, err := ptypes.Timestamp(m.DateFrom)
-		if err != nil {
-			return nil, err
-		}
-
-		st.DateFrom = t
-	}
-
-	if m.DateTo != nil {
-		t, err := ptypes.Timestamp(m.DateTo)
-		if err != nil {
-			return nil, err
-		}
-
-		st.DateTo = t
-	}
-
-	return st, nil
-}
-
-func (m *ReportFile) SetBSON(raw bson.Raw) error {
-	decoded := new(MgoReportFile)
-=======
 func (m *MerchantTariffRates) SetBSON(raw bson.Raw) error {
 	decoded := new(MgoMerchantTariffRates)
->>>>>>> 7939d9bb
 	err := raw.Unmarshal(decoded)
 
 	if err != nil {
 		return err
 	}
 
-<<<<<<< HEAD
-	m.Id = decoded.Id.Hex()
-	m.MerchantId = decoded.MerchantId.Hex()
-	m.Type = decoded.Type
-	m.FilePath = decoded.FilePath
-
-	m.CreatedAt, err = ptypes.TimestampProto(decoded.CreatedAt)
-	if err != nil {
-		return err
-	}
-
-	m.DateFrom, err = ptypes.TimestampProto(decoded.DateFrom)
-	if err != nil {
-		return err
-	}
-
-	m.DateTo, err = ptypes.TimestampProto(decoded.DateTo)
-	if err != nil {
-		return err
-	}
-=======
 	m.Payment = decoded.Payment
 	m.MoneyBack = decoded.MoneyBack
 	m.Payout = decoded.Payout
 	m.Chargeback = decoded.Chargeback
 	m.Region = decoded.Region
->>>>>>> 7939d9bb
 
 	return nil
 }