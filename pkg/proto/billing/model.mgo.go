--- conflicted
+++ resolved
@@ -852,7 +852,6 @@
 	UpdatedAt   time.Time          `bson:"updated_at"`
 }
 
-<<<<<<< HEAD
 type MgoUserRoleAdmin struct {
 	Id        bson.ObjectId    `bson:"_id"`
 	User      *UserRoleProfile `bson:"user"`
@@ -861,8 +860,6 @@
 	UpdatedAt time.Time        `bson:"updated_at"`
 }
 
-=======
->>>>>>> e699639e
 func (m *PayoutDocument) GetBSON() (interface{}, error) {
 	st := &MgoPayoutDocument{
 		SourceId:                m.SourceId,
@@ -4268,11 +4265,7 @@
 func (m *UserRoleAdmin) GetBSON() (interface{}, error) {
 	var err error
 
-<<<<<<< HEAD
-	st := &MgoUserRoleAdmin{
-=======
 	st := &MgoUserRoleMerchant{
->>>>>>> e699639e
 		Id:   bson.ObjectIdHex(m.Id),
 		User: m.User,
 	}
