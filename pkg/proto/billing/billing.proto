syntax = "proto3";

option go_package = "github.com/paysuper/paysuper-billing-server/pkg/proto/billing";
package billing;

import "google/protobuf/timestamp.proto";

message Name {
    // @inject_tag: bson:"EN" json:"EN" structure:"EN"
    string en = 1;
    // @inject_tag: bson:"RU" json:"RU" structure:"RU"
    string ru = 2;
}

message OrderCreateRequest {
    // @inject_tag: query:"PO_PROJECT_ID" form:"PO_PROJECT_ID" json:"project" validate:"omitempty,hexadecimal"
    string project_id = 1;
    // @inject_tag: query:"PO_SIGNATURE" form:"PO_SIGNATURE" validate:"omitempty,alphanum"
    string signature = 2;
    // @inject_tag: query:"PO_AMOUNT" form:"PO_AMOUNT" json:"amount" validate:"omitempty,numeric,gte=0"
    double amount = 3;
    // @inject_tag: query:"PO_CURRENCY" form:"PO_CURRENCY" json:"currency" validate:"omitempty,alpha,len=3"
    string currency = 4;
    // @inject_tag: "PO_ACCOUNT" form:"PO_ACCOUNT" json:"account"`
    string account = 5;
    // @inject_tag: query:"PO_ORDER_ID" form:"PO_ORDER_ID" json:"order_id" validate:"omitempty,max=255"
    string order_id = 6;
    // @inject_tag: query:"PO_DESCRIPTION" form:"PO_DESCRIPTION" json:"description" validate:"omitempty,max=255"
    string description = 7;
    // @inject_tag: query:"PO_PAYMENT_METHOD" form:"PO_PAYMENT_METHOD" json:"payment_method" validate:"omitempty,max=255"
    string payment_method = 8;
    // @inject_tag: query:"PO_URL_VERIFY" form:"PO_URL_VERIFY" json:"url_verify" validate:"omitempty,url"
    string url_verify = 9;
    // @inject_tag: query:"PO_URL_NOTIFY" form:"PO_URL_NOTIFY" json:"url_notify" validate:"omitempty,url"
    string url_notify = 10;
    // @inject_tag: query:"PO_URL_SUCCESS" form:"PO_URL_SUCCESS" json:"url_success" validate:"omitempty,url"
    string url_success = 11;
    // @inject_tag: query:"PO_URL_FAIL" form:"PO_URL_FAIL" json:"url_fail" validate:"omitempty,url"
    string url_fail = 12;
    // @inject_tag: query:"PO_PAYER_EMAIL" form:"PO_PAYER_EMAIL" json:"payer_email" validate:"omitempty,email"
    string payer_email = 13;
    // @inject_tag: query:"PO_PAYER_PHONE" form:"PO_PAYER_PHONE" json:"payer_phone" validate:"omitempty,max=255"
    string payer_phone = 14;
    // @inject_tag: query:"PO_REGION" form:"PO_REGION" json:"region" validate:"omitempty,alpha,len=2"
    string region = 15;
    string payer_ip = 16;
    map<string, string> other = 17;
    // @inject_tag: json:"-"
    map<string, string> raw_params = 18;
    // @inject_tag: json:"-"
    string raw_body = 19; //`json:"-"`
    // @inject_tag: json:"-"
    bool is_json = 20;
    // @inject_tag: json:"-"
    string language = 21;
    // @inject_tag: json:"products" validate:"omitempty,gte=1,dive,hexadecimal,len=24"
    repeated string products = 22;
    // @inject_tag: json:"-"
    map<string, string> metadata = 23;
    // @inject_tag: json:"-"
    map<string, string> private_metadata = 24;
    // @inject_tag: json:"receipt_number"
    string receipt_number = 25; // payer receipt number from create order request
    // @inject_tag: json:"receipt_url"
    string receipt_url = 26; // payer receipt url from create order request
    // @inject_tag: json:"issuer_url"
    string issuer_url = 27;
    // @inject_tag: json:"is_embedded"
    bool is_embedded = 28;

    string token = 29;
    OrderUser user = 30;

    // @inject_tag: json:"order" validate:"omitempty,uuid"
    string psp_order_uuid = 31;

    // @inject_tag: validate="required,oneof=simple product key virtual_currency" json:"type"
    string type = 32;

    string platform_id = 33;

    //@inject_tag: bson:"issuer_reference" json:"issuer_reference"
    string issuer_reference = 34;
    //@inject_tag: bson:"issuer_reference_type" json:"issuer_reference_type"
    string issuer_reference_type = 35;
    //@inject_tag: bson:"utm_source" json:"utm_source"
    string utm_source = 36;
    //@inject_tag: bson:"utm_medium" json:"utm_medium"
    string utm_medium = 37;
    //@inject_tag: bson:"utm_campaign" json:"utm_campaign"
    string utm_campaign = 38;
    //@inject_tag: bson:"is_buy_for_virtual_currency" json:"is_buy_for_virtual_currency"
    bool is_buy_for_virtual_currency = 39;
}

message Project {
    // @inject_tag: json:"id" validate:"omitempty,hexadecimal,len=24"
    string id = 1;
    // @inject_tag: json:"merchant_id" validate:"required,hexadecimal,len=24"
    string merchant_id = 2;
    // @inject_tag: json:"name" validate:"required"
    map<string, string> name = 3;
    //@inject_tag: json:"-"
    string reserved_4 = 4;
    //@inject_tag: json:"callback_currency" validate:"omitempty,len=3"
    string callback_currency = 5;
    //@inject_tag: json:"callback_protocol" validate:"omitempty,oneof=default empty"
    string callback_protocol = 6;
    //@inject_tag: json:"create_order_allowed_urls" validate:"omitempty,dive,url"
    repeated string create_order_allowed_urls = 7;
    //@inject_tag: json:"allow_dynamic_notify_urls"
    bool allow_dynamic_notify_urls = 8;
    //@inject_tag: json:"allow_dynamic_redirect_urls"
    bool allow_dynamic_redirect_urls = 9;
    //@inject_tag: json:"limits_currency" validate:"omitempty,len=3"
    string limits_currency = 10;
    // @inject_tag: json:"min_payment_amount" validate:"omitempty,numeric,gte=0"
    double min_payment_amount = 11;
    // @inject_tag: json:"max_payment_amount" validate:"omitempty,numeric,gte=0"
    double max_payment_amount = 12;
    // @inject_tag: json:"notify_emails" validate:"omitempty,dive,email"
    repeated string notify_emails = 13;
    // @inject_tag: json:"is_products_checkout"
    bool is_products_checkout = 14;
    // @inject_tag: json:"secret_key" validate:"omitempty,max=255"
    string secret_key = 15;
    // @inject_tag: json:"signature_required"
    bool signature_required = 16;
    // @inject_tag: json:"send_notify_email"
    bool send_notify_email = 17;
    // @inject_tag: json:"url_check_account" validate:"omitempty,url"
    string url_check_account = 18;
    // @inject_tag: json:"url_process_payment" validate:"omitempty,url"
    string url_process_payment = 19;
    // @inject_tag: json:"url_redirect_fail" validate:"omitempty,url"
    string url_redirect_fail = 20;
    // @inject_tag: json:"url_redirect_success" validate:"omitempty,url"
    string url_redirect_success = 21;
    // @inject_tag: json:"status" validate:"omitempty,numeric,oneof=0 1 2 3 4"
    int32 status = 22;
    // @inject_tag: json:"created_at"
    google.protobuf.Timestamp created_at = 23;
    // @inject_tag: json:"updated_at"
    google.protobuf.Timestamp updated_at = 24;
    // @inject_tag: json:"products_count"
    int32 products_count = 25;
    // @inject_tag: json:"url_chargeback_payment" validate:"omitempty,url"
    string url_chargeback_payment = 26;
    // @inject_tag: json:"url_cancel_payment" validate:"omitempty,url"
    string url_cancel_payment = 27;
    // @inject_tag: json:"url_fraud_payment" validate:"omitempty,url"
    string url_fraud_payment = 28;
    // @inject_tag: json:"url_refund_payment" validate:"omitempty,url"
    string url_refund_payment = 29;
    //@inject_tag: json:"localizations"
    repeated string localizations = 30;
    //@inject_tag: json:"full_description"
    map<string, string> full_description = 31;
    //@inject_tag: json:"short_description"
    map<string, string> short_description = 32;
    //@inject_tag: json:"currencies" validate:"omitempty,dive"
    repeated HasCurrencyItem currencies = 33;
    //@inject_tag: json:"cover"
    ImageCollection cover = 34;
    //@inject_tag: json:"virtual_currency" validate:"omitempty,dive"
    ProjectVirtualCurrency virtual_currency = 35;
}

message ProjectOrder {
    string id = 1;
    string merchant_id = 2;
    map<string, string> name = 3;
    string url_success = 4;
    string url_fail = 5;
    repeated string notify_emails = 6;
    string secret_key = 7;
    bool send_notify_email = 8;
    string url_check_account = 9;
    string url_process_payment = 10;
    string callback_protocol = 11;
    string url_chargeback_payment = 12;
    string url_cancel_payment = 13;
    string url_fraud_payment = 14;
    string url_refund_payment = 15;
    int32 status = 16;
    // @inject_tag: json:"-"
    string merchant_royalty_currency = 17;
}

message MerchantContact {
    // @inject_tag: validate:"required" json:"authorized"
    MerchantContactAuthorized authorized = 1;
    // @inject_tag: validate:"required" json:"technical"
    MerchantContactTechnical technical = 2;
}

message MerchantContactTechnical {
    // @inject_tag: json:"name" validate:"required,company_name,max=60"
    string name = 1;
    // @inject_tag: json:"email" validate:"required,email,max=100"
    string email = 2;
    // @inject_tag: json:"phone" validate:"required,numeric,max=20"
    string phone = 3;
}

message MerchantContactAuthorized {
    // @inject_tag: json:"name" validate:"required,company_name,max=60"
    string name = 1;
    // @inject_tag: json:"email" validate:"required,email,max=100"
    string email = 2;
    // @inject_tag: json:"phone" validate:"required,numeric,max=20"
    string phone = 3;
    // @inject_tag: json:"position" validate:"required,company_name,max=30"
    string position = 4;
}

message MerchantBanking {
    // @inject_tag: json:"currency" validate:"required,alpha,len=3"
    string currency = 1;
    // @inject_tag: json:"name" validate:"required,city,max=60"
    string name = 2;
    // @inject_tag: json:"address" validate:"required,max=60"
    string address = 3;
    // @inject_tag: json:"account_number" bson:"account_number" validate:"required,iban"
    string account_number = 4;
    // @inject_tag: json:"swift" validate:"required,swift"
    string swift = 5;
    // @inject_tag: json:"details"
    string details = 6;
    // @inject_tag: json:"correspondent_account" bson:"correspondent_account" validate:"omitempty,numeric,max=30"
    string correspondent_account = 7;
}

message MerchantLastPayout {
    // @inject_tag: json:"date"
    google.protobuf.Timestamp date = 1;
    // @inject_tag: json:"amount"
    double amount = 2;
}

message MerchantUser {
    // @inject_tag: json:"id" validate:"required"
    string id = 1;
    // @inject_tag: json:"email" validate:"required,email"
    string email = 2;
    // @inject_tag: json:"first_name"
    string first_name = 3;
    // @inject_tag: json:"last_name"
    string last_name = 4;
    // @inject_tag: json:"profile_id"
    string profile_id = 5;
    // @inject_tag: json:"registration_date"
    google.protobuf.Timestamp registration_date = 6;
}

message MerchantCompanyInfo {
    // @inject_tag: json:"name" validate:"required,company_name,max=60"
    string name = 1;
    // @inject_tag: json:"alternative_name" bson:"alternative_name" validate:"required,company_name,max=60"
    string alternative_name = 2;
    // @inject_tag: json:"website" validate:"required,url"
    string website = 3;
    // @inject_tag: json:"country" validate:"required,alpha,len=2"
    string country = 4;
    // @inject_tag: json:"state"
    string state = 5;
    // @inject_tag: json:"zip" validate:"required,max=30"
    string zip = 6;
    // @inject_tag: json:"city" validate:"required,city,max=60"
    string city = 7;
    // @inject_tag: json:"address" validate:"required,max=100"
    string address = 8;
    // @inject_tag: json:"address_additional" bson:"address_additional" validate:"omitempty,max=100"
    string address_additional = 9;
    // @inject_tag: json:"registration_number" bson:"registration_number" validate:"required,max=100"
    string registration_number = 10;
    // @inject_tag: json:"tax_id" bson:"tax_id"
    string tax_id = 11;
}

message MerchantCompletedSteps {
    bool company = 1;
    bool contacts = 2;
    bool banking = 3;
    bool tariff = 4;
}

message MerchantAgreementSignatureDataSignUrl {
    string sign_url = 1;
    google.protobuf.Timestamp expires_at = 2;
}

message MerchantAgreementSignatureData {
    string details_url = 1;
    string files_url = 2;
    string signature_request_id = 3;
    string merchant_signature_id = 4;
    string ps_signature_id = 5;
    MerchantAgreementSignatureDataSignUrl merchant_sign_url = 6;
    MerchantAgreementSignatureDataSignUrl ps_sign_url = 7;
}

message MerchantTariff {
    repeated billing.MerchantTariffRatesPayment payment = 1;
    MerchantTariffRatesSettingsItem payout = 2;
    string home_region = 3;
}

message Merchant {
    // @inject_tag: bson:"_id"
    string id = 1;
    // @inject_tag: json:"user"
    MerchantUser user = 2;
    // @inject_tag: json:"company"
    MerchantCompanyInfo company = 3;
    // @inject_tag: json:"contacts"
    MerchantContact contacts = 15;
    // @inject_tag: json:"banking"
    MerchantBanking banking = 16;
    // @inject_tag: json:"status"
    int32 status = 17;
    // @inject_tag: json:"created_at"
    google.protobuf.Timestamp created_at = 18;
    // @inject_tag: json:"updated_at"
    google.protobuf.Timestamp updated_at = 19;
    // @inject_tag: json:"first_payment_at"
    google.protobuf.Timestamp first_payment_at = 20;
    // @inject_tag: json:"-"
    bool is_vat_enabled = 21;
    // @inject_tag: json:"-"
    bool is_commission_to_user_enabled = 22;
    // @inject_tag: json:"has_merchant_signature"
    bool has_merchant_signature = 23;
    // @inject_tag: json:"has_psp_signature"
    bool has_psp_signature = 24;
    // @inject_tag: json:"last_payout"
    MerchantLastPayout last_payout = 25;
    // @inject_tag: json:"is_signed"
    bool is_signed = 26;
    // @inject_tag: json:"payment_methods"
    map<string, MerchantPaymentMethod> payment_methods = 28;
    // @inject_tag: json:"agreement_type"
    int32 agreement_type = 29;
    // @inject_tag: json:"agreement_sent_via_mail"
    bool agreement_sent_via_mail = 30;
    // @inject_tag: json:"mail_tracking_link"
    string mail_tracking_link = 31;
    // @inject_tag: json:"-"
    string s3_agreement_name = 32;
    // @inject_tag: json:"payout_cost_amount" bson:"payout_cost_amount" validate:"numeric,gte=0"
    double payout_cost_amount = 33;
    //@inject_tag: json:"payout_cost_currency" bson:"payout_cost_currency" validate:"required,alpha,len=3"
    string payout_cost_currency = 34;
    // @inject_tag: json:"min_payout_amount" bson:"min_payout_amount" validate:"numeric,gte=0"
    double min_payout_amount = 35;
    // @inject_tag: json:"rolling_reserve_amount" bson:"rolling_reserve_amount" validate:"numeric,gte=0,lte=100"
    double rolling_reserve_threshold = 36;
    // @inject_tag: json:"rolling_reserve_days" bson:"rolling_reserve_days" validate:"numeric,gte=0"
    int32 rolling_reserve_days = 37;
    // @inject_tag: json:"rolling_reserve_chargeback_transactions_threshold" bson:"rolling_reserve_chargeback_transactions_threshold" validate:"numeric,gte=0,lte=100"
    double rolling_reserve_chargeback_transactions_threshold = 38;
    // @inject_tag: json:"item_min_cost_amount" bson:"item_min_cost_amount" validate:"numeric,gte=0"
    double item_min_cost_amount = 39;
    //@inject_tag: json:"item_min_cost_currency" bson:"item_min_cost_currency" validate:"required,alpha,len=3"
    string item_min_cost_currency = 40;
    string centrifugo_token = 41;
    //@inject_tag: json:"-"
    MerchantAgreementSignatureData agreement_signature_data = 43;
    //@inject_tag: json:"-"
    MerchantCompletedSteps steps = 46;
    //@inject_tag: json:"agreement_template"
    string agreement_template = 47;
    // @inject_tag: json:"received_date"
    google.protobuf.Timestamp received_date = 48;
    // @inject_tag: json:"status_last_updated_at"
    google.protobuf.Timestamp status_last_updated_at = 49;
    // @inject_tag: json:"has_projects"
    bool has_projects = 50;
    // @inject_tag: json:"agreement_number"
    string agreement_number = 51;
    // @inject_tag: json:"minimal_payout_limit"
    float minimal_payout_limit = 52;
    // @inject_tag: json:"-"
    MerchantTariff tariff = 53;
    // @inject_tag: json:"manual_payouts_enabled"
    bool manual_payouts_enabled = 54;
    // @inject_tag: json:"mcc_code"
    string mcc_code = 55;
    // @inject_tag: json:"operating_company_id"
    string operating_company_id = 56;
}

message SystemNotificationStatuses {
    int32 from = 1;
    int32 to = 2;
}

message Notification {
    // @inject_tag: json:"id"
    string id = 1;
    // @inject_tag: json:"message"
    string message = 3;
    // @inject_tag: json:"merchant_id"
    string merchant_id = 4;
    string user_id = 5;
    bool is_system = 6;
    // @inject_tag: json:"is_read"
    bool is_read = 7;
    SystemNotificationStatuses statuses = 8;
    // @inject_tag: json:"created_at"
    google.protobuf.Timestamp created_at = 9;
    google.protobuf.Timestamp updated_at = 10;
}

message OrderPlatformFee {
    float amount = 1;
    string currency = 2;
    float effective_rate = 3;
}

message OrderTax {
    string type = 1;
    double rate = 2;
    double amount = 3;
    string currency = 4;
}

message OrderBillingAddress {
    // @inject_tag: validate:"omitempty,alpha,len=2"
    string country = 1;
    string city = 2;
    // @inject_tag: bson:"postal_code"
    string postal_code = 3;
    string state = 4;
}

message OrderUser {
    // @inject_tag: json:"id"
    string id = 1;
    // @inject_tag: json:"object"
    string object = 2;
    // @inject_tag: json:"external_id" bson:"external_id"
    string external_id = 3;
    // @inject_tag: json:"name"
    string name = 4;
    // @inject_tag: json:"email" validate:"omitempty,email"
    string email = 5;
    // @inject_tag: json:"email_verified" bson:"email_verified"
    bool email_verified = 6;
    // @inject_tag: json:"phone" validate:"omitempty,phone"
    string phone = 7;
    // @inject_tag: json:"phone_verified" bson:"phone_verified"
    bool phone_verified = 8;
    // @inject_tag: json:"ip" validate:"omitempty,ip"
    string ip = 9;
    // @inject_tag: json:"locale" validate:"omitempty,alpha,len=2"
    string locale = 10;
    // @inject_tag: json:"address"
    OrderBillingAddress address = 11;
    // @inject_tag: json:"metadata"
    map<string, string> metadata = 12;
    // @inject_tag: json:"-"
    string tech_email = 13;
    //@inject_tag: json:"notify_new_region" bson:"notify_new_region"
    bool notify_new_region = 14;
    //@inject_tag: json:"notify_new_region_email" bson:"notify_new_region_email"
    string notify_new_region_email = 15;
}

message Order {
    // @inject_tag: json:"-" bson:"_id"
    string id = 1; // unique internal order identifier in Protocol One
    // @inject_tag: json:"id" bson:"uuid"
    string uuid = 2; // unique public order identifier in Protocol One
    // @inject_tag: json:"transaction" bson:"pm_order_id"
    string transaction = 3; // unique order id in payment system
    // @inject_tag: json:"object" bson:"object"
    string object = 4;
    // @inject_tag: json:"status" bson:"status"
    string status = 5;
    // @inject_tag: json:"-" bson:"private_status"
    int32 private_status = 6; // order status
    // @inject_tag: json:"description" bson:"description"
    string description = 7;
    // @inject_tag: bson:"created_at" bson:"created_at"
    google.protobuf.Timestamp created_at = 8;
    // @inject_tag: json:"-" bson:"updated_at"
    google.protobuf.Timestamp updated_at = 9; // date of last update order data
    //@inject_tag: json:"canceled_at" bson:"canceled_at"
    google.protobuf.Timestamp canceled_at = 10;
    //@inject_tag: json:"canceled" bson:"canceled"
    bool canceled = 11;
    //@inject_tag: json:"cancellation_reason" bson:"cancellation_reason"
    string cancellation_reason = 12;
    //@inject_tag: json:"refunded" bson:"refunded"
    bool refunded = 13;
    //@inject_tag: json:"refunded_at" bson:"refunded_at"
    google.protobuf.Timestamp refunded_at = 14;
    // @inject_tag: json:"receipt_email" bson:"receipt_email"
    string receipt_email = 15;
    // @inject_tag: json:"receipt_phone" bson:"receipt_phone"
    string receipt_phone = 16;
    // @inject_tag: json:"receipt_number" bson:"receipt_number"
    string receipt_number = 17;
    // @inject_tag: json:"receipt_url" bson:"receipt_url"
    string receipt_url = 18;
    //@inject_tag: json:"agreement_version" bson:"agreement_version" validate:"required"
    string agreement_version = 19;
    //@inject_tag: json:"agreement_accepted" bson:"agreement_accepted" validate:"required"
    bool agreement_accepted = 20;
    //@inject_tag: json:"notify_sale" bson:"notify_sale" validate:"required"
    bool notify_sale = 21;
    //@inject_tag: json:"notify_sale_email" bson:"notify_sale_email"
    string notify_sale_email = 22;
    //@inject_tag: json:"issuer" bson:"issuer" validate:"required"
    OrderIssuer issuer = 23;
    //@inject_tag: json:"amount" bson:"total_payment_amount"
    double total_payment_amount = 24; // total amount to payment with all commissions
    //@inject_tag: json:"currency" bson:"currency" validate:"required,alpha,len=3"
    string currency = 25;
    //@inject_tag: json:"user" bson:"user"
    OrderUser user = 26;
    //@inject_tag: json:"billing_address" bson:"billing_address"
    OrderBillingAddress billing_address = 27; // user billing address entered in payment form
    //@inject_tag: json:"tax" bson:"tax"
    OrderTax tax = 28;
    // @inject_tag: json:"method" bson:"payment_method"
    PaymentMethodOrder payment_method = 29; // payment method unique identifier
    // @inject_tag: json:"items" bson:"items" validate="omitempty,gte=1,dive"
    repeated OrderItem items = 30;
    //@inject_tag: json:"refund" bson:"refund" validate:"omitempty,dive"
    OrderNotificationRefund refund = 31;
    // @inject_tag: json:"metadata" bson:"metadata"
    map<string, string> metadata = 32;
    // @inject_tag: json:"-" bson:"private_metadata"
    map<string, string> private_metadata = 33;
    // @inject_tag: json:"-" bson:"project"
    ProjectOrder project = 34; // object described main entities of project in Protocol One payment solution
    // @inject_tag: json:"-" bson:"project_order_id"
    string project_order_id = 35; // unique order identifier in project. if was send in create order process
    // @inject_tag: json:"-" bson:"project_account"
    string project_account = 36; // user unique account in project
    // @inject_tag: json:"-" bson:"project_last_requested_at"
    google.protobuf.Timestamp project_last_requested_at = 37; // date of last notification request to project
    // @inject_tag: json:"-" bson:"project_params"
    map<string, string> project_params = 38; // any project params which received from project in request of create of order
    // @inject_tag: json:"-" bson:"pm_order_close_date"
    google.protobuf.Timestamp payment_method_order_closed_at = 39; // date of ended payment operation in payment system
    // @inject_tag: json:"-" bson:"created_by_json"
    bool is_json_request = 40; // is order create by json request
    // @inject_tag: json:"-" bson:"private_amount" validate:"required,numeric,gt=0"
    double order_amount = 41;
    // @inject_tag: json:"-" bson:"pm_account"
    string payment_method_payer_account = 42; // account of payer in payment system
    // @inject_tag: json:"-" bson:"pm_txn_params"
    map<string, string> payment_method_txn_params = 43; // any params received in request of payment system about payment
    // @inject_tag: json:"-" bson:"payment_requisites"
    map<string, string> payment_requisites = 44;
    // @inject_tag: json:"-" bson:"expire_date_to_form_input"
    google.protobuf.Timestamp expire_date_to_form_input = 45;
    // @inject_tag: json:"-" bson:"user_address_data_required"
    bool user_address_data_required = 46;
    // @inject_tag: json:"-" bson:"products" validate:"omitempty,gte=1,dive,hexadecimal,len=24"
    repeated string products = 47;
    // @inject_tag: json:"-" bson:"is_notifications_sent"
    map<string, bool> is_notifications_sent = 48;
    // @inject_tag: json:"-" bson:"country_restriction"
    CountryRestriction country_restriction = 49;
    //@inject_tag: json:"country" bson:"country" validate:"omitempty,alpha,len=2"
    string country_code = 50;
    // @inject_tag: json:"-"
    string parent_id = 51;
    // @inject_tag: json:"-"
    google.protobuf.Timestamp parent_payment_at = 52;
    // @inject_tag: json:"-"
    string type = 53;
    // @inject_tag: json:"-"
    bool is_vat_deduction = 54;
    // @inject_tag: validate="oneof=simple product key virtual_currency" json:"type"
    string product_type = 69;
    // @inject_tag: json:"platform_id"
    string platform_id = 70;
    // @inject_tag: json:"-" bson:"keys"
    repeated string keys = 71;
    // @inject_tag: json:"-"
    bool is_key_product_notified = 72;
    // @inject_tag: json:"receipt_id" bson:"receipt_id"
    string receipt_id = 73; // unique public receipt identifier
<<<<<<< HEAD
    // @inject_tag: json:"-"
    string mcc_code = 74;
    // @inject_tag: json:"-"
    string operating_company_id = 75;
    // @inject_tag: json:"-"
    bool is_high_risk = 76;
=======
    // @inject_tag: json:"virtual_currency_amount" bson:"virtual_currency_amount"
    double virtual_currency_amount = 74;
    // @inject_tag: json:"is_buy_for_virtual_currency" bson:"is_buy_for_virtual_currency"
    bool is_buy_for_virtual_currency = 75;
>>>>>>> 3e2fdeee
}

message CountryRestriction {
    //@inject_tag: json:"iso_code_a2" bson:"iso_code_a2" validate:"alpha,len=2"
    string iso_code_a2 = 1;
    //@inject_tag: json:"payments_allowed" bson:"payments_allowed"
    bool payments_allowed = 2;
    //@inject_tag: json:"change_allowed" bson:"change_allowed"
    bool change_allowed = 3;
}

message OrderItem {
    //@inject_tag: validate:"required,hexadecimal,len=24" json:"id" bson:"_id"
    string id = 1;
    //@inject_tag: validate:"required" json:"object" bson:"object"
    string object = 2;
    //@inject_tag: validate:"required" json:"sku" bson:"sku"
    string sku = 3;
    //@inject_tag: validate:"required" json:"name" bson:"name"
    string name = 4;
    //@inject_tag: validate:"required" json:"description" bson:"description"
    string description = 5;
    // @inject_tag: validate:"required,numeric,gt=0" json:"amount" bson:"amount"
    double amount = 6;
    //@inject_tag: validate:"required,alpha,len=3" json:"currency" bson:"currency"
    string currency = 7;
    //@inject_tag: validate:"dive,omitempty,uri" json:"images" bson:"images"
    repeated string images = 8;
    //@inject_tag: validate:"omitempty,url" json:"url" bson:"url"
    string url = 9;
    //@inject_tag: json:"metadata" bson:"metadata"
    map<string, string> metadata = 10;
    //@inject_tag: json:"created_at" bson:"created_at"
    google.protobuf.Timestamp created_at = 11;
    //@inject_tag: json:"updated_at" bson:"updated_at"
    google.protobuf.Timestamp updated_at = 12;
    //@inject_tag: validate:"omitempty,min=3" json:"platform_id" bson:"platform_id"
    string platform_id = 13;
    //@inject_tag: validate:"omitempty,min=5" json:"code" bson:"code"
    string code = 14;
}

message OrderPaginate {
    // @inject_tag: json:"count"
    int32 count = 1; // total count of selected orders
    // @inject_tag: json:"items"
    repeated Order items = 2; // array of selected orders
}

message PaymentMethodOrder {
    // @inject_tag: json:"-" bson:"_id"
    string id = 1;
    // @inject_tag: json:"title" bson:"name"
    string name = 2;
    // @inject_tag: bson:"external_id" json:"external_id"
    string external_id = 3;
    // @inject_tag: json:"params,omitempty" bson:"params"
    PaymentMethodParams params = 4;
    // @inject_tag: bson:"payment_system_id" json:"payment_system_id"
    string payment_system_id = 5;
    // @inject_tag: json:"type" bson:"group_alias"
    string group = 6;
    // @inject_tag: json:"saved" bson:"saved"
    bool saved = 7;
    //@inject_tag: json:"card" bson:"card"
    PaymentMethodCard card = 8;
    //@inject_tag: json:"wallet" bson:"wallet"
    PaymentMethodWallet wallet = 9;
    //@inject_tag: json:"crypto_currency" bson:"crypto_currency"
    PaymentMethodCrypto crypto_currency = 10;
    // @inject_tag: json:"type" bson:"group_alias"
    string handler = 11;
    // @inject_tag: json:"refund_allowed" bson:"refund_allowed"
    bool refund_allowed = 12;
}

message PaymentMethodParams {
    // @inject_tag: bson:"currency" json:"currency" validate:"required,alpha,len=3"
    string currency = 1;
    // @inject_tag: bson:"terminal_id" json:"terminal_id" validate:"omitempty,alphanum"
    string terminal_id = 2;
    // @inject_tag: bson:"secret" json:"secret" validate:"omitempty"
    string secret = 3;
    // @inject_tag: bson:"secret_callback" json:"secret_callback" validate:"omitempty"
    string secret_callback = 5;
    // @inject_tag: bson:"api_url" json:"-"
    string api_url = 6;
}

message PaymentSystem {
    // @inject_tag: bson:"_id" structure:"_id,bsonobjectid"
    string id = 1;
    string name = 2;
    // @inject_tag: bson:"country" structure:"country"
    string Country = 3;
    // @inject_tag: bson:"accounting_currency" structure:"accounting_currency"
    string accounting_currency = 4;
    // @inject_tag: bson:"accounting_period" structure:"accounting_period"
    string accounting_period = 5;
    // @inject_tag: bson:"is_active" structure:"is_active"
    bool is_active = 6;
    // @inject_tag: bson:"created_at" structure:"created_at,timestamp"
    google.protobuf.Timestamp created_at = 7;
    // @inject_tag: bson:"updated_at" structure:"updated_at,timestamp"
    google.protobuf.Timestamp updated_at = 8;
    // @inject_tag: bson:"handler" json:"handler" validate:"omitempty,alphanum"
    string handler = 9;
}

message PaymentMethodCard {
    //@inject_tag: json:"first6" bson:"first6"
    string first6 = 1;
    //@inject_tag: json:"last4" bson:"last4"
    string last4 = 2;
    //@inject_tag: json:"masked" bson:"masked"
    string masked = 3;
    //@inject_tag: json:"expiry_month" bson:"expiry_month"
    string expiry_month = 4;
    //@inject_tag: json:"expiry_year" bson:"expiry_year"
    string expiry_year = 5;
    //@inject_tag: json:"brand" bson:"brand"
    string brand = 6;
    //@inject_tag: json:"fingerprint" bson:"fingerprint"
    string fingerprint = 7;
    //@inject_tag: json:"secure3d" bson:"secure3d"
    bool secure3d = 8;
}

message PaymentMethodWallet {
    //@inject_tag: json:"brand" bson:"brand"
    string brand = 1;
    //@inject_tag: json:"account" bson:"account"
    string account = 2;
}

message PaymentMethodCrypto {
    //@inject_tag: json:"brand" bson:"brand"
    string brand = 1;
    //@inject_tag: json:"address" bson:"address"
    string address = 2;
}

message ProjectPaymentMethod {
    // @inject_tag: bson:"_id"
    string id = 1;
    // @inject_tag: bson:"terminal"
    string terminal = 2;
    // @inject_tag: bson:"password"
    string password = 3;
    // @inject_tag: bson:"callback_password"
    string callback_password = 4;
    // @inject_tag: bson:"created_at"
    google.protobuf.Timestamp created_at = 5;
}

message PaymentMethod {
    // @inject_tag: bson:"_id" json:"id" validate:"omitempty,hexadecimal,len=24"
    string id = 1;
    // @inject_tag: bson:"name" json:"name" validate:"required,omitempty,alphanum"
    string name = 2;
    // @inject_tag: bson:"group_alias" json:"group_alias" validate:"omitempty,alphanum"
    string group = 3;
    // @inject_tag: bson:"external_id" json:"external_id" validate:"omitempty,alphanum"
    string external_id = 5;
    // @inject_tag: bson:"min_payment_amount" json:"min_payment_amount" validate:"omitempty,numeric,gte=0"
    double min_payment_amount = 7;
    // @inject_tag: bson:"max_payment_amount" json:"max_payment_amount" validate:"omitempty,numeric,gte=0"
    double max_payment_amount = 8;
    // @inject_tag: bson:"type" json:"type" validate:"omitempty,alpha,gte=0"
    string type = 9;
    // @inject_tag: bson:"account_regexp" json:"account_regexp" validate:"omitempty"
    string account_regexp = 10;
    // @inject_tag: bson:"is_active" json:"is_active" validate:"omitempty"
    bool is_active = 11;
    // @inject_tag: bson:"payment_system_id" json:"payment_system_id" validate:"required,hexadecimal,len=24"
    string payment_system_id = 12;
    // @inject_tag: bson:"test_settings" json:"test_settings" validate:"omitempty"
    map<string, PaymentMethodParams> test_settings = 13;
    // @inject_tag: bson:"production_settings" json:"production_settings" validate:"omitempty"
    map<string, PaymentMethodParams> production_settings = 14;
    // @inject_tag: bson:"created_at" json:"max_payment_amount" validate:"omitempty"
    google.protobuf.Timestamp created_at = 15;
    // @inject_tag: bson:"updated_at" json:"max_payment_amount" validate:"omitempty"
    google.protobuf.Timestamp updated_at = 16;
    // @inject_tag: json:"refund_allowed" bson:"refund_allowed"
    bool refund_allowed = 17;
}

message Commission {
    // @inject_tag: bson:"_id"
    string id = 1;
    // @inject_tag: bson:"pm_id"
    string payment_method_id = 2;
    // @inject_tag: bson:"project_id"
    string project_id = 3;
    // @inject_tag: bson:"pm_commission"
    double payment_method_commission = 4;
    // @inject_tag: bson:"psp_commission"
    double psp_commission = 5;
    // @inject_tag: bson:"total_commission_to_user"
    double total_commission_to_user = 6;
    // @inject_tag: bson:"start_date"
    google.protobuf.Timestamp start_date = 7;
    // @inject_tag: bson:"created_at"
    google.protobuf.Timestamp created_at = 8;
    // @inject_tag: bson:"updated_at"
    google.protobuf.Timestamp updated_at = 9;
}

message CardExpire {
    // @inject_tag: bson:"month"
    string month = 1;
    // @inject_tag: bson:"year"
    string year = 2;
}

message SavedCard {
    string id = 1;
    string pan = 2;
    string card_holder = 3;
    CardExpire expire = 4;
}

message PaymentFormPaymentMethod {
    string id = 1;
    string name = 2;
    string type = 3;
    // @inject_tag: json:"group_alias"
    string group = 4;
    string account_regexp = 5;
    // @inject_tag: json:"has_saved_cards"
    bool has_saved_cards = 6;
    // @inject_tag: json:"saved_cards,omitempty"
    repeated SavedCard saved_cards = 7;
}

message MerchantPaymentMethodPerTransactionCommission {
    // @inject_tag: validate:"omitempty,numeric,gte=0" json:"fee"
    double fee = 1;
    // @inject_tag: json:"currency"
    string currency = 2;
}

message MerchantPaymentMethodCommissions {
    // @inject_tag: validate:"omitempty,numeric,gte=0,lte=100" json:"fee"
    double fee = 1;
    // @inject_tag: validate:"required" json:"per_transaction"
    MerchantPaymentMethodPerTransactionCommission per_transaction = 2;
}

message MerchantPaymentMethodIntegration {
    // @inject_tag: json:"terminal_id"
    string terminal_id = 1;
    // @inject_tag: json:"terminal_password"
    string terminal_password = 2;
    // @inject_tag: json:"terminal_callback_password"
    string terminal_callback_password = 3;
    // @inject_tag: json:"integrated"
    bool integrated = 4;
}

message MerchantPaymentMethodIdentification {
    // @inject_tag: validate:"required,hexadecimal,len=24" json:"id"
    string id = 1;
    // @inject_tag: validate:"required" json:"name"
    string name = 2;
}

message MerchantPaymentMethod {
    MerchantPaymentMethodIdentification payment_method = 3;
    MerchantPaymentMethodCommissions commission = 4;
    MerchantPaymentMethodIntegration integration = 5;
    bool is_active = 6;
}

message RefundPayerData {
    string country = 1;
    string zip = 2;
    string state = 3;
}

message RefundOrder {
    string id = 1;
    string uuid = 2;
}

message Refund {
    string id = 1;
    RefundOrder original_order = 2;
    string external_id = 3;
    double amount = 4;
    string creatorId = 5;
    string reason = 6;
    string currency = 7;
    int32 status = 8;
    google.protobuf.Timestamp created_at = 9;
    google.protobuf.Timestamp updated_at = 10;
    RefundPayerData payer_data = 11;
    float sales_tax = 12;
    bool is_chargeback = 13;
    string created_order_id = 14;
}

message MerchantPaymentMethodHistory {
    // @inject_tag: validate:"required,hexadecimal,len=24"
    string id = 1;
    // @inject_tag: validate:"required,hexadecimal,len=24"
    string merchant_id = 2;
    // @inject_tag: validate:"required"
    MerchantPaymentMethod paymentMethod = 3;
    // @inject_tag: json:"created_at" validate:"required"
    google.protobuf.Timestamp created_at = 4;
    // @inject_tag: validate:"required,hexadecimal,len=24"
    string user_id = 5;
}

message CustomerIdentity {
    string merchant_id = 1;
    string project_id = 2;
    string type = 3;
    string value = 4;
    bool verified = 5;
    google.protobuf.Timestamp created_at = 6;
}

message CustomerIpHistory {
    bytes ip = 1;
    google.protobuf.Timestamp created_at = 2;
}

message CustomerAddressHistory {
    string country = 1;
    string city = 2;
    string postal_code = 3;
    string state = 4;
    google.protobuf.Timestamp created_at = 5;
}

message CustomerStringValueHistory {
    string value = 1;
    google.protobuf.Timestamp created_at = 2;
}

message Customer {
    string id = 1;
    string tech_email = 2;
    string external_id = 3;
    string email = 4;
    bool email_verified = 5;
    string phone = 6;
    bool phone_verified = 7;
    string name = 8;
    bytes ip = 9;
    string locale = 10;
    string accept_language = 11;
    // @inject_tag: json:"-"
    string user_agent = 12;
    OrderBillingAddress address = 13;
    repeated CustomerIdentity identity = 14;
    // @inject_tag: json:"-"
    repeated CustomerIpHistory ip_history = 15;
    // @inject_tag: json:"-"
    repeated CustomerAddressHistory address_history = 16;
    // @inject_tag: json:"-"
    repeated CustomerStringValueHistory locale_history = 17;
    // @inject_tag: json:"-"
    repeated CustomerStringValueHistory accept_language_history = 18;
    // @inject_tag: json:"metadata"
    map<string, string> metadata = 19;
    // @inject_tag: json:"-"
    google.protobuf.Timestamp created_at = 20;
    // @inject_tag: json:"-"
    google.protobuf.Timestamp updated_at = 21;
    //@inject_tag: json:"notify_sale" bson:"notify_sale"
    bool notify_sale = 22;
    //@inject_tag: json:"notify_sale_email" bson:"notify_sale_email"
    string notify_sale_email = 23;
    //@inject_tag: json:"notify_new_region" bson:"notify_new_region"
    bool notify_new_region = 24;
    //@inject_tag: json:"notify_new_region_email" bson:"notify_new_region_email"
    string notify_new_region_email = 25;
}

message TokenUserEmailValue {
    //@inject_tag: validate:"omitempty,email"
    string value = 1;
    bool verified = 2;
}

message TokenUserPhoneValue {
    //@inject_tag: validate:"omitempty,phone"
    string value = 1;
    bool verified = 2;
}

message TokenUserIpValue {
    //@inject_tag: validate:"omitempty,ip"
    string value = 1;
}

message TokenUserLocaleValue {
    //@inject_tag: validate:"omitempty,alpha,len=2"
    string value = 1;
}

message TokenUserValue {
    string value = 1;
}

message TokenUser {
    //@inject_tag: validate:"required"
    string id = 1;
    TokenUserEmailValue email = 2;
    TokenUserPhoneValue phone = 4;
    TokenUserValue name = 6;
    TokenUserIpValue ip = 7;
    TokenUserLocaleValue locale = 8;
    OrderBillingAddress address = 9;
    map<string, string> metadata = 10;
    //@inject_tag: json:"-"
    string user_agent = 11;
    //@inject_tag: json:"-"
    string accept_language = 12;
}

message TokenSettingsReturnUrl {
    //@inject_tag: validate:"omitempty,url"
    string success = 1;
    //@inject_tag: validate:"omitempty,url"
    string fail = 2;
}

message TokenSettingsItem {
    //@inject_tag: validate:"required"
    string sku = 1;
    //@inject_tag: validate:"required,numeric,gt=0"
    double amount = 5;
    //@inject_tag: validate:"required,alpha,len=3"
    string currency = 4;
}

message TokenSettings {
    //@inject_tag: json:"project_id" validate:"required,hexadecimal,len=24"
    string project_id = 2;
    //@inject_tag: json:"return_url"
    TokenSettingsReturnUrl return_url = 3;
    //@inject_tag: json:"currency" validate:"omitempty,alpha,len=3"
    string currency = 4;
    //@inject_tag: json:"amount" validate:"omitempty,numeric,gt=0"
    double amount = 5;
    //@inject_tag: json:"payment_method"
    string payment_method = 6;
    //@inject_tag: json:"description"
    string description = 8;
    //@inject_tag: json:"products_ids"
    repeated string products_ids = 9;
    //@inject_tag: json:"metadata"
    map<string, string> metadata = 10;
    //@inject_tag: json:"platform_id"
    string platform_id = 11;
    //@inject_tag: json:"type" validate:"required,oneof=simple key product virtual_currency"
    string type = 12;
    //@inject_tag: json:"is_buy_for_virtual_currency"
    bool is_buy_for_virtual_currency = 13;
}

message OrderIssuer {
    //@inject_tag: bson:"url" json:"url"
    string url = 1;
    //@inject_tag: bson:"embedded" json:"embedded"
    bool embedded = 2;
    //@inject_tag: bson:"reference" json:"reference"
    string reference = 3;
    //@inject_tag: bson:"reference_type" json:"reference_type"
    string reference_type = 4;
    //@inject_tag: bson:"utm_source" json:"utm_source"
    string utm_source = 5;
    //@inject_tag: bson:"utm_medium" json:"utm_medium"
    string utm_medium = 6;
    //@inject_tag: bson:"utm_campaign" json:"utm_campaign"
    string utm_campaign = 7;
    //@inject_tag: bson:"referrer_host" json:"referrer_host"
    string referrer_host = 8;
}

message OrderNotificationRefund {
    //@inject_tag: validate:"required,numeric,gt=0" json:"amount"
    double amount = 1;
    //@inject_tag: validate:"required,alpha,len=3" json:"currency"
    string currency = 2;
    //@inject_tag: json:"reason"
    string reason = 3;
    //@inject_tag: json:"code"
    string code = 4;
    //@inject_tag: json:"receipt_number"
    string receipt_number = 5;
    //@inject_tag: json:"receipt_url"
    string receipt_url = 6;
}

message GetCountryRequest {
    //@inject_tag: validate:"required,alpha,len=2"
    string iso_code = 1;
}

message CountryVatThreshold {
    // @inject_tag: json:"year" bson:"year" validate:"numeric,gte=0"
    double year = 1;
    // @inject_tag: json:"world" bson:"world" validate:"numeric,gte=0"
    double world = 2;
}

message Country {
    //@inject_tag: json:"-" bson:"_id" validate:"omitempty,hexadecimal,len=24"
    string id = 1;
    //@inject_tag: json:"iso_code_a2" bson:"iso_code_a2" validate:"required,alpha,len=2"
    string iso_code_a2 = 2;
    //@inject_tag: json:"region" bson:"region" validate:"required"
    string region = 3;
    //@inject_tag: json:"currency" bson:"currency" validate:"required,alpha,len=3"
    string currency = 4;
    //@inject_tag: json:"payments_allowed" bson:"payments_allowed"
    bool payments_allowed = 5;
    //@inject_tag: json:"change_allowed" bson:"change_allowed"
    bool change_allowed = 6;
    //@inject_tag: json:"vat_enabled" bson:"vat_enabled"
    bool vat_enabled = 7;
    //@inject_tag: json:"vat_currency" bson:"vat_currency" validate:"omitempty,alpha,len=3"
    string vat_currency = 8;
    //@inject_tag: json:"price_group_id" bson:"price_group_id" validate:"required,hexadecimal,len=24"
    string price_group_id = 9;
    // @inject_tag: json:"vat_threshold" bson:"vat_threshold" validate:"required,dive"
    CountryVatThreshold vat_threshold = 10;
    // @inject_tag: json:"vat_period_month" bson:"vat_period_month" validate:"numeric,gte=0,lte=12"
    int32 vat_period_month = 11;
    // @inject_tag: json:"vat_deadline_days" bson:"vat_deadline_days" validate:"numeric,gte=0"
    int32 vat_deadline_days = 12;
    // @inject_tag: json:"vat_store_years" bson:"vat_store_years" validate:"numeric,gte=0"
    int32 vat_store_years = 13;
    // @inject_tag: json:"vat_currency_rates_policy" bson:"vat_currency_rates_policy" validate:"omitempty,oneof=on-day last-day mid-month"
    string vat_currency_rates_policy = 14;
    // @inject_tag: json:"vat_currency_rates_source" bson:"vat_currency_rates_source" validate:"alpha"
    string vat_currency_rates_source = 15;
    //@inject_tag: json:"created_at" bson:"created_at"
    google.protobuf.Timestamp created_at = 16;
    //@inject_tag: json:"updated_at" bson:"updated_at"
    google.protobuf.Timestamp updated_at = 17;
    //@inject_tag: json:"payer_tariff_region" bson:"payer_tariff_region"
    string payer_tariff_region = 18;
    //@inject_tag: json:"high_risk_payments_allowed" bson:"high_risk_payments_allowed"
    bool high_risk_payments_allowed = 19;
    //@inject_tag: json:"high_risk_change_allowed" bson:"high_risk_change_allowed"
    bool high_risk_change_allowed = 20;
}

message CountriesList {
    repeated Country countries = 1;
}

message GetPriceGroupRequest {
    //@inject_tag: json:"id" bson:"_id" validate:"omitempty,hexadecimal,len=24"
    string id = 1;
}

message PriceGroup {
    //@inject_tag: json:"id" bson:"_id" validate:"required,hexadecimal,len=24"
    string id = 1;
    //@inject_tag: json:"currency" bson:"currency" validate:"required,alpha,len=3"
    string currency = 2;
    //@inject_tag: json:"region" bson:"region" validate:"omitempty,alpha"
    string region = 3;
    //@inject_tag: validate:"required,numeric,gte=0" bson:"inflation_rate" json:"-"
    double inflation_rate = 4;
    //@inject_tag: validate:"required,numeric" bson:"fraction" json:"-"
    double fraction = 5;
    //@inject_tag: json:"-" bson:"created_at"
    google.protobuf.Timestamp created_at = 6;
    //@inject_tag: json:"-" bson:"updated_at"
    google.protobuf.Timestamp updated_at = 7;
    // @inject_tag: json:"is_active" bson:"is_active"
    bool is_active = 8;
}

message ZipCodeState {
    //@inject_tag: bson:"code"
    string code = 1;
    //@inject_tag: bson:"name"
    string name = 2;
}

message ZipCode {
    string zip = 1;
    string country = 2;
    string city = 3;
    ZipCodeState state = 4;
    google.protobuf.Timestamp created_at = 5;
}

message PaymentChannelCostSystem {
    //@inject_tag: json:"id" bson:"_id" validate:"omitempty,hexadecimal,len=24"
    string id = 1;
    //@inject_tag: json:"name" bson:"name" validate:"required,alpha"
    string name = 2;
    //@inject_tag: json:"region" bson:"region" validate:"required"
    string region = 3;
    //@inject_tag: json:"country" bson:"country" validate:"omitempty,alpha,len=2"
    string country = 4;
    // @inject_tag: json:"percent" bson:"percent" validate:"required,numeric,gte=0,lte=1"
    double percent = 5;
    // @inject_tag: json:"fix_amount" bson:"fix_amount" validate:"numeric,gte=0"
    double fix_amount = 6;
    //@inject_tag: json:"fix_amount_currency" bson:"fix_amount_currency" validate:"required,alpha,len=3"
    string fix_amount_currency = 7;
    //@inject_tag: json:"created_at" bson:"created_at"
    google.protobuf.Timestamp created_at = 8;
    //@inject_tag: json:"updated_at" bson:"updated_at"
    google.protobuf.Timestamp updated_at = 9;
    // @inject_tag: json:"is_active" bson:"is_active"
    bool is_active = 10;
    // @inject_tag: json:"mcc_code" bson:"mcc_code"
    string mcc_code = 11;
    // @inject_tag: json:"operating_company_id" bson:"operating_company_id"
    string operating_company_id = 12;
}

message PaymentChannelCostSystemRequest {
    //@inject_tag: json:"name" bson:"name" validate:"required,alpha"
    string name = 1;
    //@inject_tag: json:"region" bson:"region" validate:"required"
    string region = 2;
    //@inject_tag: json:"country" bson:"country" validate:"omitempty,alpha,len=2"
    string country = 3;
    //@inject_tag: json:"mcc_code" bson:"mcc_code" validate:"required,numeric,len=4" query:"mcc_code"
    string mcc_code = 4;
    //@inject_tag: json:"operating_company_id" bson:"operating_company_id" validate:"required,hexadecimal,len=24" query:"operating_company_id"
    string operating_company_id = 5;
}

message PaymentChannelCostSystemList {
    repeated PaymentChannelCostSystem items = 1;
}

message PaymentChannelCostMerchant {
    //@inject_tag: json:"id" bson:"_id" validate:"omitempty,hexadecimal,len=24"
    string id = 1;
    //@inject_tag: json:"merchant_id" bson:"merchant_id" validate:"required,hexadecimal,len=24"
    string merchant_id = 2;
    //@inject_tag: json:"name" bson:"name" validate:"required,alpha"
    string name = 3;
    //@inject_tag: json:"payout_currency" bson:"payout_currency" validate:"required,alpha,len=3"
    string payout_currency = 4;
    // @inject_tag: json:"min_amount" bson:"min_amount" validate:"required,numeric,gte=0"
    double min_amount = 5;
    //@inject_tag: json:"region" bson:"region" validate:"required"
    string region = 6;
    //@inject_tag: json:"country" bson:"country" validate:"omitempty,alpha,len=2"
    string country = 7;
    // @inject_tag: json:"method_percent" bson:"method_percent" validate:"required,numeric,gte=0,lte=1"
    double method_percent = 8;
    // @inject_tag: json:"method_fix_amount" bson:"method_fix_amount" validate:"numeric,gte=0"
    double method_fix_amount = 9;
    // @inject_tag: json:"method_fix_amount_currency" bson:"method_fix_amount_currency" validate:"required,alpha,len=3"
    string method_fix_amount_currency = 10;
    // @inject_tag: json:"ps_percent" bson:"ps_percent" validate:"required,numeric,gte=0,lte=1"
    double ps_percent = 11;
    // @inject_tag: json:"ps_fixed_fee" bson:"ps_fixed_fee" validate:"numeric,gte=0"
    double ps_fixed_fee = 12;
    // @inject_tag: json:"ps_fixed_fee_currency" bson:"ps_fixed_fee_currency" validate:"required,alpha,len=3"
    string ps_fixed_fee_currency = 13;
    //@inject_tag: json:"created_at" bson:"created_at"
    google.protobuf.Timestamp created_at = 14;
    //@inject_tag: json:"updated_at" bson:"updated_at"
    google.protobuf.Timestamp updated_at = 15;
    // @inject_tag: json:"is_active" bson:"is_active"
    bool is_active = 16;
    // @inject_tag: json:"mcc_code" bson:"mcc_code"
    string mcc_code = 17;
}

message PaymentChannelCostMerchantRequest {
    //@inject_tag: json:"merchant_id" bson:"merchant_id" validate:"required,hexadecimal,len=24"
    string merchant_id = 1;
    //@inject_tag: json:"name" bson:"name" validate:"required,alpha" query:"name"
    string name = 2;
    //@inject_tag: json:"payout_currency" bson:"payout_currency" validate:"required,alpha,len=3" query:"payout_currency"
    string payout_currency = 3;
    // @inject_tag: json:"amount" bson:"amount" validate:"required,numeric,gte=0" query:"amount"
    double amount = 4;
    //@inject_tag: json:"region" bson:"region" validate:"required" query:"region"
    string region = 5;
    //@inject_tag: json:"country" bson:"country" validate:"omitempty,alpha,len=2" query:"country"
    string country = 6;
    //@inject_tag: json:"mcc_code" bson:"mcc_code" validate:"required,numeric,len=4" query:"mcc_code"
    string mcc_code = 7;
}

message PaymentChannelCostMerchantList {
    repeated PaymentChannelCostMerchant items = 1;
}

message PaymentChannelCostMerchantListRequest {
    //@inject_tag: json:"merchant_id" bson:"merchant_id" validate:"required,hexadecimal,len=24"
    string merchant_id = 1;
}

message MoneyBackCostSystem {
    //@inject_tag: json:"id" bson:"_id" validate:"omitempty,hexadecimal,len=24"
    string id = 1;
    //@inject_tag: json:"name" bson:"name" validate:"required,alpha"
    string name = 2;
    //@inject_tag: json:"payout_currency" bson:"payout_currency" validate:"required,alpha,len=3"
    string payout_currency = 3;
    //@inject_tag: json:"undo_reason" bson:"undo_reason" validate:"required,alpha,oneof=refund reversal chargeback"
    string undo_reason = 4;
    //@inject_tag: json:"region" bson:"region" validate:"required"
    string region = 5;
    //@inject_tag: json:"country" bson:"country" validate:"omitempty,alpha,len=2"
    string country = 6;
    // @inject_tag: json:"days_from" bson:"days_from" validate:"numeric,gte=0"
    int32 days_from = 7;
    // @inject_tag: json:"payment_stage" bson:"payment_stage" validate:"numeric,gte=1"
    int32 payment_stage = 8;
    // @inject_tag: json:"percent" bson:"percent" validate:"numeric,gte=0,lte=1"
    double percent = 9;
    // @inject_tag: json:"fix_amount" bson:"fix_amount" validate:"numeric,gte=0"
    double fix_amount = 10;
    //@inject_tag: json:"created_at" bson:"created_at"
    google.protobuf.Timestamp created_at = 11;
    //@inject_tag: json:"updated_at" bson:"updated_at"
    google.protobuf.Timestamp updated_at = 12;
    // @inject_tag: json:"is_active" bson:"is_active"
    bool is_active = 13;
    // @inject_tag: json:"mcc_code" bson:"mcc_code"
    string mcc_code = 14;
    // @inject_tag: json:"operating_company_id" bson:"operating_company_id"
    string operating_company_id = 15;
}

message MoneyBackCostSystemRequest {
    //@inject_tag: json:"name" bson:"name" validate:"required,alpha" query:"name"
    string name = 1;
    //@inject_tag: json:"payout_currency" bson:"payout_currency" validate:"required,alpha,len=3" query:"payout_currency"
    string payout_currency = 2;
    //@inject_tag: json:"undo_reason" bson:"undo_reason" validate:"required,alpha,oneof=refund reversal chargeback" query:"undo_reason"
    string undo_reason = 3;
    //@inject_tag: json:"region" bson:"region" validate:"required" query:"region"
    string region = 4;
    //@inject_tag: json:"country" bson:"country" validate:"omitempty,alpha,len=2" query:"country"
    string country = 5;
    // @inject_tag: json:"days" bson:"days" validate:"required,numeric,gte=0" query:"days"
    int32 days = 6;
    // @inject_tag: json:"payment_stage" bson:"payment_stage" validate:"numeric,gte=1" query:"payment_stage"
    int32 payment_stage = 7;
    //@inject_tag: json:"mcc_code" bson:"mcc_code" validate:"required,numeric,len=4" query:"mcc_code"
    string mcc_code = 8;
    //@inject_tag: json:"operating_company_id" bson:"operating_company_id" validate:"required,hexadecimal,len=24" query:"operating_company_id"
    string operating_company_id = 9;
}

message MoneyBackCostSystemList {
    repeated MoneyBackCostSystem items = 1;
}

message MoneyBackCostMerchant {
    //@inject_tag: json:"id" bson:"_id" validate:"omitempty,hexadecimal,len=24"
    string id = 1;
    //@inject_tag: json:"merchant_id" bson:"merchant_id" validate:"required,hexadecimal,len=24"
    string merchant_id = 2;
    //@inject_tag: json:"name" bson:"name" validate:"required,alpha"
    string name = 3;
    //@inject_tag: json:"payout_currency" bson:"payout_currency" validate:"required,alpha,len=3"
    string payout_currency = 4;
    //@inject_tag: json:"undo_reason" bson:"undo_reason" validate:"required,alpha,oneof=refund reversal chargeback"
    string undo_reason = 5;
    //@inject_tag: json:"region" bson:"region" validate:"required"
    string region = 6;
    //@inject_tag: json:"country" bson:"country" validate:"omitempty,alpha,len=2"
    string country = 7;
    // @inject_tag: json:"days_from" bson:"days_from" validate:"numeric,gte=0"
    int32 days_from = 8;
    // @inject_tag: json:"payment_stage" bson:"payment_stage" validate:"numeric,gte=1"
    int32 payment_stage = 9;
    // @inject_tag: json:"percent" bson:"percent" validate:"numeric,gte=0,lte=1"
    double percent = 10;
    // @inject_tag: json:"fix_amount" bson:"fix_amount" validate:"numeric,gte=0"
    double fix_amount = 11;
    // @inject_tag: json:"fix_amount_currency" bson:"fix_amount_currency" validate:"required,alpha,len=3"
    string fix_amount_currency = 12;
    // @inject_tag: json:"is_paid_by_merchant" bson:"is_paid_by_merchant"
    bool is_paid_by_merchant = 13;
    //@inject_tag: json:"created_at" bson:"created_at"
    google.protobuf.Timestamp created_at = 14;
    //@inject_tag: json:"updated_at" bson:"updated_at"
    google.protobuf.Timestamp updated_at = 15;
    // @inject_tag: json:"is_active" bson:"is_active"
    bool is_active = 16;
    // @inject_tag: json:"mcc_code" bson:"mcc_code"
    string mcc_code = 17;
}

message MoneyBackCostMerchantRequest {
    //@inject_tag: json:"merchant_id" bson:"merchant_id" validate:"required,hexadecimal,len=24"
    string merchant_id = 1;
    //@inject_tag: json:"name" bson:"name" validate:"required,alpha" query:"name"
    string name = 2;
    //@inject_tag: json:"payout_currency" bson:"payout_currency" validate:"required,alpha,len=3" query:"payout_currency"
    string payout_currency = 3;
    //@inject_tag: json:"undo_reason" bson:"undo_reason" validate:"required,alpha,oneof=refund reversal chargeback" query:"undo_reason"
    string undo_reason = 4;
    //@inject_tag: json:"region" bson:"region" validate:"required" query:"region"
    string region = 5;
    //@inject_tag: json:"country" bson:"country" validate:"omitempty,alpha,len=2" query:"country"
    string country = 6;
    // @inject_tag: json:"days" bson:"days" validate:"required,numeric,gte=0" query:"days"
    int32 days = 7;
    // @inject_tag: json:"payment_stage" bson:"payment_stage" validate:"numeric,gte=1" query:"payment_stage"
    int32 payment_stage = 8;
    //@inject_tag: json:"mcc_code" bson:"mcc_code" validate:"required,numeric,len=4" query:"mcc_code"
    string mcc_code = 9;
}

message PaymentCostDeleteRequest {
    //@inject_tag: json:"id" bson:"_id" validate:"required,hexadecimal,len=24"
    string id = 1;
}

message MoneyBackCostMerchantList {
    repeated MoneyBackCostMerchant items = 1;
}

message MoneyBackCostMerchantListRequest {
    //@inject_tag: json:"merchant_id" bson:"merchant_id" validate:"required,hexadecimal,len=24"
    string merchant_id = 1;
}

message PayoutCostSystem {
    //@inject_tag: json:"id" bson:"_id" validate:"omitempty,hexadecimal,len=24"
    string id = 1;
    // @inject_tag: json:"intrabank_cost_amount" bson:"intrabank_cost_amount" validate:"numeric,gte=0"
    double intrabank_cost_amount = 2;
    //@inject_tag: json:"intrabank_cost_currency" bson:"intrabank_cost_currency" validate:"required,alpha,len=3"
    string intrabank_cost_currency = 3;
    // @inject_tag: json:"interbank_cost_amount" bson:"interbank_cost_amount" validate:"numeric,gte=0"
    double interbank_cost_amount = 4;
    //@inject_tag: json:"interbank_cost_currency" bson:"interbank_cost_currency" validate:"required,alpha,len=3"
    string interbank_cost_currency = 5;
    // @inject_tag: json:"is_active" bson:"is_active"
    bool is_active = 6;
    //@inject_tag: json:"-" bson:"created_at"
    google.protobuf.Timestamp created_at = 7;
}

message AccountingEntrySource {
    string id = 1;
    string type = 2;
}

message AccountingEntry {
    string id = 1;
    string object = 2;
    string type = 3;
    AccountingEntrySource source = 4;
    string merchant_id = 5;
    double amount = 6; // in royalty_currency
    string currency = 7; // royalty_currency (merchant payout currency)
    string reason = 8;
    string status = 9;
    string country = 10;
    double original_amount = 11;
    string original_currency = 12;
    double local_amount = 13;
    string local_currency = 14;
    google.protobuf.Timestamp created_at = 15;
    google.protobuf.Timestamp available_on = 16;
}

message RoyaltyReportTotals {
    //@inject_tag: bson:"transactions_count"
    int32 transactions_count = 2;
    //@inject_tag: bson:"fee_amount"
    double fee_amount = 3;
    //@inject_tag: bson:"vat_amount"
    double vat_amount = 4;
    //@inject_tag: bson:"payout_amount"
    double payout_amount = 5;
    //@inject_tag: bson:"rolling_reserve_total_amount"
    double rolling_reserve_amount = 6;
    //@inject_tag: bson:"correction_total_amount"
    double correction_amount = 7;
}

message RoyaltyReportProductSummaryItem {
    //@inject_tag: bson:"product" json:"product"
    string product = 1;
    //@inject_tag: bson:"region" json:"region"
    string region = 2;
    //@inject_tag: bson:"total_transactions" json:"total_transactions"
    int32 total_transactions = 3;
    //@inject_tag: bson:"sales_count" json:"sales_count"
    int32 sales_count = 4;
    //@inject_tag: bson:"gross_sales_amount" json:"gross_sales_amount"
    double gross_sales_amount = 5;
    //@inject_tag: bson:"returns_count" json:"returns_count"
    int32 returns_count = 6;
    //@inject_tag: bson:"gross_returns_amount" json:"gross_returns_amount"
    double gross_returns_amount = 7;
    //@inject_tag: bson:"gross_total_amount" json:"gross_total_amount"
    double gross_total_amount = 8;
    //@inject_tag: bson:"total_fees" json:"total_fees"
    double total_fees = 9;
    //@inject_tag: bson:"total_vat" json:"total_vat"
    double total_vat = 10;
    //@inject_tag: bson:"payout_amount" json:"payout_amount"
    double payout_amount = 11;
}

message RoyaltyReportCorrectionItem {
    //@inject_tag: bson:"accounting_entry_id" json:"accounting_entry_id"
    string accounting_entry_id = 1;
    //@inject_tag: bson:"amount" json:"amount"
    double amount = 2;
    //@inject_tag: bson:"currency" json:"currency"
    string currency = 3;
    //@inject_tag: bson:"reason" json:"reason"
    string reason = 4;
    //@inject_tag: bson:"entry_date" json:"entry_date"
    google.protobuf.Timestamp entry_date = 5;
}

message RoyaltyReportSummary {
    //@inject_tag: bson:"products_items" json:"products_items"
    repeated RoyaltyReportProductSummaryItem products_items = 1;
    //@inject_tag: bson:"products_total" json:"products_total"
    RoyaltyReportProductSummaryItem products_total = 2;
    //@inject_tag: bson:"corrections" json:"corrections"
    repeated RoyaltyReportCorrectionItem corrections = 3;
    //@inject_tag: bson:"rolling_reserves" json:"rolling_reserves"
    repeated RoyaltyReportCorrectionItem rolling_reserves = 4;
}

message RoyaltyReport {
    //@inject_tag: bson:"_id" json:"id"
    string id = 1;
    //@inject_tag: bson:"merchant_id" json:"merchant_id"
    string merchant_id = 2;
    //@inject_tag: bson:"created_at" json:"created_at"
    google.protobuf.Timestamp created_at = 3;
    //@inject_tag: bson:"updated_at" json:"updated_at"
    google.protobuf.Timestamp updated_at = 4;
    //@inject_tag: bson:"payout_date" json:"payout_date"
    google.protobuf.Timestamp payout_date = 5;
    //@inject_tag: bson:"status" json:"status"
    string status = 6;
    //@inject_tag: bson:"period_from" json:"period_from"
    google.protobuf.Timestamp period_from = 7;
    //@inject_tag: bson:"period_to" json:"period_to"
    google.protobuf.Timestamp period_to = 8;
    //@inject_tag: bson:"accept_expire_at" json:"accept_expire_at"
    google.protobuf.Timestamp accept_expire_at = 9;
    //@inject_tag: bson:"merchant_id" json:"accepted_at"
    google.protobuf.Timestamp accepted_at = 10;
    //@inject_tag: bson:"totals" json:"totals"
    RoyaltyReportTotals totals = 11;
    //@inject_tag: bson:"currency" json:"currency"
    string currency = 12;
    //@inject_tag: bson:"summary" json:"summary"
    RoyaltyReportSummary summary = 13;
    //@inject_tag: bson:"dispute_reason" json:"dispute_reason"
    string dispute_reason = 14;
    //@inject_tag: bson:"dispute_started_at" json:"dispute_closed_at"
    google.protobuf.Timestamp dispute_started_at = 15;
    //@inject_tag: bson:"dispute_closed_at" json:"dispute_closed_at"
    google.protobuf.Timestamp dispute_closed_at = 16;
    //@inject_tag: bson:"is_auto_accepted" json:"is_auto_accepted"
    bool is_auto_accepted = 17;
    //@inject_tag: bson:"payout_document_id" json:"payout_document_id"
    string payout_document_id = 18;
}

message RoyaltyReportChanges {
    string id = 1;
    string royalty_report_id = 2;
    string source = 3;
    string ip = 4;
    string hash = 7;
    google.protobuf.Timestamp created_at = 8;
}

message VatTransaction {
    //@inject_tag: json:"id" bson:"_id" validate:"omitempty,hexadecimal,len=24"
    string id = 1;
    //@inject_tag: json:"order_id" bson:"order_id" validate:"required,hexadecimal,len=24"
    string order_id = 2;
    //@inject_tag: json:"transaction_id" bson:"transaction_id" validate:"required"
    string transaction_id = 3;
    //@inject_tag: json:"transaction_type" bson:"transaction_type" validate:"required,oneof=payment refund chargeback"
    string transaction_type = 4;
    // @inject_tag: json:"transaction_amount" bson:"transaction_amount" validate:"numeric,gte=0"
    double transaction_amount = 5;
    //@inject_tag: json:"transaction_currency" bson:"transaction_currency" validate:"required,alpha,len=3"
    string transaction_currency = 6;
    // @inject_tag: json:"vat_amount" bson:"vat_amount" validate:"numeric,gte=0"
    double vat_amount = 7;
    //@inject_tag: json:"vat_currency" bson:"vat_currency" validate:"required,alpha,len=3"
    string vat_currency = 8;
    // @inject_tag: json:"fees_amount" bson:"fees_amount" validate:"numeric,gte=0"
    double fees_amount = 9;
    //@inject_tag: json:"fees_currency" bson:"fees_currency" validate:"required,alpha,len=3"
    string fees_currency = 10;
    // @inject_tag: json:"local_transaction_amount" bson:"local_transaction_amount" validate:"omitempty,numeric,gte=0"
    double local_transaction_amount = 11;
    // @inject_tag: json:"local_vat_amount" bson:"local_vat_amount" validate:"omitempty,numeric,gte=0"
    double local_vat_amount = 12;
    // @inject_tag: json:"local_fees_amount" bson:"local_fees_amount" validate:"omitempty,numeric,gte=0"
    double local_fees_amount = 13;
    //@inject_tag: json:"local_currency" bson:"local_currency" validate:"required,alpha,len=3"
    string local_currency = 14;
    //@inject_tag: json:"local_amounts_approximate" bson:"local_amounts_alocal_amounts_approximatepproximated" validate:"required,alpha,len=3"
    bool local_amounts_approximate = 15;
    //@inject_tag: json:"billing_address_criteria" bson:"billing_address_criteria" validate:"required,oneof=ip bin language customer form"
    string billing_address_criteria = 16;
    //@inject_tag: json:"billing_address" bson:"billing_address" validate:"required,dive"
    OrderBillingAddress billing_address = 17;
    //@inject_tag: json:"user_id" bson:"user_id" validate:"omitempty,hexadecimal,len=24"
    string user_id = 18;
    //@inject_tag: json:"payment_method" bson:"payment_method" validate:"required"
    string payment_method = 19;
    //@inject_tag: json:"is_deduction" bson:"is_deduction"
    bool is_deduction = 20;
    //@inject_tag: json:"country" bson:"country" validate:"required,alpha,len=2"
    string country = 21;
    //@inject_tag: json:"date_time" bson:"date_time"
    google.protobuf.Timestamp date_time = 22;
}

message VatReport {
    //@inject_tag: json:"id" bson:"_id" validate:"omitempty,hexadecimal,len=24"
    string id = 1;
    //@inject_tag: json:"country" bson:"country" validate:"required,alpha,len=2"
    string country = 2;
    // @inject_tag: json:"vat_rate" bson:"vat_rate" validate:"numeric,gte=0,lte=1"
    double vat_rate = 3;
    //@inject_tag: json:"currency" bson:"currency" validate:"required,alpha,len=3"
    string currency = 4;
    // @inject_tag: json:"transactions_count" bson:"transactions_count" validate:"numeric,gte=0"
    int32 transactions_count = 5;
    // @inject_tag: json:"gross_revenue" bson:"gross_revenue" validate:"numeric,gte=0"
    double gross_revenue = 6;
    // @inject_tag: json:"vat_amount" bson:"vat_amount" validate:"numeric,gte=0"
    double vat_amount = 7;
    // @inject_tag: json:"fees_amount" bson:"fees_amount" validate:"numeric,gte=0"
    double fees_amount = 8;
    // @inject_tag: json:"deduction_amount" bson:"deduction_amount" validate:"numeric,gte=0"
    double deduction_amount = 9;
    // @inject_tag: json:"correction_amount" bson:"correction_amount" validate:"numeric,lte=0"
    double correction_amount = 10;
    //@inject_tag: json:"status" bson:"status" validate:"required,alpha,oneof=threshold expired pending need_to_pay paid overdue canceled"
    string status = 11;
    // @inject_tag: json:"country_annual_turnover" bson:"country_annual_turnover" validate:"numeric,gte=0"
    double country_annual_turnover = 12;
    // @inject_tag: json:"world_annual_turnover" bson:"world_annual_turnover" validate:"numeric,gte=0"
    double world_annual_turnover = 13;
    //@inject_tag: json:"amounts_approximate" bson:"amounts_approximate"
    bool amounts_approximate = 14;
    //@inject_tag: json:"date_from" bson:"date_from"
    google.protobuf.Timestamp date_from = 15;
    //@inject_tag: json:"date_to" bson:"date_to"
    google.protobuf.Timestamp date_to = 16;
    //@inject_tag: json:"pay_until_date" bson:"pay_until_date"
    google.protobuf.Timestamp pay_until_date = 17;
    //@inject_tag: json:"created_at" bson:"created_at"
    google.protobuf.Timestamp created_at = 18;
    //@inject_tag: json:"updated_at" bson:"updated_at"
    google.protobuf.Timestamp updated_at = 19;
    //@inject_tag: json:"paid_at" bson:"paid_at"
    google.protobuf.Timestamp paid_at = 20;
}

message AnnualTurnover {
    //@inject_tag: json:"year" bson:"year" validate:"required,numeric,gte=2019"
    int32 year = 1;
    //@inject_tag: json:"country" bson:"country" validate:"omitempty,alpha,len=2"
    string country = 2;
    // @inject_tag: json:"amount" bson:"amount" validate:"numeric,gte=0"
    double amount = 3;
    //@inject_tag: json:"currency" bson:"currency" validate:"required,alpha,len=3"
    string currency = 4;
}

message OrderViewMoney {
    //@inject_tag: json:"amount"
    double amount = 1;
    //@inject_tag: json:"currency"
    string currency = 2;
}

message OrderViewPublic {
    // @inject_tag: json:"-" bson:"_id"
    string id = 1; // unique internal order identifier in Protocol One
    // @inject_tag: json:"uuid" bson:"uuid"
    string uuid = 2; // unique public order identifier in Protocol One
    // @inject_tag: json:"total_payment_amount" bson:"total_payment_amount"
    double total_payment_amount = 3;
    // @inject_tag: json:"currency" bson:"currency"
    string currency = 4;
    // @inject_tag: json:"project" bson:"project"
    ProjectOrder project = 5;
    // @inject_tag: bson:"created_at" bson:"created_at"
    google.protobuf.Timestamp created_at = 6;
    // @inject_tag: json:"transaction" bson:"pm_order_id"
    string transaction = 7; // unique order id in payment system
    // @inject_tag: json:"payment_method" bson:"payment_method"
    PaymentMethodOrder payment_method = 8;
    // @inject_tag: json:"country_code" bson:"country_code"
    string country_code = 9;
    // @inject_tag: json:"merchant_id" bson:"merchant_id"
    string merchant_id = 10;
    // @inject_tag: json:"locale" bson:"locale"
    string locale = 11;
    // @inject_tag: json:"status" bson:"status"
    string status = 12;
    // @inject_tag: json:"transaction_date" bson:"pm_order_close_date"
    google.protobuf.Timestamp transaction_date = 13;
    // @inject_tag: json:"user" bson:"user"
    OrderUser user = 14;
    // @inject_tag: json:"billing_address" bson:"billing_address"
    OrderBillingAddress billing_address = 15;
    // @inject_tag: json:"type" bson:"type"
    string type = 16;
    // @inject_tag: json:"is_vat_deduction" bson:"is_vat_deduction"
    bool is_vat_deduction = 17;
    // @inject_tag: json:"gross_revenue" bson:"gross_revenue"
    OrderViewMoney gross_revenue = 18;
    // @inject_tag: json:"tax_fee" bson:"tax_fee"
    OrderViewMoney tax_fee = 19;
    // @inject_tag: json:"tax_fee_currency_exchange_fee" bson:"tax_fee_currency_exchange_fee"
    OrderViewMoney tax_fee_currency_exchange_fee = 20;
    // @inject_tag: json:"tax_fee_total" bson:"tax_fee_total"
    OrderViewMoney tax_fee_total = 21;
    // @inject_tag: json:"method_fee_total" bson:"method_fee_total"
    OrderViewMoney method_fee_total = 22;
    // @inject_tag: json:"method_fee_tariff" bson:"method_fee_tariff"
    OrderViewMoney method_fee_tariff = 23;
    // @inject_tag: json:"method_fixed_fee_tariff" bson:"method_fixed_fee_tariff"
    OrderViewMoney method_fixed_fee_tariff = 24;
    // @inject_tag: json:"paysuper_fixed_fee" bson:"paysuper_fixed_fee"
    OrderViewMoney paysuper_fixed_fee = 25;
    // @inject_tag: json:"fees_total" bson:"fees_total"
    OrderViewMoney fees_total = 26;
    // @inject_tag: json:"fees_total_local" bson:"fees_total_local"
    OrderViewMoney fees_total_local = 27;
    // @inject_tag: json:"net_revenue" bson:"net_revenue"
    OrderViewMoney net_revenue = 28;
    // @inject_tag: json:"refund_gross_revenue" bson:"refund_gross_revenue"
    OrderViewMoney refund_gross_revenue = 29;
    // @inject_tag: json:"method_refund_fee_tariff" bson:"method_refund_fee_tariff"
    OrderViewMoney method_refund_fee_tariff = 30;
    // @inject_tag: json:"merchant_refund_fixed_fee_tariff" bson:"merchant_refund_fixed_fee_tariff"
    OrderViewMoney merchant_refund_fixed_fee_tariff = 31;
    // @inject_tag: json:"refund_tax_fee" bson:"refund_tax_fee"
    OrderViewMoney refund_tax_fee = 32;
    // @inject_tag: json:"refund_tax_fee_currency_exchange_fee" bson:"refund_tax_fee_currency_exchange_fee"
    OrderViewMoney refund_tax_fee_currency_exchange_fee = 33;
    // @inject_tag: json:"paysuper_refund_tax_fee_currency_exchange_fee" bson:"paysuper_refund_tax_fee_currency_exchange_fee"
    OrderViewMoney paysuper_refund_tax_fee_currency_exchange_fee = 34;
    // @inject_tag: json:"refund_reverse_revenue" bson:"refund_reverse_revenue"
    OrderViewMoney refund_reverse_revenue = 35;
    // @inject_tag: json:"refund_fees_total" bson:"refund_fees_total"
    OrderViewMoney refund_fees_total = 36;
    // @inject_tag: json:"refund_fees_total_local" bson:"refund_fees_total_local"
    OrderViewMoney refund_fees_total_local = 37;
    OrderIssuer issuer = 38;
    // @inject_tag: json:"items" bson:"items"
    repeated OrderItem items = 39;
    //@inject_tag: json:"merchant_payout_currency" bson:"merchant_payout_currency"
    string merchant_payout_currency = 40;
    // @inject_tag: json:"operating_company_id"
    string operating_company_id = 41;
    // @inject_tag: json:"refund_allowed"
    bool refund_allowed = 42;
}

message OrderViewPrivate {
    // @inject_tag: json:"-" bson:"_id"
    string id = 1; // unique internal order identifier in Protocol One
    // @inject_tag: json:"uuid" bson:"uuid"
    string uuid = 2; // unique public order identifier in Protocol One
    // @inject_tag: json:"total_payment_amount" bson:"total_payment_amount"
    double total_payment_amount = 3;
    // @inject_tag: json:"currency" bson:"currency"
    string currency = 4;
    // @inject_tag: json:"project" bson:"project"
    ProjectOrder project = 5;
    // @inject_tag: json:"created_at" bson:"created_at"
    google.protobuf.Timestamp created_at = 6;
    // @inject_tag: json:"transaction" bson:"pm_order_id"
    string transaction = 7; // unique order id in payment system
    // @inject_tag: json:"payment_method" bson:"payment_method"
    PaymentMethodOrder payment_method = 8;
    // @inject_tag: json:"country_code" bson:"country_code"
    string country_code = 9;
    // @inject_tag: json:"merchant_id" bson:"merchant_id"
    string merchant_id = 10;
    // @inject_tag: json:"locale" bson:"locale"
    string locale = 11;
    // @inject_tag: json:"status" bson:"status"
    string status = 12;
    // @inject_tag: json:"transaction_date" bson:"pm_order_close_date"
    google.protobuf.Timestamp transaction_date = 13;
    // @inject_tag: json:"user" bson:"user"
    OrderUser user = 14;
    // @inject_tag: json:"billing_address" bson:"billing_address"
    OrderBillingAddress billing_address = 15;
    // @inject_tag: json:"type" bson:"type"
    string type = 16;
    // @inject_tag: json:"is_vat_deduction" bson:"is_vat_deduction"
    bool is_vat_deduction = 17;
    // @inject_tag: json:"payment_gross_revenue_local" bson:"payment_gross_revenue_local"
    OrderViewMoney payment_gross_revenue_local = 18;
    // @inject_tag: json:"payment_gross_revenue_origin" bson:"payment_gross_revenue_origin"
    OrderViewMoney payment_gross_revenue_origin = 19;
    // @inject_tag: json:"payment_gross_revenue" bson:"payment_gross_revenue"
    OrderViewMoney payment_gross_revenue = 20;
    // @inject_tag: json:"payment_tax_fee" bson:"payment_tax_fee"
    OrderViewMoney payment_tax_fee = 21;
    // @inject_tag: json:"payment_tax_fee_local" bson:"payment_tax_fee_local"
    OrderViewMoney payment_tax_fee_local = 22;
    // @inject_tag: json:"payment_tax_fee_origin" bson:"payment_tax_fee_origin"
    OrderViewMoney payment_tax_fee_origin = 23;
    // @inject_tag: json:"payment_tax_fee_currency_exchange_fee" bson:"payment_tax_fee_currency_exchange_fee"
    OrderViewMoney payment_tax_fee_currency_exchange_fee = 24;
    // @inject_tag: json:"payment_tax_fee_total" bson:"payment_tax_fee_total"
    OrderViewMoney payment_tax_fee_total = 25;
    // @inject_tag: json:"payment_gross_revenue_fx" bson:"payment_gross_revenue_fx"
    OrderViewMoney payment_gross_revenue_fx = 26;
    // @inject_tag: json:"payment_gross_revenue_fx_tax_fee" bson:"payment_gross_revenue_fx_tax_fee"
    OrderViewMoney payment_gross_revenue_fx_tax_fee = 27;
    // @inject_tag: json:"payment_gross_revenue_fx_profit" bson:"payment_gross_revenue_fx_profit"
    OrderViewMoney payment_gross_revenue_fx_profit = 28;
    // @inject_tag: json:"gross_revenue" bson:"gross_revenue"
    OrderViewMoney gross_revenue = 29;
    // @inject_tag: json:"tax_fee" bson:"tax_fee"
    OrderViewMoney tax_fee = 30;
    // @inject_tag: json:"tax_fee_currency_exchange_fee" bson:"tax_fee_currency_exchange_fee"
    OrderViewMoney tax_fee_currency_exchange_fee = 31;
    // @inject_tag: json:"tax_fee_total" bson:"tax_fee_total"
    OrderViewMoney tax_fee_total = 32;
    // @inject_tag: json:"method_fee_total" bson:"method_fee_total"
    OrderViewMoney method_fee_total = 33;
    // @inject_tag: json:"method_fee_tariff" bson:"method_fee_tariff"
    OrderViewMoney method_fee_tariff = 34;
    // @inject_tag: json:"paysuper_method_fee_tariff_self_cost" bson:"paysuper_method_fee_tariff_self_cost"
    OrderViewMoney paysuper_method_fee_tariff_self_cost = 35;
    // @inject_tag: json:"paysuper_method_fee_profit" bson:"paysuper_method_fee_profit"
    OrderViewMoney paysuper_method_fee_profit = 36;
    // @inject_tag: json:"method_fixed_fee_tariff" bson:"method_fixed_fee_tariff"
    OrderViewMoney method_fixed_fee_tariff = 37;
    // @inject_tag: json:"paysuper_method_fixed_fee_tariff_fx_profit" bson:"paysuper_method_fixed_fee_tariff_fx_profit"
    OrderViewMoney paysuper_method_fixed_fee_tariff_fx_profit = 38;
    // @inject_tag: json:"paysuper_method_fixed_fee_tariff_self_cost" bson:"paysuper_method_fixed_fee_tariff_self_cost"
    OrderViewMoney paysuper_method_fixed_fee_tariff_self_cost = 39;
    // @inject_tag: json:"paysuper_method_fixed_fee_tariff_total_profit" bson:"paysuper_method_fixed_fee_tariff_total_profit"
    OrderViewMoney paysuper_method_fixed_fee_tariff_total_profit = 40;
    // @inject_tag: json:"paysuper_fixed_fee" bson:"paysuper_fixed_fee"
    OrderViewMoney paysuper_fixed_fee = 41;
    // @inject_tag: json:"paysuper_fixed_fee_fx_profit" bson:"paysuper_fixed_fee_fx_profit"
    OrderViewMoney paysuper_fixed_fee_fx_profit = 42;
    // @inject_tag: json:"fees_total" bson:"fees_total"
    OrderViewMoney fees_total = 43;
    // @inject_tag: json:"fees_total_local" bson:"fees_total_local"
    OrderViewMoney fees_total_local = 44;
    // @inject_tag: json:"net_revenue" bson:"net_revenue"
    OrderViewMoney net_revenue = 45;
    // @inject_tag: json:"paysuper_method_total_profit" bson:"paysuper_method_total_profit"
    OrderViewMoney paysuper_method_total_profit = 46;
    // @inject_tag: json:"paysuper_total_profit" bson:"paysuper_total_profit"
    OrderViewMoney paysuper_total_profit = 47;
    // @inject_tag: json:"payment_refund_gross_revenue_local" bson:"payment_refund_gross_revenue_local"
    OrderViewMoney payment_refund_gross_revenue_local = 48;
    // @inject_tag: json:"payment_refund_gross_revenue_origin" bson:"payment_refund_gross_revenue_origin"
    OrderViewMoney payment_refund_gross_revenue_origin = 49;
    // @inject_tag: json:"payment_refund_gross_revenue" bson:"payment_refund_gross_revenue"
    OrderViewMoney payment_refund_gross_revenue = 50;
    // @inject_tag: json:"payment_refund_tax_fee" bson:"payment_refund_tax_fee"
    OrderViewMoney payment_refund_tax_fee = 51;
    // @inject_tag: json:"payment_refund_tax_fee_local" bson:"payment_refund_tax_fee_local"
    OrderViewMoney payment_refund_tax_fee_local = 52;
    // @inject_tag: json:"payment_refund_tax_fee_origin" bson:"payment_refund_tax_fee_origin"
    OrderViewMoney payment_refund_tax_fee_origin = 53;
    // @inject_tag: json:"payment_refund_fee_tariff" bson:"payment_refund_fee_tariff"
    OrderViewMoney payment_refund_fee_tariff = 54;
    // @inject_tag: json:"method_refund_fixed_fee_tariff" bson:"method_refund_fixed_fee_tariff"
    OrderViewMoney method_refund_fixed_fee_tariff = 55;
    // @inject_tag: json:"refund_gross_revenue" bson:"refund_gross_revenue"
    OrderViewMoney refund_gross_revenue = 56;
    // @inject_tag: json:"refund_gross_revenue_fx" bson:"refund_gross_revenue_fx"
    OrderViewMoney refund_gross_revenue_fx = 57;
    // @inject_tag: json:"method_refund_fee_tariff" bson:"method_refund_fee_tariff"
    OrderViewMoney method_refund_fee_tariff = 58;
    // @inject_tag: json:"paysuper_method_refund_fee_tariff_profit" bson:"paysuper_method_refund_fee_tariff_profit"
    OrderViewMoney paysuper_method_refund_fee_tariff_profit = 59;
    // @inject_tag: json:"paysuper_method_refund_fixed_fee_tariff_self_cost" bson:"paysuper_method_refund_fixed_fee_tariff_self_cost"
    OrderViewMoney paysuper_method_refund_fixed_fee_tariff_self_cost = 60;
    // @inject_tag: json:"merchant_refund_fixed_fee_tariff" bson:"merchant_refund_fixed_fee_tariff"
    OrderViewMoney merchant_refund_fixed_fee_tariff = 61;
    // @inject_tag: json:"paysuper_method_refund_fixed_fee_tariff_profit" bson:"paysuper_method_refund_fixed_fee_tariff_profit"
    OrderViewMoney paysuper_method_refund_fixed_fee_tariff_profit = 62;
    // @inject_tag: json:"refund_tax_fee" bson:"refund_tax_fee"
    OrderViewMoney refund_tax_fee = 63;
    // @inject_tag: json:"refund_tax_fee_currency_exchange_fee" bson:"refund_tax_fee_currency_exchange_fee"
    OrderViewMoney refund_tax_fee_currency_exchange_fee = 64;
    // @inject_tag: json:"paysuper_refund_tax_fee_currency_exchange_fee" bson:"paysuper_refund_tax_fee_currency_exchange_fee"
    OrderViewMoney paysuper_refund_tax_fee_currency_exchange_fee = 65;
    // @inject_tag: json:"refund_tax_fee_total" bson:"refund_tax_fee_total"
    OrderViewMoney refund_tax_fee_total = 66;
    // @inject_tag: json:"refund_reverse_revenue" bson:"refund_reverse_revenue"
    OrderViewMoney refund_reverse_revenue = 67;
    // @inject_tag: json:"refund_fees_total" bson:"refund_fees_total"
    OrderViewMoney refund_fees_total = 68;
    // @inject_tag: json:"refund_fees_total_local" bson:"refund_fees_total_local"
    OrderViewMoney refund_fees_total_local = 69;
    // @inject_tag: json:"paysuper_refund_total_profit" bson:"paysuper_refund_total_profit"
    OrderViewMoney paysuper_refund_total_profit = 70;
    //@inject_tag: json:"issuer" bson:"issuer"
    OrderIssuer issuer = 71;
    // @inject_tag: json:"items" bson:"items"
    repeated OrderItem items = 72;
    //@inject_tag: json:"merchant_payout_currency" bson:"merchant_payout_currency"
    string merchant_payout_currency = 73;
    // @inject_tag: json:"mcc_code"
    string mcc_code = 74;
    // @inject_tag: json:"operating_company_id
    string operating_company_id = 75;
    // @inject_tag: json:"is_high_risk"
    bool is_high_risk = 76;
    // @inject_tag: json:"refund_allowed"
    bool refund_allowed = 77;
}

message RecommendedPrice {
    // @inject_tag: json:"region"
    string region = 1;
    // @inject_tag: json:"currency"
    string currency = 2;
    // @inject_tag: json:"amount"
    double amount = 3;
}

message PriceTable {
    //@inject_tag: json:"id" bson:"_id" validate:"omitempty,hexadecimal,len=24"
    string id = 1;
    //@inject_tag: json:"currency" bson:"currency" validate:"required,alpha,len=3"
    string currency = 2;
    // @inject_tag: json:"ranges"
    repeated PriceTableRange ranges = 3;
}

message PriceTableRange {
    //@inject_tag: json:"position" bson:"position"
    int32 position = 1;
    // @inject_tag: json:"from"
    double from = 3;
    // @inject_tag: json:"to"
    double to = 4;
}

message Id {
    string id = 1;
}

message RangeInt {
    //@inject_tag: json:"from"
    int32 from = 1;
    //@inject_tag: json:"to"
    int32 to = 2;
}

message MerchantTariffRatesPayment {
    //@inject_tag: json:"min_amount" bson:"min_amount"
    double min_amount = 1;
    //@inject_tag: json:"max_amount" bson:"max_amount"
    double max_amount = 2;
    //@inject_tag: json:"method_name" bson:"method_name"
    string method_name = 3;
    //@inject_tag: json:"method_percent_fee" bson:"method_percent_fee"
    double method_percent_fee = 4;
    //@inject_tag: json:"method_fixed_fee" bson:"method_fixed_fee"
    double method_fixed_fee = 5;
    //@inject_tag: json:"method_fixed_fee_currency" bson:"method_fixed_fee_currency"
    string method_fixed_fee_currency = 6;
    //@inject_tag: json:"ps_percent_fee" bson:"ps_percent_fee"
    double ps_percent_fee = 7;
    //@inject_tag: json:"ps_fixed_fee" bson:"ps_fixed_fee"
    double ps_fixed_fee = 8;
    //@inject_tag: json:"ps_fixed_fee_currency" bson:"ps_fixed_fee_currency"
    string ps_fixed_fee_currency = 9;
    //@inject_tag: json:"merchant_home_region" bson:"merchant_home_region"
    string merchant_home_region = 10;
    //@inject_tag: json:"payer_region" bson:"payer_region"
    string payer_region = 11;
    // @inject_tag: json:"mcc_code" bson:"mcc_code"
    string mcc_code = 12;
}

message MerchantTariffRatesSettingsRefundItem {
    //@inject_tag: json:"method_name" bson:"method_name"
    string method_name = 1;
    //@inject_tag: json:"method_percent_fee" bson:"method_percent_fee"
	double method_percent_fee = 2;
    //@inject_tag: json:"method_fixed_fee" bson:"method_fixed_fee"
	double method_fixed_fee = 3;
    //@inject_tag: json:"method_fixed_fee_currency" bson:"method_fixed_fee_currency"
	string method_fixed_fee_currency = 4;
    //@inject_tag: json:"is_paid_by_merchant" bson:"is_paid_by_merchant"
	bool is_paid_by_merchant = 5;
}

message MerchantTariffRatesSettingsItem {
    //@inject_tag: json:"method_percent_fee" bson:"method_percent_fee"
    double method_percent_fee = 1;
    //@inject_tag: json:"method_fixed_fee" bson:"method_fixed_fee"
	double method_fixed_fee = 2;
    //@inject_tag: json:"method_fixed_fee_currency" bson:"method_fixed_fee_currency"
	string method_fixed_fee_currency = 3;
    //@inject_tag: json:"is_paid_by_merchant" bson:"is_paid_by_merchant"
	bool is_paid_by_merchant = 4;
}

message MerchantTariffRatesSettings {
    //@inject_tag: json:"refund" bson:"refund"
    repeated MerchantTariffRatesSettingsRefundItem refund = 1;
    //@inject_tag: json:"chargeback" bson:"chargeback"
    MerchantTariffRatesSettingsItem chargeback = 2;
    //@inject_tag: json:"payout" bson:"payout"
    MerchantTariffRatesSettingsItem payout = 3;
    //@inject_tag: json:"mcc_code" bson:"mcc_code"
    string mcc_code = 4;
}

message Key {
    //@inject_tag: json:"id" bson:"_id"
    string id = 1;
    //@inject_tag: json:"code" validate:"required,max=50"
    string code = 2;
    //@inject_tag: validate:"required,hexadecimal,len=24"
    string key_product_id = 3;
    //@inject_tag: validate:"required,max=255"
    string platform_id = 5;
    //@inject_tag: validate:"omitempty,hexadecimal,len=24"
    string order_id = 6;

    google.protobuf.Timestamp created_at = 7;
    //@inject_tag: validate:"omitempty"
    google.protobuf.Timestamp reserved_to = 8;
    //@inject_tag: validate:"omitempty"
    google.protobuf.Timestamp redeemed_at = 9;
}

message PayoutDocument {
    //@inject_tag: json:"id" bson:"_id" validate:"omitempty,hexadecimal,len=24"
    string id = 1;
    //@inject_tag: json:"merchant_id" bson:"merchant_id" validate:"omitempty,hexadecimal,len=24"
    string merchant_id = 2;
    //@inject_tag: json:"source_id"
    repeated string source_id = 3;
    // @inject_tag: json:"total_fees" validate:"numeric,gte=0"
    double total_fees = 4;
    // @inject_tag: json:"balance" validate:"numeric,gte=0"
    double balance = 5;
    //@inject_tag: json:"currency" validate:"required,alpha,len=3"
    string currency = 6;
    // @inject_tag: json:"period_from"
    google.protobuf.Timestamp period_from = 7;
    // @inject_tag: json:"period_to"
    google.protobuf.Timestamp period_to = 8;
    // @inject_tag: json:"total_transactions"
    int32 total_transactions = 9;
    //@inject_tag: json:"description" validate:"omitempty,max=255"
    string description = 10;
    //@inject_tag: json:"destination" validate:"max=255"
    MerchantBanking destination = 11;
    //@inject_tag: json:"merchant_agreement_number" validate:"max=255"
    string merchant_agreement_number = 12;
    // @inject_tag: json:"company"
    MerchantCompanyInfo company = 13;
    //@inject_tag: json:"status" validate:"required,oneof=skip pending in_progress paid canceled failed"
    string status = 14;
    //@inject_tag: json:"transaction" validate:"max=255"
    string transaction = 15;
    //@inject_tag: json:"failure_code" validate:"omitempty,oneof=account_closed account_frozen account_restricted destination_bank_invalid could_not_process declined insufficient_funds invalid_account_number incorrect_account_holder_name invalid_currency"
    string failure_code = 16;
    //@inject_tag: json:"failure_message" validate:"max=255"
    string failure_message = 17;
    //@inject_tag: json:"failure_transaction" validate:"max=255"
    string failure_transaction = 18;
    //@inject_tag: json:"created_at"
    google.protobuf.Timestamp created_at = 24;
    //@inject_tag: json:"updated_at"
    google.protobuf.Timestamp updated_at = 25;
    //@inject_tag: json:"arrival_date"
    google.protobuf.Timestamp arrival_date = 26;
    //@inject_tag: json:"paid_at"
    google.protobuf.Timestamp paid_at = 27;
}

message PayoutDocumentChanges {
    string id = 1;
    string payout_document_id = 2;
    string source = 3;
    string ip = 4;
    string hash = 5;
    google.protobuf.Timestamp created_at = 6;
}

message MerchantBalance {
    //@inject_tag: json:"id" validate:"required,hexadecimal,len=24"
    string id = 1;
    //@inject_tag: json:"merchant_id" validate:"required,hexadecimal,len=24"
    string merchant_id = 2;
    //@inject_tag: json:"currency" validate:"required,alpha,len=3"
    string currency = 3;
    //@inject_tag: json:"debit" validate:"required,numeric"
    double debit = 4;
    //@inject_tag: json:"credit" validate:"required,numeric"
    double credit = 5;
    //@inject_tag: json:"rolling_reserve" validate:"required,numeric"
    double rolling_reserve = 6;
    //@inject_tag: json:"total" validate:"required,numeric"
    double total = 7;
    google.protobuf.Timestamp created_at = 8;
}

message OrderReceipt {
    //@inject_tag: json:"total_price"
    string total_price = 1;
    //@inject_tag: json:"transaction_id"
    string transaction_id = 2;
    //@inject_tag: json:"transaction_date"
    string transaction_date = 3;
    //@inject_tag: json:"project_name"
    string project_name = 4;
    //@inject_tag: json:"merchant_name"
    string merchant_name = 5;
    //@inject_tag: json:"items"
    repeated OrderReceiptItem items = 6;
    //@inject_tag: json:"order_type"
    string order_type = 7;
    //@inject_tag: json:"platform_name"
    string platform_name = 8;
}

message OrderReceiptItem {
    //@inject_tag: json:"name"
    string name = 1;
    //@inject_tag: json:"price"
    string price = 2;
}

message HasCurrencyItem {
    //@inject_tag: json:"currency" validate:"required,alpha,len=3"
    string currency = 1;
    //@inject_tag: json:"region" validate:"required,region_price"
    string region = 2;
}

message LocalizedUrl {
    //@inject_tag: validate:"omitempty,uri" json:"en"
    string en = 1;
    //@inject_tag: validate:"omitempty,uri" json:"ru"
    string ru = 2;
    //@inject_tag: validate:"omitempty,uri" json:"es"
    string es = 3;
    //@inject_tag: validate:"omitempty,uri" json:"de"
    string de = 4;
    //@inject_tag: validate:"omitempty,uri" json:"zh"
    string zh = 5;
    //@inject_tag: validate:"omitempty,uri" json:"fr"
    string fr = 6;
    //@inject_tag: validate:"omitempty,uri" json:"ar"
    string ar = 7;
    //@inject_tag: validate:"omitempty,uri" json:"pt"
    string pt = 8;
    //@inject_tag: validate:"omitempty,uri" json:"it"
    string it = 9;
    //@inject_tag: validate:"omitempty,uri" json:"pl"
    string pl = 10;
    //@inject_tag: validate:"omitempty,uri" json:"el"
    string el = 11;
    //@inject_tag: validate:"omitempty,uri" json:"ko"
    string ko = 12;
    //@inject_tag: validate:"omitempty,uri" json:"ja"
    string ja = 13;
    //@inject_tag: validate:"omitempty,uri" json:"vl"
    string vl = 14;
    //@inject_tag: validate:"omitempty,uri" json:"he"
    string he = 15;
    //@inject_tag: validate:"omitempty,uri" json:"th"
    string th = 16;
    //@inject_tag: validate:"omitempty,uri" json:"cs"
    string cs = 17;
    //@inject_tag: validate:"omitempty,uri" json:"bg"
    string bg = 18;
    //@inject_tag: validate:"omitempty,uri" json:"fi"
    string fi = 19;
    //@inject_tag: validate:"omitempty,uri" json:"sv"
    string sv = 20;
    //@inject_tag: validate:"omitempty,uri" json:"da"
    string da = 21;
    //@inject_tag: validate:"omitempty,uri" json:"tr"
    string tr = 22;
}

message ImageCollection {
    //@inject_tag: json:"images"
    LocalizedUrl images = 1;
    //@inject_tag: json:"use_one_for_all"
    bool use_one_for_all = 2;
}

message ProductPrice {
    // @inject_tag: json:"amount" validate:"required,numeric,gt=0"
    double amount = 1;
    //@inject_tag: json:"currency" validate:"required,alpha,len=3"
    string currency = 2;
    //@inject_tag: json:"region" validate:"required,region_price"
    string region = 3;
    //@inject_tag: json:"is_virtual_currency"
    bool is_virtual_currency = 4;
}

message ProjectVirtualCurrency {
    //@inject_tag: json:"logo" validate:"omitempty,url"
    string logo = 1;
    // @inject_tag: json:"name" validate:"required,min=1"
    map<string, string> name = 2;
    // @inject_tag: json:"success_message" validate:"required,min=1"
    map<string, string> success_message = 3;
    //@inject_tag: json:"prices" validate:"required,min=1,dive"
    repeated ProductPrice prices = 4;
    //@inject_tag: json:"min_purchase_value"
    double min_purchase_value = 5;
    //@inject_tag: json:"max_purchase_value"
    double max_purchase_value = 6;
    //@inject_tag: json:"sell_count_type" validate:"omitempty,oneof=fractional integral"
    string sell_count_type = 7;
}
message OrderCreateByPaylink {
    //@inject_tag: json:"id" validate:"required,hexadecimal,len=24"
    string paylink_id = 1;
    string payer_ip = 2;
    string issuer_url = 3;
    // @inject_tag: json:"is_embedded"
    bool is_embedded = 4;
    //@inject_tag: bson:"utm_source" json:"utm_source"
    string utm_source = 5;
    //@inject_tag: bson:"utm_medium" json:"utm_medium"
    string utm_medium = 6;
    //@inject_tag: bson:"utm_campaign" json:"utm_campaign"
    string utm_campaign = 7;
}

message OperatingCompany {
    // @inject_tag: bson:"_id" json:"id"
    string id = 1;
    // @inject_tag: bson:"name" json:"name" validate:"required"
    string name = 2;
    // @inject_tag: bson:"country" json:"country" validate:"required,alpha,len=2"
    string country = 3;
    // @inject_tag: bson:"registration_number" json:"registration_number" validate:"required"
    string registration_number = 4;
    // @inject_tag: bson:"vat_number" json:"vat_number" validate:"required"
    string vat_number = 5;
    // @inject_tag: bson:"address" json:"address" validate:"required"
    string address = 6;
    // @inject_tag: bson:"signatory_name" json:"signatory_name" validate:"required"
    string signatory_name = 7;
    // @inject_tag: bson:"signatory_position" json:"signatory_position" validate:"required"
    string signatory_position = 8;
    // @inject_tag: bson:"banking_details" json:"banking_details" validate:"required"
    string banking_details = 9;
}<|MERGE_RESOLUTION|>--- conflicted
+++ resolved
@@ -586,19 +586,16 @@
     bool is_key_product_notified = 72;
     // @inject_tag: json:"receipt_id" bson:"receipt_id"
     string receipt_id = 73; // unique public receipt identifier
-<<<<<<< HEAD
-    // @inject_tag: json:"-"
-    string mcc_code = 74;
-    // @inject_tag: json:"-"
-    string operating_company_id = 75;
-    // @inject_tag: json:"-"
-    bool is_high_risk = 76;
-=======
     // @inject_tag: json:"virtual_currency_amount" bson:"virtual_currency_amount"
     double virtual_currency_amount = 74;
     // @inject_tag: json:"is_buy_for_virtual_currency" bson:"is_buy_for_virtual_currency"
     bool is_buy_for_virtual_currency = 75;
->>>>>>> 3e2fdeee
+    // @inject_tag: json:"-"
+    string mcc_code = 76;
+    // @inject_tag: json:"-"
+    string operating_company_id = 77;
+    // @inject_tag: json:"-"
+    bool is_high_risk = 78;
 }
 
 message CountryRestriction {
