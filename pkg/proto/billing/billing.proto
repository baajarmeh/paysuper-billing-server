syntax = "proto3";

option go_package = "github.com/paysuper/paysuper-billing-server/pkg/proto/billing";
package billing;

import "google/protobuf/timestamp.proto";

message Name {
    // @inject_tag: bson:"EN" json:"EN" structure:"EN"
    string en = 1;
    // @inject_tag: bson:"RU" json:"RU" structure:"RU"
    string ru = 2;
}

message OrderCreateRequest {
    // @inject_tag: query:"PO_PROJECT_ID" form:"PO_PROJECT_ID" json:"project" validate:"omitempty,hexadecimal"
    string project_id = 1;
    // @inject_tag: query:"PO_SIGNATURE" form:"PO_SIGNATURE" validate:"omitempty,alphanum"
    string signature = 2;
    // @inject_tag: query:"PO_AMOUNT" form:"PO_AMOUNT" json:"amount" validate:"omitempty,numeric,gte=0"
    double amount = 3;
    // @inject_tag: query:"PO_CURRENCY" form:"PO_CURRENCY" json:"currency" validate:"omitempty,alpha,len=3"
    string currency = 4;
    // @inject_tag: "PO_ACCOUNT" form:"PO_ACCOUNT" json:"account"`
    string account = 5;
    // @inject_tag: query:"PO_ORDER_ID" form:"PO_ORDER_ID" json:"order_id" validate:"omitempty,max=255"
    string order_id = 6;
    // @inject_tag: query:"PO_DESCRIPTION" form:"PO_DESCRIPTION" json:"description" validate:"omitempty,max=255"
    string description = 7;
    // @inject_tag: query:"PO_PAYMENT_METHOD" form:"PO_PAYMENT_METHOD" json:"payment_method" validate:"omitempty,max=255"
    string payment_method = 8;
    // @inject_tag: query:"PO_URL_VERIFY" form:"PO_URL_VERIFY" json:"url_verify" validate:"omitempty,url"
    string url_verify = 9;
    // @inject_tag: query:"PO_URL_NOTIFY" form:"PO_URL_NOTIFY" json:"url_notify" validate:"omitempty,url"
    string url_notify = 10;
    // @inject_tag: query:"PO_URL_SUCCESS" form:"PO_URL_SUCCESS" json:"url_success" validate:"omitempty,url"
    string url_success = 11;
    // @inject_tag: query:"PO_URL_FAIL" form:"PO_URL_FAIL" json:"url_fail" validate:"omitempty,url"
    string url_fail = 12;
    // @inject_tag: query:"PO_PAYER_EMAIL" form:"PO_PAYER_EMAIL" json:"payer_email" validate:"omitempty,email"
    string payer_email = 13;
    // @inject_tag: query:"PO_PAYER_PHONE" form:"PO_PAYER_PHONE" json:"payer_phone" validate:"omitempty,max=255"
    string payer_phone = 14;
    // @inject_tag: query:"PO_REGION" form:"PO_REGION" json:"region" validate:"omitempty,alpha,len=2"
    string region = 15;
    string payer_ip = 16;
    map<string, string> other = 17;
    // @inject_tag: json:"-"
    map<string, string> raw_params = 18;
    // @inject_tag: json:"-"
    string raw_body = 19; //`json:"-"`
    // @inject_tag: json:"-"
    bool is_json = 20;
    // @inject_tag: json:"-"
    string language = 21;
    // @inject_tag: json:"products" validate:"omitempty,gte=1,dive,hexadecimal,len=24"
    repeated string products = 22;
    // @inject_tag: json:"-"
    map<string, string> metadata = 23;
    // @inject_tag: json:"-"
    map<string, string> private_metadata = 24;
    // @inject_tag: json:"receipt_number"
    string receipt_number = 25; // payer receipt number from create order request
    // @inject_tag: json:"receipt_url"
    string receipt_url = 26; // payer receipt url from create order request
    // @inject_tag: json:"issuer_url"
    string issuer_url = 27;
    // @inject_tag: json:"is_embedded"
    bool is_embedded = 28;

    string token = 29;
    OrderUser user = 30;

    // @inject_tag: json:"order" validate:"omitempty,uuid"
    string psp_order_uuid = 31;

    // @inject_tag: validate="required,oneof=simple product key virtual_currency" json:"type"
    string type = 32;

    string platform_id = 33;

    //@inject_tag: bson:"issuer_reference" json:"issuer_reference"
    string issuer_reference = 34;
    //@inject_tag: bson:"issuer_reference_type" json:"issuer_reference_type"
    string issuer_reference_type = 35;
    //@inject_tag: bson:"utm_source" json:"utm_source"
    string utm_source = 36;
    //@inject_tag: bson:"utm_medium" json:"utm_medium"
    string utm_medium = 37;
    //@inject_tag: bson:"utm_campaign" json:"utm_campaign"
    string utm_campaign = 38;
    //@inject_tag: bson:"is_buy_for_virtual_currency" json:"is_buy_for_virtual_currency"
    bool is_buy_for_virtual_currency = 39;
}

message Project {
    // @inject_tag: json:"id" validate:"omitempty,hexadecimal,len=24"
    string id = 1;
    // @inject_tag: json:"merchant_id" validate:"required,hexadecimal,len=24"
    string merchant_id = 2;
    // @inject_tag: json:"name" validate:"required"
    map<string, string> name = 3;
    //@inject_tag: json:"-"
    string reserved_4 = 4;
    //@inject_tag: json:"callback_currency" validate:"omitempty,len=3"
    string callback_currency = 5;
    //@inject_tag: json:"callback_protocol" validate:"omitempty,oneof=default empty"
    string callback_protocol = 6;
    //@inject_tag: json:"create_order_allowed_urls" validate:"omitempty,dive,url"
    repeated string create_order_allowed_urls = 7;
    //@inject_tag: json:"allow_dynamic_notify_urls"
    bool allow_dynamic_notify_urls = 8;
    //@inject_tag: json:"allow_dynamic_redirect_urls"
    bool allow_dynamic_redirect_urls = 9;
    //@inject_tag: json:"limits_currency" validate:"omitempty,len=3"
    string limits_currency = 10;
    // @inject_tag: json:"min_payment_amount" validate:"omitempty,numeric,gte=0"
    double min_payment_amount = 11;
    // @inject_tag: json:"max_payment_amount" validate:"omitempty,numeric,gte=0"
    double max_payment_amount = 12;
    // @inject_tag: json:"notify_emails" validate:"omitempty,dive,email"
    repeated string notify_emails = 13;
    // @inject_tag: json:"is_products_checkout"
    bool is_products_checkout = 14;
    // @inject_tag: json:"secret_key" validate:"omitempty,max=255"
    string secret_key = 15;
    // @inject_tag: json:"signature_required"
    bool signature_required = 16;
    // @inject_tag: json:"send_notify_email"
    bool send_notify_email = 17;
    // @inject_tag: json:"url_check_account" validate:"omitempty,url"
    string url_check_account = 18;
    // @inject_tag: json:"url_process_payment" validate:"omitempty,url"
    string url_process_payment = 19;
    // @inject_tag: json:"url_redirect_fail" validate:"omitempty,url"
    string url_redirect_fail = 20;
    // @inject_tag: json:"url_redirect_success" validate:"omitempty,url"
    string url_redirect_success = 21;
    // @inject_tag: json:"status" validate:"omitempty,numeric,oneof=0 1 2 3 4"
    int32 status = 22;
    // @inject_tag: json:"created_at"
    google.protobuf.Timestamp created_at = 23;
    // @inject_tag: json:"updated_at"
    google.protobuf.Timestamp updated_at = 24;
    // @inject_tag: json:"products_count"
    int32 products_count = 25;
    // @inject_tag: json:"url_chargeback_payment" validate:"omitempty,url"
    string url_chargeback_payment = 26;
    // @inject_tag: json:"url_cancel_payment" validate:"omitempty,url"
    string url_cancel_payment = 27;
    // @inject_tag: json:"url_fraud_payment" validate:"omitempty,url"
    string url_fraud_payment = 28;
    // @inject_tag: json:"url_refund_payment" validate:"omitempty,url"
    string url_refund_payment = 29;
    //@inject_tag: json:"localizations"
    repeated string localizations = 30;
    //@inject_tag: json:"full_description"
    map<string, string> full_description = 31;
    //@inject_tag: json:"short_description"
    map<string, string> short_description = 32;
    //@inject_tag: json:"currencies" validate:"omitempty,dive"
    repeated HasCurrencyItem currencies = 33;
    //@inject_tag: json:"cover"
    ImageCollection cover = 34;
    //@inject_tag: json:"virtual_currency" validate:"omitempty,dive"
    ProjectVirtualCurrency virtual_currency = 35;
}

message ProjectOrder {
    string id = 1;
    string merchant_id = 2;
    map<string, string> name = 3;
    string url_success = 4;
    string url_fail = 5;
    repeated string notify_emails = 6;
    string secret_key = 7;
    bool send_notify_email = 8;
    string url_check_account = 9;
    string url_process_payment = 10;
    string callback_protocol = 11;
    string url_chargeback_payment = 12;
    string url_cancel_payment = 13;
    string url_fraud_payment = 14;
    string url_refund_payment = 15;
    int32 status = 16;
    // @inject_tag: json:"-"
    string merchant_royalty_currency = 17;
}

message MerchantContact {
    // @inject_tag: validate:"required" json:"authorized"
    MerchantContactAuthorized authorized = 1;
    // @inject_tag: validate:"required" json:"technical"
    MerchantContactTechnical technical = 2;
}

message MerchantContactTechnical {
    // @inject_tag: json:"name" validate:"required,company_name,max=60"
    string name = 1;
    // @inject_tag: json:"email" validate:"required,email,max=100"
    string email = 2;
    // @inject_tag: json:"phone" validate:"required,numeric,max=20"
    string phone = 3;
}

message MerchantContactAuthorized {
    // @inject_tag: json:"name" validate:"required,company_name,max=60"
    string name = 1;
    // @inject_tag: json:"email" validate:"required,email,max=100"
    string email = 2;
    // @inject_tag: json:"phone" validate:"required,numeric,max=20"
    string phone = 3;
    // @inject_tag: json:"position" validate:"required,company_name,max=30"
    string position = 4;
}

message MerchantBanking {
    // @inject_tag: json:"currency" validate:"required,alpha,len=3"
    string currency = 1;
    // @inject_tag: json:"name" validate:"required,city,max=60"
    string name = 2;
    // @inject_tag: json:"address" validate:"required,max=60"
    string address = 3;
    // @inject_tag: json:"account_number" bson:"account_number" validate:"required,iban"
    string account_number = 4;
    // @inject_tag: json:"swift" validate:"required,swift"
    string swift = 5;
    // @inject_tag: json:"details"
    string details = 6;
    // @inject_tag: json:"correspondent_account" bson:"correspondent_account" validate:"omitempty,numeric,max=30"
    string correspondent_account = 7;
}

message MerchantLastPayout {
    // @inject_tag: json:"date"
    google.protobuf.Timestamp date = 1;
    // @inject_tag: json:"amount"
    double amount = 2;
}

message MerchantUser {
    // @inject_tag: json:"id" validate:"required"
    string id = 1;
    // @inject_tag: json:"email" validate:"required,email"
    string email = 2;
    // @inject_tag: json:"first_name"
    string first_name = 3;
    // @inject_tag: json:"last_name"
    string last_name = 4;
    // @inject_tag: json:"profile_id"
    string profile_id = 5;
    // @inject_tag: json:"registration_date"
    google.protobuf.Timestamp registration_date = 6;
}

message MerchantCompanyInfo {
    // @inject_tag: json:"name" validate:"required,company_name,max=60"
    string name = 1;
    // @inject_tag: json:"alternative_name" bson:"alternative_name" validate:"required,company_name,max=60"
    string alternative_name = 2;
    // @inject_tag: json:"website" validate:"required,url"
    string website = 3;
    // @inject_tag: json:"country" validate:"required,alpha,len=2"
    string country = 4;
    // @inject_tag: json:"state"
    string state = 5;
    // @inject_tag: json:"zip" validate:"required,max=30"
    string zip = 6;
    // @inject_tag: json:"city" validate:"required,city,max=60"
    string city = 7;
    // @inject_tag: json:"address" validate:"required,max=100"
    string address = 8;
    // @inject_tag: json:"address_additional" bson:"address_additional" validate:"omitempty,max=100"
    string address_additional = 9;
    // @inject_tag: json:"registration_number" bson:"registration_number" validate:"required,max=100"
    string registration_number = 10;
    // @inject_tag: json:"tax_id" bson:"tax_id"
    string tax_id = 11;
}

message MerchantCompletedSteps {
    bool company = 1;
    bool contacts = 2;
    bool banking = 3;
    bool tariff = 4;
}

message MerchantAgreementSignatureDataSignUrl {
    string sign_url = 1;
    google.protobuf.Timestamp expires_at = 2;
}

message MerchantAgreementSignatureData {
    string details_url = 1;
    string files_url = 2;
    string signature_request_id = 3;
    string merchant_signature_id = 4;
    string ps_signature_id = 5;
    MerchantAgreementSignatureDataSignUrl merchant_sign_url = 6;
    MerchantAgreementSignatureDataSignUrl ps_sign_url = 7;
}

message MerchantTariff {
    repeated billing.MerchantTariffRatesPayment payment = 1;
    MerchantTariffRatesSettingsItem payout = 2;
    string home_region = 3;
}

message Merchant {
    // @inject_tag: bson:"_id"
    string id = 1;
    // @inject_tag: json:"user"
    MerchantUser user = 2;
    // @inject_tag: json:"company"
    MerchantCompanyInfo company = 3;
    // @inject_tag: json:"contacts"
    MerchantContact contacts = 15;
    // @inject_tag: json:"banking"
    MerchantBanking banking = 16;
    // @inject_tag: json:"status"
    int32 status = 17;
    // @inject_tag: json:"created_at"
    google.protobuf.Timestamp created_at = 18;
    // @inject_tag: json:"updated_at"
    google.protobuf.Timestamp updated_at = 19;
    // @inject_tag: json:"first_payment_at"
    google.protobuf.Timestamp first_payment_at = 20;
    // @inject_tag: json:"-"
    bool is_vat_enabled = 21;
    // @inject_tag: json:"-"
    bool is_commission_to_user_enabled = 22;
    // @inject_tag: json:"has_merchant_signature"
    bool has_merchant_signature = 23;
    // @inject_tag: json:"has_psp_signature"
    bool has_psp_signature = 24;
    // @inject_tag: json:"last_payout"
    MerchantLastPayout last_payout = 25;
    // @inject_tag: json:"is_signed"
    bool is_signed = 26;
    // @inject_tag: json:"payment_methods"
    map<string, MerchantPaymentMethod> payment_methods = 28;
    // @inject_tag: json:"agreement_type"
    int32 agreement_type = 29;
    // @inject_tag: json:"agreement_sent_via_mail"
    bool agreement_sent_via_mail = 30;
    // @inject_tag: json:"mail_tracking_link"
    string mail_tracking_link = 31;
    // @inject_tag: json:"-"
    string s3_agreement_name = 32;
    // @inject_tag: json:"payout_cost_amount" bson:"payout_cost_amount" validate:"numeric,gte=0"
    double payout_cost_amount = 33;
    //@inject_tag: json:"payout_cost_currency" bson:"payout_cost_currency" validate:"required,alpha,len=3"
    string payout_cost_currency = 34;
    // @inject_tag: json:"min_payout_amount" bson:"min_payout_amount" validate:"numeric,gte=0"
    double min_payout_amount = 35;
    // @inject_tag: json:"rolling_reserve_amount" bson:"rolling_reserve_amount" validate:"numeric,gte=0,lte=100"
    double rolling_reserve_threshold = 36;
    // @inject_tag: json:"rolling_reserve_days" bson:"rolling_reserve_days" validate:"numeric,gte=0"
    int32 rolling_reserve_days = 37;
    // @inject_tag: json:"rolling_reserve_chargeback_transactions_threshold" bson:"rolling_reserve_chargeback_transactions_threshold" validate:"numeric,gte=0,lte=100"
    double rolling_reserve_chargeback_transactions_threshold = 38;
    // @inject_tag: json:"item_min_cost_amount" bson:"item_min_cost_amount" validate:"numeric,gte=0"
    double item_min_cost_amount = 39;
    //@inject_tag: json:"item_min_cost_currency" bson:"item_min_cost_currency" validate:"required,alpha,len=3"
    string item_min_cost_currency = 40;
    string centrifugo_token = 41;
    //@inject_tag: json:"-"
    MerchantAgreementSignatureData agreement_signature_data = 43;
    //@inject_tag: json:"-"
    MerchantCompletedSteps steps = 46;
    //@inject_tag: json:"agreement_template"
    string agreement_template = 47;
    // @inject_tag: json:"received_date"
    google.protobuf.Timestamp received_date = 48;
    // @inject_tag: json:"status_last_updated_at"
    google.protobuf.Timestamp status_last_updated_at = 49;
    // @inject_tag: json:"has_projects"
    bool has_projects = 50;
    // @inject_tag: json:"agreement_number"
    string agreement_number = 51;
    // @inject_tag: json:"minimal_payout_limit"
    float minimal_payout_limit = 52;
    // @inject_tag: json:"-"
    MerchantTariff tariff = 53;
    // @inject_tag: json:"manual_payouts_enabled"
    bool manual_payouts_enabled = 54;
    // @inject_tag: json:"mcc_code"
    string mcc_code = 55;
    // @inject_tag: json:"operating_company_id"
    string operating_company_id = 56;
}

message SystemNotificationStatuses {
    int32 from = 1;
    int32 to = 2;
}

message Notification {
    // @inject_tag: json:"id"
    string id = 1;
    // @inject_tag: json:"message"
    string message = 3;
    // @inject_tag: json:"merchant_id"
    string merchant_id = 4;
    string user_id = 5;
    bool is_system = 6;
    // @inject_tag: json:"is_read"
    bool is_read = 7;
    SystemNotificationStatuses statuses = 8;
    // @inject_tag: json:"created_at"
    google.protobuf.Timestamp created_at = 9;
    google.protobuf.Timestamp updated_at = 10;
}

message OrderPlatformFee {
    float amount = 1;
    string currency = 2;
    float effective_rate = 3;
}

message OrderTax {
    string type = 1;
    double rate = 2;
    double amount = 3;
    string currency = 4;
}

message OrderBillingAddress {
    // @inject_tag: validate:"omitempty,alpha,len=2"
    string country = 1;
    string city = 2;
    // @inject_tag: bson:"postal_code"
    string postal_code = 3;
    string state = 4;
}

message OrderUser {
    // @inject_tag: json:"id"
    string id = 1;
    // @inject_tag: json:"object"
    string object = 2;
    // @inject_tag: json:"external_id" bson:"external_id"
    string external_id = 3;
    // @inject_tag: json:"name"
    string name = 4;
    // @inject_tag: json:"email" validate:"omitempty,email"
    string email = 5;
    // @inject_tag: json:"email_verified" bson:"email_verified"
    bool email_verified = 6;
    // @inject_tag: json:"phone" validate:"omitempty,phone"
    string phone = 7;
    // @inject_tag: json:"phone_verified" bson:"phone_verified"
    bool phone_verified = 8;
    // @inject_tag: json:"ip" validate:"omitempty,ip"
    string ip = 9;
    // @inject_tag: json:"locale" validate:"omitempty,alpha,len=2"
    string locale = 10;
    // @inject_tag: json:"address"
    OrderBillingAddress address = 11;
    // @inject_tag: json:"metadata"
    map<string, string> metadata = 12;
    // @inject_tag: json:"-"
    string tech_email = 13;
    //@inject_tag: json:"notify_new_region" bson:"notify_new_region"
    bool notify_new_region = 14;
    //@inject_tag: json:"notify_new_region_email" bson:"notify_new_region_email"
    string notify_new_region_email = 15;
}

message OrderNotificationCancellation {
    //@inject_tag: json:"code" bson:"code"
    string code = 1;
    //@inject_tag: json:"reason" bson:"reason"
    string reason = 2;
}

message Order {
    // @inject_tag: json:"-" bson:"_id"
    string id = 1; // unique internal order identifier in Protocol One
    // @inject_tag: json:"id" bson:"uuid"
    string uuid = 2; // unique public order identifier in Protocol One
    // @inject_tag: json:"transaction" bson:"pm_order_id"
    string transaction = 3; // unique order id in payment system
    // @inject_tag: json:"object" bson:"object"
    string object = 4;
    // @inject_tag: json:"status" bson:"status"
    string status = 5;
    // @inject_tag: json:"-" bson:"private_status"
    int32 private_status = 6; // order status
    // @inject_tag: json:"description" bson:"description"
    string description = 7;
    // @inject_tag: bson:"created_at" bson:"created_at"
    google.protobuf.Timestamp created_at = 8;
    // @inject_tag: json:"-" bson:"updated_at"
    google.protobuf.Timestamp updated_at = 9; // date of last update order data
    //@inject_tag: json:"canceled_at" bson:"canceled_at"
    google.protobuf.Timestamp canceled_at = 10;
    //@inject_tag: json:"canceled" bson:"canceled"
    bool canceled = 11;
    //@inject_tag: json:"cancellation" bson:"cancellation"
    OrderNotificationCancellation cancellation = 12;
    //@inject_tag: json:"refunded" bson:"refunded"
    bool refunded = 13;
    //@inject_tag: json:"refunded_at" bson:"refunded_at"
    google.protobuf.Timestamp refunded_at = 14;
    // @inject_tag: json:"receipt_email" bson:"receipt_email"
    string receipt_email = 15;
    // @inject_tag: json:"receipt_phone" bson:"receipt_phone"
    string receipt_phone = 16;
    // @inject_tag: json:"receipt_number" bson:"receipt_number"
    string receipt_number = 17;
    // @inject_tag: json:"receipt_url" bson:"receipt_url"
    string receipt_url = 18;
    //@inject_tag: json:"agreement_version" bson:"agreement_version" validate:"required"
    string agreement_version = 19;
    //@inject_tag: json:"agreement_accepted" bson:"agreement_accepted" validate:"required"
    bool agreement_accepted = 20;
    //@inject_tag: json:"notify_sale" bson:"notify_sale" validate:"required"
    bool notify_sale = 21;
    //@inject_tag: json:"notify_sale_email" bson:"notify_sale_email"
    string notify_sale_email = 22;
    //@inject_tag: json:"issuer" bson:"issuer" validate:"required"
    OrderIssuer issuer = 23;
    //@inject_tag: json:"amount" bson:"total_payment_amount"
    double total_payment_amount = 24; // total amount to payment with all commissions
    //@inject_tag: json:"currency" bson:"currency" validate:"required,alpha,len=3"
    string currency = 25;
    //@inject_tag: json:"user" bson:"user"
    OrderUser user = 26;
    //@inject_tag: json:"billing_address" bson:"billing_address"
    OrderBillingAddress billing_address = 27; // user billing address entered in payment form
    //@inject_tag: json:"tax" bson:"tax"
    OrderTax tax = 28;
    // @inject_tag: json:"method" bson:"payment_method"
    PaymentMethodOrder payment_method = 29; // payment method unique identifier
    // @inject_tag: json:"items" bson:"items" validate="omitempty,gte=1,dive"
    repeated OrderItem items = 30;
    //@inject_tag: json:"refund" bson:"refund" validate:"omitempty,dive"
    OrderNotificationRefund refund = 31;
    // @inject_tag: json:"metadata" bson:"metadata"
    map<string, string> metadata = 32;
    // @inject_tag: json:"-" bson:"private_metadata"
    map<string, string> private_metadata = 33;
    // @inject_tag: json:"-" bson:"project"
    ProjectOrder project = 34; // object described main entities of project in Protocol One payment solution
    // @inject_tag: json:"-" bson:"project_order_id"
    string project_order_id = 35; // unique order identifier in project. if was send in create order process
    // @inject_tag: json:"-" bson:"project_account"
    string project_account = 36; // user unique account in project
    // @inject_tag: json:"-" bson:"project_last_requested_at"
    google.protobuf.Timestamp project_last_requested_at = 37; // date of last notification request to project
    // @inject_tag: json:"-" bson:"project_params"
    map<string, string> project_params = 38; // any project params which received from project in request of create of order
    // @inject_tag: json:"-" bson:"pm_order_close_date"
    google.protobuf.Timestamp payment_method_order_closed_at = 39; // date of ended payment operation in payment system
    // @inject_tag: json:"-" bson:"created_by_json"
    bool is_json_request = 40; // is order create by json request
    // @inject_tag: json:"-" bson:"private_amount" validate:"required,numeric,gt=0"
    double order_amount = 41;
    // @inject_tag: json:"-" bson:"pm_account"
    string payment_method_payer_account = 42; // account of payer in payment system
    // @inject_tag: json:"-" bson:"pm_txn_params"
    map<string, string> payment_method_txn_params = 43; // any params received in request of payment system about payment
    // @inject_tag: json:"-" bson:"payment_requisites"
    map<string, string> payment_requisites = 44;
    // @inject_tag: json:"-" bson:"expire_date_to_form_input"
    google.protobuf.Timestamp expire_date_to_form_input = 45;
    // @inject_tag: json:"-" bson:"user_address_data_required"
    bool user_address_data_required = 46;
    // @inject_tag: json:"-" bson:"products" validate:"omitempty,gte=1,dive,hexadecimal,len=24"
    repeated string products = 47;
    // @inject_tag: json:"-" bson:"is_notifications_sent"
    map<string, bool> is_notifications_sent = 48;
    // @inject_tag: json:"-" bson:"country_restriction"
    CountryRestriction country_restriction = 49;
    //@inject_tag: json:"country" bson:"country" validate:"omitempty,alpha,len=2"
    string country_code = 50;
    // @inject_tag: json:"-"
    ParentOrder parent_order = 51;
    // @inject_tag: json:"-"
    google.protobuf.Timestamp parent_payment_at = 52;
    // @inject_tag: json:"-"
    string type = 53;
    // @inject_tag: json:"-"
    bool is_vat_deduction = 54;
    // @inject_tag: validate="oneof=simple product key virtual_currency" json:"type"
    string product_type = 69;
    // @inject_tag: json:"platform_id"
    string platform_id = 70;
    // @inject_tag: json:"-" bson:"keys"
    repeated string keys = 71;
    // @inject_tag: json:"-"
    bool is_key_product_notified = 72;
    // @inject_tag: json:"receipt_id" bson:"receipt_id"
    string receipt_id = 73; // unique public receipt identifier
    // @inject_tag: json:"virtual_currency_amount" bson:"virtual_currency_amount"
    double virtual_currency_amount = 74;
    // @inject_tag: json:"is_buy_for_virtual_currency" bson:"is_buy_for_virtual_currency"
    bool is_buy_for_virtual_currency = 75;
    // @inject_tag: json:"-"
    string mcc_code = 76;
    // @inject_tag: json:"-"
    string operating_company_id = 77;
    // @inject_tag: json:"-"
    bool is_high_risk = 78;
}

message ParentOrder {
    // @inject_tag: json:"id"
    string id = 51;
    // @inject_tag: json:"uuid"
    string uuid = 52;
}

message CountryRestriction {
    //@inject_tag: json:"iso_code_a2" bson:"iso_code_a2" validate:"alpha,len=2"
    string iso_code_a2 = 1;
    //@inject_tag: json:"payments_allowed" bson:"payments_allowed"
    bool payments_allowed = 2;
    //@inject_tag: json:"change_allowed" bson:"change_allowed"
    bool change_allowed = 3;
}

message OrderItem {
    //@inject_tag: validate:"required,hexadecimal,len=24" json:"id" bson:"_id"
    string id = 1;
    //@inject_tag: validate:"required" json:"object" bson:"object"
    string object = 2;
    //@inject_tag: validate:"required" json:"sku" bson:"sku"
    string sku = 3;
    //@inject_tag: validate:"required" json:"name" bson:"name"
    string name = 4;
    //@inject_tag: validate:"required" json:"description" bson:"description"
    string description = 5;
    // @inject_tag: validate:"required,numeric,gt=0" json:"amount" bson:"amount"
    double amount = 6;
    //@inject_tag: validate:"required,alpha,len=3" json:"currency" bson:"currency"
    string currency = 7;
    //@inject_tag: validate:"dive,omitempty,uri" json:"images" bson:"images"
    repeated string images = 8;
    //@inject_tag: validate:"omitempty,url" json:"url" bson:"url"
    string url = 9;
    //@inject_tag: json:"metadata" bson:"metadata"
    map<string, string> metadata = 10;
    //@inject_tag: json:"created_at" bson:"created_at"
    google.protobuf.Timestamp created_at = 11;
    //@inject_tag: json:"updated_at" bson:"updated_at"
    google.protobuf.Timestamp updated_at = 12;
    //@inject_tag: validate:"omitempty,min=3" json:"platform_id" bson:"platform_id"
    string platform_id = 13;
    //@inject_tag: validate:"omitempty,min=5" json:"code" bson:"code"
    string code = 14;
}

message OrderPaginate {
    // @inject_tag: json:"count"
    int32 count = 1; // total count of selected orders
    // @inject_tag: json:"items"
    repeated Order items = 2; // array of selected orders
}

message PaymentMethodOrder {
    // @inject_tag: json:"-" bson:"_id"
    string id = 1;
    // @inject_tag: json:"title" bson:"name"
    string name = 2;
    // @inject_tag: bson:"external_id" json:"external_id"
    string external_id = 3;
    // @inject_tag: json:"-" bson:"params"
    PaymentMethodParams params = 4;
    // @inject_tag: bson:"payment_system_id" json:"payment_system_id"
    string payment_system_id = 5;
    // @inject_tag: json:"type" bson:"group_alias"
    string group = 6;
    // @inject_tag: json:"saved" bson:"saved"
    bool saved = 7;
    //@inject_tag: json:"card" bson:"card"
    PaymentMethodCard card = 8;
    //@inject_tag: json:"wallet" bson:"wallet"
    PaymentMethodWallet wallet = 9;
    //@inject_tag: json:"crypto_currency" bson:"crypto_currency"
    PaymentMethodCrypto crypto_currency = 10;
    // @inject_tag: json:"type" bson:"group_alias"
    string handler = 11;
    // @inject_tag: json:"refund_allowed" bson:"refund_allowed"
    bool refund_allowed = 12;
}

message PaymentMethodParams {
    // @inject_tag: bson:"currency" json:"currency" validate:"required,alpha,len=3"
    string currency = 1;
    // @inject_tag: bson:"terminal_id" json:"terminal_id" validate:"omitempty,alphanum"
    string terminal_id = 2;
    // @inject_tag: bson:"secret" json:"secret" validate:"omitempty"
    string secret = 3;
    // @inject_tag: bson:"secret_callback" json:"secret_callback" validate:"omitempty"
    string secret_callback = 5;
    // @inject_tag: bson:"api_url" json:"-"
    string api_url = 6;
    // @inject_tag: bson:"mcc_code" json:"mcc_code" validate:"required,numeric,len=4"
    string mcc_code = 7;
    // @inject_tag: bson:"operating_company_id" json:"operating_company_id" validate:"required,hexadecimal,len=24"
    string operating_company_id = 8;
}

message PaymentSystem {
    // @inject_tag: bson:"_id" structure:"_id,bsonobjectid"
    string id = 1;
    string name = 2;
    // @inject_tag: bson:"country" structure:"country"
    string Country = 3;
    // @inject_tag: bson:"accounting_currency" structure:"accounting_currency"
    string accounting_currency = 4;
    // @inject_tag: bson:"accounting_period" structure:"accounting_period"
    string accounting_period = 5;
    // @inject_tag: bson:"is_active" structure:"is_active"
    bool is_active = 6;
    // @inject_tag: bson:"created_at" structure:"created_at,timestamp"
    google.protobuf.Timestamp created_at = 7;
    // @inject_tag: bson:"updated_at" structure:"updated_at,timestamp"
    google.protobuf.Timestamp updated_at = 8;
    // @inject_tag: bson:"handler" json:"handler" validate:"omitempty,alphanum"
    string handler = 9;
}

message PaymentMethodCard {
    //@inject_tag: json:"first6" bson:"first6"
    string first6 = 1;
    //@inject_tag: json:"last4" bson:"last4"
    string last4 = 2;
    //@inject_tag: json:"masked" bson:"masked"
    string masked = 3;
    //@inject_tag: json:"expiry_month" bson:"expiry_month"
    string expiry_month = 4;
    //@inject_tag: json:"expiry_year" bson:"expiry_year"
    string expiry_year = 5;
    //@inject_tag: json:"brand" bson:"brand"
    string brand = 6;
    //@inject_tag: json:"fingerprint" bson:"fingerprint"
    string fingerprint = 7;
    //@inject_tag: json:"secure3d" bson:"secure3d"
    bool secure3d = 8;
}

message PaymentMethodWallet {
    //@inject_tag: json:"brand" bson:"brand"
    string brand = 1;
    //@inject_tag: json:"account" bson:"account"
    string account = 2;
}

message PaymentMethodCrypto {
    //@inject_tag: json:"brand" bson:"brand"
    string brand = 1;
    //@inject_tag: json:"address" bson:"address"
    string address = 2;
}

message ProjectPaymentMethod {
    // @inject_tag: bson:"_id"
    string id = 1;
    // @inject_tag: bson:"terminal"
    string terminal = 2;
    // @inject_tag: bson:"password"
    string password = 3;
    // @inject_tag: bson:"callback_password"
    string callback_password = 4;
    // @inject_tag: bson:"created_at"
    google.protobuf.Timestamp created_at = 5;
}

message PaymentMethod {
    // @inject_tag: bson:"_id" json:"id" validate:"omitempty,hexadecimal,len=24"
    string id = 1;
    // @inject_tag: bson:"name" json:"name" validate:"required,omitempty,alphanum"
    string name = 2;
    // @inject_tag: bson:"group_alias" json:"group_alias" validate:"omitempty,alphanum"
    string group = 3;
    // @inject_tag: bson:"external_id" json:"external_id" validate:"omitempty,alphanum"
    string external_id = 5;
    // @inject_tag: bson:"min_payment_amount" json:"min_payment_amount" validate:"omitempty,numeric,gte=0"
    double min_payment_amount = 7;
    // @inject_tag: bson:"max_payment_amount" json:"max_payment_amount" validate:"omitempty,numeric,gte=0"
    double max_payment_amount = 8;
    // @inject_tag: bson:"type" json:"type" validate:"omitempty,alpha,gte=0"
    string type = 9;
    // @inject_tag: bson:"account_regexp" json:"account_regexp" validate:"omitempty"
    string account_regexp = 10;
    // @inject_tag: bson:"is_active" json:"is_active" validate:"omitempty"
    bool is_active = 11;
    // @inject_tag: bson:"payment_system_id" json:"payment_system_id" validate:"required,hexadecimal,len=24"
    string payment_system_id = 12;
    // @inject_tag: bson:"test_settings" json:"test_settings" validate:"omitempty"
    map<string, PaymentMethodParams> test_settings = 13;
    // @inject_tag: bson:"production_settings" json:"production_settings" validate:"omitempty"
    map<string, PaymentMethodParams> production_settings = 14;
    // @inject_tag: bson:"created_at" json:"max_payment_amount" validate:"omitempty"
    google.protobuf.Timestamp created_at = 15;
    // @inject_tag: bson:"updated_at" json:"max_payment_amount" validate:"omitempty"
    google.protobuf.Timestamp updated_at = 16;
    // @inject_tag: json:"refund_allowed" bson:"refund_allowed"
    bool refund_allowed = 17;
}

message Commission {
    // @inject_tag: bson:"_id"
    string id = 1;
    // @inject_tag: bson:"pm_id"
    string payment_method_id = 2;
    // @inject_tag: bson:"project_id"
    string project_id = 3;
    // @inject_tag: bson:"pm_commission"
    double payment_method_commission = 4;
    // @inject_tag: bson:"psp_commission"
    double psp_commission = 5;
    // @inject_tag: bson:"total_commission_to_user"
    double total_commission_to_user = 6;
    // @inject_tag: bson:"start_date"
    google.protobuf.Timestamp start_date = 7;
    // @inject_tag: bson:"created_at"
    google.protobuf.Timestamp created_at = 8;
    // @inject_tag: bson:"updated_at"
    google.protobuf.Timestamp updated_at = 9;
}

message CardExpire {
    // @inject_tag: bson:"month"
    string month = 1;
    // @inject_tag: bson:"year"
    string year = 2;
}

message SavedCard {
    string id = 1;
    string pan = 2;
    string card_holder = 3;
    CardExpire expire = 4;
}

message PaymentFormPaymentMethod {
    string id = 1;
    string name = 2;
    string type = 3;
    // @inject_tag: json:"group_alias"
    string group = 4;
    string account_regexp = 5;
    // @inject_tag: json:"has_saved_cards"
    bool has_saved_cards = 6;
    // @inject_tag: json:"saved_cards,omitempty"
    repeated SavedCard saved_cards = 7;
}

message MerchantPaymentMethodPerTransactionCommission {
    // @inject_tag: validate:"omitempty,numeric,gte=0" json:"fee"
    double fee = 1;
    // @inject_tag: json:"currency"
    string currency = 2;
}

message MerchantPaymentMethodCommissions {
    // @inject_tag: validate:"omitempty,numeric,gte=0,lte=100" json:"fee"
    double fee = 1;
    // @inject_tag: validate:"required" json:"per_transaction"
    MerchantPaymentMethodPerTransactionCommission per_transaction = 2;
}

message MerchantPaymentMethodIntegration {
    // @inject_tag: json:"terminal_id"
    string terminal_id = 1;
    // @inject_tag: json:"terminal_password"
    string terminal_password = 2;
    // @inject_tag: json:"terminal_callback_password"
    string terminal_callback_password = 3;
    // @inject_tag: json:"integrated"
    bool integrated = 4;
}

message MerchantPaymentMethodIdentification {
    // @inject_tag: validate:"required,hexadecimal,len=24" json:"id"
    string id = 1;
    // @inject_tag: validate:"required" json:"name"
    string name = 2;
}

message MerchantPaymentMethod {
    MerchantPaymentMethodIdentification payment_method = 3;
    MerchantPaymentMethodCommissions commission = 4;
    MerchantPaymentMethodIntegration integration = 5;
    bool is_active = 6;
}

message RefundPayerData {
    string country = 1;
    string zip = 2;
    string state = 3;
}

message RefundOrder {
    string id = 1;
    string uuid = 2;
}

message Refund {
    string id = 1;
    RefundOrder original_order = 2;
    string external_id = 3;
    double amount = 4;
    string creatorId = 5;
    string reason = 6;
    string currency = 7;
    int32 status = 8;
    google.protobuf.Timestamp created_at = 9;
    google.protobuf.Timestamp updated_at = 10;
    RefundPayerData payer_data = 11;
    float sales_tax = 12;
    bool is_chargeback = 13;
    string created_order_id = 14;
}

message MerchantPaymentMethodHistory {
    // @inject_tag: validate:"required,hexadecimal,len=24"
    string id = 1;
    // @inject_tag: validate:"required,hexadecimal,len=24"
    string merchant_id = 2;
    // @inject_tag: validate:"required"
    MerchantPaymentMethod paymentMethod = 3;
    // @inject_tag: json:"created_at" validate:"required"
    google.protobuf.Timestamp created_at = 4;
    // @inject_tag: validate:"required,hexadecimal,len=24"
    string user_id = 5;
}

message CustomerIdentity {
    string merchant_id = 1;
    string project_id = 2;
    string type = 3;
    string value = 4;
    bool verified = 5;
    google.protobuf.Timestamp created_at = 6;
}

message CustomerIpHistory {
    bytes ip = 1;
    google.protobuf.Timestamp created_at = 2;
}

message CustomerAddressHistory {
    string country = 1;
    string city = 2;
    string postal_code = 3;
    string state = 4;
    google.protobuf.Timestamp created_at = 5;
}

message CustomerStringValueHistory {
    string value = 1;
    google.protobuf.Timestamp created_at = 2;
}

message Customer {
    string id = 1;
    string tech_email = 2;
    string external_id = 3;
    string email = 4;
    bool email_verified = 5;
    string phone = 6;
    bool phone_verified = 7;
    string name = 8;
    bytes ip = 9;
    string locale = 10;
    string accept_language = 11;
    // @inject_tag: json:"-"
    string user_agent = 12;
    OrderBillingAddress address = 13;
    repeated CustomerIdentity identity = 14;
    // @inject_tag: json:"-"
    repeated CustomerIpHistory ip_history = 15;
    // @inject_tag: json:"-"
    repeated CustomerAddressHistory address_history = 16;
    // @inject_tag: json:"-"
    repeated CustomerStringValueHistory locale_history = 17;
    // @inject_tag: json:"-"
    repeated CustomerStringValueHistory accept_language_history = 18;
    // @inject_tag: json:"metadata"
    map<string, string> metadata = 19;
    // @inject_tag: json:"-"
    google.protobuf.Timestamp created_at = 20;
    // @inject_tag: json:"-"
    google.protobuf.Timestamp updated_at = 21;
    //@inject_tag: json:"notify_sale" bson:"notify_sale"
    bool notify_sale = 22;
    //@inject_tag: json:"notify_sale_email" bson:"notify_sale_email"
    string notify_sale_email = 23;
    //@inject_tag: json:"notify_new_region" bson:"notify_new_region"
    bool notify_new_region = 24;
    //@inject_tag: json:"notify_new_region_email" bson:"notify_new_region_email"
    string notify_new_region_email = 25;
}

message TokenUserEmailValue {
    //@inject_tag: validate:"omitempty,email"
    string value = 1;
    bool verified = 2;
}

message TokenUserPhoneValue {
    //@inject_tag: validate:"omitempty,phone"
    string value = 1;
    bool verified = 2;
}

message TokenUserIpValue {
    //@inject_tag: validate:"omitempty,ip"
    string value = 1;
}

message TokenUserLocaleValue {
    //@inject_tag: validate:"omitempty,alpha,len=2"
    string value = 1;
}

message TokenUserValue {
    string value = 1;
}

message TokenUser {
    //@inject_tag: validate:"required"
    string id = 1;
    TokenUserEmailValue email = 2;
    TokenUserPhoneValue phone = 4;
    TokenUserValue name = 6;
    TokenUserIpValue ip = 7;
    TokenUserLocaleValue locale = 8;
    OrderBillingAddress address = 9;
    map<string, string> metadata = 10;
    //@inject_tag: json:"-"
    string user_agent = 11;
    //@inject_tag: json:"-"
    string accept_language = 12;
}

message TokenSettingsReturnUrl {
    //@inject_tag: validate:"omitempty,url"
    string success = 1;
    //@inject_tag: validate:"omitempty,url"
    string fail = 2;
}

message TokenSettingsItem {
    //@inject_tag: validate:"required"
    string sku = 1;
    //@inject_tag: validate:"required,numeric,gt=0"
    double amount = 5;
    //@inject_tag: validate:"required,alpha,len=3"
    string currency = 4;
}

message TokenSettings {
    //@inject_tag: json:"project_id" validate:"required,hexadecimal,len=24"
    string project_id = 2;
    //@inject_tag: json:"return_url"
    TokenSettingsReturnUrl return_url = 3;
    //@inject_tag: json:"currency" validate:"omitempty,alpha,len=3"
    string currency = 4;
    //@inject_tag: json:"amount" validate:"omitempty,numeric,gt=0"
    double amount = 5;
    //@inject_tag: json:"payment_method"
    string payment_method = 6;
    //@inject_tag: json:"description"
    string description = 8;
    //@inject_tag: json:"products_ids"
    repeated string products_ids = 9;
    //@inject_tag: json:"metadata"
    map<string, string> metadata = 10;
    //@inject_tag: json:"platform_id"
    string platform_id = 11;
    //@inject_tag: json:"type" validate:"required,oneof=simple key product virtual_currency"
    string type = 12;
    //@inject_tag: json:"is_buy_for_virtual_currency"
    bool is_buy_for_virtual_currency = 13;
}

message OrderIssuer {
    //@inject_tag: bson:"url" json:"url"
    string url = 1;
    //@inject_tag: bson:"embedded" json:"embedded"
    bool embedded = 2;
    //@inject_tag: bson:"reference" json:"reference"
    string reference = 3;
    //@inject_tag: bson:"reference_type" json:"reference_type"
    string reference_type = 4;
    //@inject_tag: bson:"utm_source" json:"utm_source"
    string utm_source = 5;
    //@inject_tag: bson:"utm_medium" json:"utm_medium"
    string utm_medium = 6;
    //@inject_tag: bson:"utm_campaign" json:"utm_campaign"
    string utm_campaign = 7;
    //@inject_tag: bson:"referrer_host" json:"referrer_host"
    string referrer_host = 8;
}

message OrderNotificationRefund {
    //@inject_tag: validate:"required,numeric,gt=0" json:"amount"
    double amount = 1;
    //@inject_tag: validate:"required,alpha,len=3" json:"currency"
    string currency = 2;
    //@inject_tag: json:"reason"
    string reason = 3;
    //@inject_tag: json:"code"
    string code = 4;
    //@inject_tag: json:"receipt_number"
    string receipt_number = 5;
    //@inject_tag: json:"receipt_url"
    string receipt_url = 6;
}

message GetCountryRequest {
    //@inject_tag: validate:"required,alpha,len=2"
    string iso_code = 1;
}

message CountryVatThreshold {
    // @inject_tag: json:"year" bson:"year" validate:"numeric,gte=0"
    double year = 1;
    // @inject_tag: json:"world" bson:"world" validate:"numeric,gte=0"
    double world = 2;
}

message Country {
    //@inject_tag: json:"-" bson:"_id" validate:"omitempty,hexadecimal,len=24"
    string id = 1;
    //@inject_tag: json:"iso_code_a2" bson:"iso_code_a2" validate:"required,alpha,len=2"
    string iso_code_a2 = 2;
    //@inject_tag: json:"region" bson:"region" validate:"required"
    string region = 3;
    //@inject_tag: json:"currency" bson:"currency" validate:"required,alpha,len=3"
    string currency = 4;
    //@inject_tag: json:"payments_allowed" bson:"payments_allowed"
    bool payments_allowed = 5;
    //@inject_tag: json:"change_allowed" bson:"change_allowed"
    bool change_allowed = 6;
    //@inject_tag: json:"vat_enabled" bson:"vat_enabled"
    bool vat_enabled = 7;
    //@inject_tag: json:"vat_currency" bson:"vat_currency" validate:"omitempty,alpha,len=3"
    string vat_currency = 8;
    //@inject_tag: json:"price_group_id" bson:"price_group_id" validate:"required,hexadecimal,len=24"
    string price_group_id = 9;
    // @inject_tag: json:"vat_threshold" bson:"vat_threshold" validate:"required,dive"
    CountryVatThreshold vat_threshold = 10;
    // @inject_tag: json:"vat_period_month" bson:"vat_period_month" validate:"numeric,gte=0,lte=12"
    int32 vat_period_month = 11;
    // @inject_tag: json:"vat_deadline_days" bson:"vat_deadline_days" validate:"numeric,gte=0"
    int32 vat_deadline_days = 12;
    // @inject_tag: json:"vat_store_years" bson:"vat_store_years" validate:"numeric,gte=0"
    int32 vat_store_years = 13;
    // @inject_tag: json:"vat_currency_rates_policy" bson:"vat_currency_rates_policy" validate:"omitempty,oneof=on-day last-day mid-month"
    string vat_currency_rates_policy = 14;
    // @inject_tag: json:"vat_currency_rates_source" bson:"vat_currency_rates_source" validate:"alpha"
    string vat_currency_rates_source = 15;
    //@inject_tag: json:"created_at" bson:"created_at"
    google.protobuf.Timestamp created_at = 16;
    //@inject_tag: json:"updated_at" bson:"updated_at"
    google.protobuf.Timestamp updated_at = 17;
    //@inject_tag: json:"payer_tariff_region" bson:"payer_tariff_region"
    string payer_tariff_region = 18;
    //@inject_tag: json:"high_risk_payments_allowed" bson:"high_risk_payments_allowed"
    bool high_risk_payments_allowed = 19;
    //@inject_tag: json:"high_risk_change_allowed" bson:"high_risk_change_allowed"
    bool high_risk_change_allowed = 20;
}

message CountriesList {
    repeated Country countries = 1;
}

message GetPriceGroupRequest {
    //@inject_tag: json:"id" bson:"_id" validate:"omitempty,hexadecimal,len=24"
    string id = 1;
}

message PriceGroup {
    //@inject_tag: json:"id" bson:"_id" validate:"required,hexadecimal,len=24"
    string id = 1;
    //@inject_tag: json:"currency" bson:"currency" validate:"required,alpha,len=3"
    string currency = 2;
    //@inject_tag: json:"region" bson:"region" validate:"omitempty,alpha"
    string region = 3;
    //@inject_tag: validate:"required,numeric,gte=0" bson:"inflation_rate" json:"-"
    double inflation_rate = 4;
    //@inject_tag: validate:"required,numeric" bson:"fraction" json:"-"
    double fraction = 5;
    //@inject_tag: json:"-" bson:"created_at"
    google.protobuf.Timestamp created_at = 6;
    //@inject_tag: json:"-" bson:"updated_at"
    google.protobuf.Timestamp updated_at = 7;
    // @inject_tag: json:"is_active" bson:"is_active"
    bool is_active = 8;
}

message ZipCodeState {
    //@inject_tag: bson:"code"
    string code = 1;
    //@inject_tag: bson:"name"
    string name = 2;
}

message ZipCode {
    string zip = 1;
    string country = 2;
    string city = 3;
    ZipCodeState state = 4;
    google.protobuf.Timestamp created_at = 5;
}

message PaymentChannelCostSystem {
    //@inject_tag: json:"id" bson:"_id" validate:"omitempty,hexadecimal,len=24"
    string id = 1;
    //@inject_tag: json:"name" bson:"name" validate:"required,alpha"
    string name = 2;
    //@inject_tag: json:"region" bson:"region" validate:"required"
    string region = 3;
    //@inject_tag: json:"country" bson:"country" validate:"omitempty,alpha,len=2"
    string country = 4;
    // @inject_tag: json:"percent" bson:"percent" validate:"required,numeric,gte=0,lte=1"
    double percent = 5;
    // @inject_tag: json:"fix_amount" bson:"fix_amount" validate:"numeric,gte=0"
    double fix_amount = 6;
    //@inject_tag: json:"fix_amount_currency" bson:"fix_amount_currency" validate:"required,alpha,len=3"
    string fix_amount_currency = 7;
    //@inject_tag: json:"created_at" bson:"created_at"
    google.protobuf.Timestamp created_at = 8;
    //@inject_tag: json:"updated_at" bson:"updated_at"
    google.protobuf.Timestamp updated_at = 9;
    // @inject_tag: json:"is_active" bson:"is_active"
    bool is_active = 10;
    // @inject_tag: json:"mcc_code" bson:"mcc_code"
    string mcc_code = 11;
    // @inject_tag: json:"operating_company_id" bson:"operating_company_id"
    string operating_company_id = 12;
}

message PaymentChannelCostSystemRequest {
    //@inject_tag: json:"name" bson:"name" validate:"required,alpha"
    string name = 1;
    //@inject_tag: json:"region" bson:"region" validate:"required"
    string region = 2;
    //@inject_tag: json:"country" bson:"country" validate:"omitempty,alpha,len=2"
    string country = 3;
    //@inject_tag: json:"mcc_code" bson:"mcc_code" validate:"required,numeric,len=4" query:"mcc_code"
    string mcc_code = 4;
    //@inject_tag: json:"operating_company_id" bson:"operating_company_id" validate:"required,hexadecimal,len=24" query:"operating_company_id"
    string operating_company_id = 5;
}

message PaymentChannelCostSystemList {
    repeated PaymentChannelCostSystem items = 1;
}

message PaymentChannelCostMerchant {
    //@inject_tag: json:"id" bson:"_id" validate:"omitempty,hexadecimal,len=24"
    string id = 1;
    //@inject_tag: json:"merchant_id" bson:"merchant_id" validate:"required,hexadecimal,len=24"
    string merchant_id = 2;
    //@inject_tag: json:"name" bson:"name" validate:"required,alpha"
    string name = 3;
    //@inject_tag: json:"payout_currency" bson:"payout_currency" validate:"required,alpha,len=3"
    string payout_currency = 4;
    // @inject_tag: json:"min_amount" bson:"min_amount" validate:"required,numeric,gte=0"
    double min_amount = 5;
    //@inject_tag: json:"region" bson:"region" validate:"required"
    string region = 6;
    //@inject_tag: json:"country" bson:"country" validate:"omitempty,alpha,len=2"
    string country = 7;
    // @inject_tag: json:"method_percent" bson:"method_percent" validate:"required,numeric,gte=0,lte=1"
    double method_percent = 8;
    // @inject_tag: json:"method_fix_amount" bson:"method_fix_amount" validate:"numeric,gte=0"
    double method_fix_amount = 9;
    // @inject_tag: json:"method_fix_amount_currency" bson:"method_fix_amount_currency" validate:"required,alpha,len=3"
    string method_fix_amount_currency = 10;
    // @inject_tag: json:"ps_percent" bson:"ps_percent" validate:"required,numeric,gte=0,lte=1"
    double ps_percent = 11;
    // @inject_tag: json:"ps_fixed_fee" bson:"ps_fixed_fee" validate:"numeric,gte=0"
    double ps_fixed_fee = 12;
    // @inject_tag: json:"ps_fixed_fee_currency" bson:"ps_fixed_fee_currency" validate:"required,alpha,len=3"
    string ps_fixed_fee_currency = 13;
    //@inject_tag: json:"created_at" bson:"created_at"
    google.protobuf.Timestamp created_at = 14;
    //@inject_tag: json:"updated_at" bson:"updated_at"
    google.protobuf.Timestamp updated_at = 15;
    // @inject_tag: json:"is_active" bson:"is_active"
    bool is_active = 16;
    // @inject_tag: json:"mcc_code" bson:"mcc_code"
    string mcc_code = 17;
}

message PaymentChannelCostMerchantRequest {
    //@inject_tag: json:"merchant_id" bson:"merchant_id" validate:"required,hexadecimal,len=24"
    string merchant_id = 1;
    //@inject_tag: json:"name" bson:"name" validate:"required,alpha" query:"name"
    string name = 2;
    //@inject_tag: json:"payout_currency" bson:"payout_currency" validate:"required,alpha,len=3" query:"payout_currency"
    string payout_currency = 3;
    // @inject_tag: json:"amount" bson:"amount" validate:"required,numeric,gte=0" query:"amount"
    double amount = 4;
    //@inject_tag: json:"region" bson:"region" validate:"required" query:"region"
    string region = 5;
    //@inject_tag: json:"country" bson:"country" validate:"omitempty,alpha,len=2" query:"country"
    string country = 6;
    //@inject_tag: json:"mcc_code" bson:"mcc_code" validate:"required,numeric,len=4" query:"mcc_code"
    string mcc_code = 7;
}

message PaymentChannelCostMerchantList {
    repeated PaymentChannelCostMerchant items = 1;
}

message PaymentChannelCostMerchantListRequest {
    //@inject_tag: json:"merchant_id" bson:"merchant_id" validate:"required,hexadecimal,len=24"
    string merchant_id = 1;
}

message MoneyBackCostSystem {
    //@inject_tag: json:"id" bson:"_id" validate:"omitempty,hexadecimal,len=24"
    string id = 1;
    //@inject_tag: json:"name" bson:"name" validate:"required,alpha"
    string name = 2;
    //@inject_tag: json:"payout_currency" bson:"payout_currency" validate:"required,alpha,len=3"
    string payout_currency = 3;
    //@inject_tag: json:"undo_reason" bson:"undo_reason" validate:"required,alpha,oneof=refund reversal chargeback"
    string undo_reason = 4;
    //@inject_tag: json:"region" bson:"region" validate:"required"
    string region = 5;
    //@inject_tag: json:"country" bson:"country" validate:"omitempty,alpha,len=2"
    string country = 6;
    // @inject_tag: json:"days_from" bson:"days_from" validate:"numeric,gte=0"
    int32 days_from = 7;
    // @inject_tag: json:"payment_stage" bson:"payment_stage" validate:"numeric,gte=1"
    int32 payment_stage = 8;
    // @inject_tag: json:"percent" bson:"percent" validate:"numeric,gte=0,lte=1"
    double percent = 9;
    // @inject_tag: json:"fix_amount" bson:"fix_amount" validate:"numeric,gte=0"
    double fix_amount = 10;
    //@inject_tag: json:"created_at" bson:"created_at"
    google.protobuf.Timestamp created_at = 11;
    //@inject_tag: json:"updated_at" bson:"updated_at"
    google.protobuf.Timestamp updated_at = 12;
    // @inject_tag: json:"is_active" bson:"is_active"
    bool is_active = 13;
    // @inject_tag: json:"mcc_code" bson:"mcc_code"
    string mcc_code = 14;
    // @inject_tag: json:"operating_company_id" bson:"operating_company_id"
    string operating_company_id = 15;
    // @inject_tag: json:"fix_amount_currency" bson:"fix_amount_currency" validate:"required,alpha,len=3"
    string fix_amount_currency = 16;
}

message MoneyBackCostSystemRequest {
    //@inject_tag: json:"name" bson:"name" validate:"required,alpha" query:"name"
    string name = 1;
    //@inject_tag: json:"payout_currency" bson:"payout_currency" validate:"required,alpha,len=3" query:"payout_currency"
    string payout_currency = 2;
    //@inject_tag: json:"undo_reason" bson:"undo_reason" validate:"required,alpha,oneof=refund reversal chargeback" query:"undo_reason"
    string undo_reason = 3;
    //@inject_tag: json:"region" bson:"region" validate:"required" query:"region"
    string region = 4;
    //@inject_tag: json:"country" bson:"country" validate:"omitempty,alpha,len=2" query:"country"
    string country = 5;
    // @inject_tag: json:"days" bson:"days" validate:"required,numeric,gte=0" query:"days"
    int32 days = 6;
    // @inject_tag: json:"payment_stage" bson:"payment_stage" validate:"numeric,gte=1" query:"payment_stage"
    int32 payment_stage = 7;
    //@inject_tag: json:"mcc_code" bson:"mcc_code" validate:"required,numeric,len=4" query:"mcc_code"
    string mcc_code = 8;
    //@inject_tag: json:"operating_company_id" bson:"operating_company_id" validate:"required,hexadecimal,len=24" query:"operating_company_id"
    string operating_company_id = 9;
}

message MoneyBackCostSystemList {
    repeated MoneyBackCostSystem items = 1;
}

message MoneyBackCostMerchant {
    //@inject_tag: json:"id" bson:"_id" validate:"omitempty,hexadecimal,len=24"
    string id = 1;
    //@inject_tag: json:"merchant_id" bson:"merchant_id" validate:"required,hexadecimal,len=24"
    string merchant_id = 2;
    //@inject_tag: json:"name" bson:"name" validate:"required,alpha"
    string name = 3;
    //@inject_tag: json:"payout_currency" bson:"payout_currency" validate:"required,alpha,len=3"
    string payout_currency = 4;
    //@inject_tag: json:"undo_reason" bson:"undo_reason" validate:"required,alpha,oneof=refund reversal chargeback"
    string undo_reason = 5;
    //@inject_tag: json:"region" bson:"region" validate:"required"
    string region = 6;
    //@inject_tag: json:"country" bson:"country" validate:"omitempty,alpha,len=2"
    string country = 7;
    // @inject_tag: json:"days_from" bson:"days_from" validate:"numeric,gte=0"
    int32 days_from = 8;
    // @inject_tag: json:"payment_stage" bson:"payment_stage" validate:"numeric,gte=1"
    int32 payment_stage = 9;
    // @inject_tag: json:"percent" bson:"percent" validate:"numeric,gte=0,lte=1"
    double percent = 10;
    // @inject_tag: json:"fix_amount" bson:"fix_amount" validate:"numeric,gte=0"
    double fix_amount = 11;
    // @inject_tag: json:"fix_amount_currency" bson:"fix_amount_currency" validate:"required,alpha,len=3"
    string fix_amount_currency = 12;
    // @inject_tag: json:"is_paid_by_merchant" bson:"is_paid_by_merchant"
    bool is_paid_by_merchant = 13;
    //@inject_tag: json:"created_at" bson:"created_at"
    google.protobuf.Timestamp created_at = 14;
    //@inject_tag: json:"updated_at" bson:"updated_at"
    google.protobuf.Timestamp updated_at = 15;
    // @inject_tag: json:"is_active" bson:"is_active"
    bool is_active = 16;
    // @inject_tag: json:"mcc_code" bson:"mcc_code"
    string mcc_code = 17;
}

message MoneyBackCostMerchantRequest {
    //@inject_tag: json:"merchant_id" bson:"merchant_id" validate:"required,hexadecimal,len=24"
    string merchant_id = 1;
    //@inject_tag: json:"name" bson:"name" validate:"required,alpha" query:"name"
    string name = 2;
    //@inject_tag: json:"payout_currency" bson:"payout_currency" validate:"required,alpha,len=3" query:"payout_currency"
    string payout_currency = 3;
    //@inject_tag: json:"undo_reason" bson:"undo_reason" validate:"required,alpha,oneof=refund reversal chargeback" query:"undo_reason"
    string undo_reason = 4;
    //@inject_tag: json:"region" bson:"region" validate:"required" query:"region"
    string region = 5;
    //@inject_tag: json:"country" bson:"country" validate:"omitempty,alpha,len=2" query:"country"
    string country = 6;
    // @inject_tag: json:"days" bson:"days" validate:"required,numeric,gte=0" query:"days"
    int32 days = 7;
    // @inject_tag: json:"payment_stage" bson:"payment_stage" validate:"numeric,gte=1" query:"payment_stage"
    int32 payment_stage = 8;
    //@inject_tag: json:"mcc_code" bson:"mcc_code" validate:"required,numeric,len=4" query:"mcc_code"
    string mcc_code = 9;
}

message PaymentCostDeleteRequest {
    //@inject_tag: json:"id" bson:"_id" validate:"required,hexadecimal,len=24"
    string id = 1;
}

message MoneyBackCostMerchantList {
    repeated MoneyBackCostMerchant items = 1;
}

message MoneyBackCostMerchantListRequest {
    //@inject_tag: json:"merchant_id" bson:"merchant_id" validate:"required,hexadecimal,len=24"
    string merchant_id = 1;
}

message PayoutCostSystem {
    //@inject_tag: json:"id" bson:"_id" validate:"omitempty,hexadecimal,len=24"
    string id = 1;
    // @inject_tag: json:"intrabank_cost_amount" bson:"intrabank_cost_amount" validate:"numeric,gte=0"
    double intrabank_cost_amount = 2;
    //@inject_tag: json:"intrabank_cost_currency" bson:"intrabank_cost_currency" validate:"required,alpha,len=3"
    string intrabank_cost_currency = 3;
    // @inject_tag: json:"interbank_cost_amount" bson:"interbank_cost_amount" validate:"numeric,gte=0"
    double interbank_cost_amount = 4;
    //@inject_tag: json:"interbank_cost_currency" bson:"interbank_cost_currency" validate:"required,alpha,len=3"
    string interbank_cost_currency = 5;
    // @inject_tag: json:"is_active" bson:"is_active"
    bool is_active = 6;
    //@inject_tag: json:"-" bson:"created_at"
    google.protobuf.Timestamp created_at = 7;
}

message AccountingEntrySource {
    string id = 1;
    string type = 2;
}

message AccountingEntry {
    string id = 1;
    string object = 2;
    string type = 3;
    AccountingEntrySource source = 4;
    string merchant_id = 5;
    double amount = 6; // in royalty_currency
    string currency = 7; // royalty_currency (merchant payout currency)
    string reason = 8;
    string status = 9;
    string country = 10;
    double original_amount = 11;
    string original_currency = 12;
    double local_amount = 13;
    string local_currency = 14;
    google.protobuf.Timestamp created_at = 15;
    google.protobuf.Timestamp available_on = 16;
    string operating_company_id = 17;
}

message RoyaltyReportTotals {
    //@inject_tag: bson:"transactions_count"
    int32 transactions_count = 2;
    //@inject_tag: bson:"fee_amount"
    double fee_amount = 3;
    //@inject_tag: bson:"vat_amount"
    double vat_amount = 4;
    //@inject_tag: bson:"payout_amount"
    double payout_amount = 5;
    //@inject_tag: bson:"rolling_reserve_total_amount"
    double rolling_reserve_amount = 6;
    //@inject_tag: bson:"correction_total_amount"
    double correction_amount = 7;
}

message RoyaltyReportProductSummaryItem {
    //@inject_tag: bson:"product" json:"product"
    string product = 1;
    //@inject_tag: bson:"region" json:"region"
    string region = 2;
    //@inject_tag: bson:"total_transactions" json:"total_transactions"
    int32 total_transactions = 3;
    //@inject_tag: bson:"sales_count" json:"sales_count"
    int32 sales_count = 4;
    //@inject_tag: bson:"gross_sales_amount" json:"gross_sales_amount"
    double gross_sales_amount = 5;
    //@inject_tag: bson:"returns_count" json:"returns_count"
    int32 returns_count = 6;
    //@inject_tag: bson:"gross_returns_amount" json:"gross_returns_amount"
    double gross_returns_amount = 7;
    //@inject_tag: bson:"gross_total_amount" json:"gross_total_amount"
    double gross_total_amount = 8;
    //@inject_tag: bson:"total_fees" json:"total_fees"
    double total_fees = 9;
    //@inject_tag: bson:"total_vat" json:"total_vat"
    double total_vat = 10;
    //@inject_tag: bson:"payout_amount" json:"payout_amount"
    double payout_amount = 11;
}

message RoyaltyReportCorrectionItem {
    //@inject_tag: bson:"accounting_entry_id" json:"accounting_entry_id"
    string accounting_entry_id = 1;
    //@inject_tag: bson:"amount" json:"amount"
    double amount = 2;
    //@inject_tag: bson:"currency" json:"currency"
    string currency = 3;
    //@inject_tag: bson:"reason" json:"reason"
    string reason = 4;
    //@inject_tag: bson:"entry_date" json:"entry_date"
    google.protobuf.Timestamp entry_date = 5;
}

message RoyaltyReportSummary {
    //@inject_tag: bson:"products_items" json:"products_items"
    repeated RoyaltyReportProductSummaryItem products_items = 1;
    //@inject_tag: bson:"products_total" json:"products_total"
    RoyaltyReportProductSummaryItem products_total = 2;
    //@inject_tag: bson:"corrections" json:"corrections"
    repeated RoyaltyReportCorrectionItem corrections = 3;
    //@inject_tag: bson:"rolling_reserves" json:"rolling_reserves"
    repeated RoyaltyReportCorrectionItem rolling_reserves = 4;
}

message RoyaltyReport {
    //@inject_tag: bson:"_id" json:"id"
    string id = 1;
    //@inject_tag: bson:"merchant_id" json:"merchant_id"
    string merchant_id = 2;
    //@inject_tag: bson:"created_at" json:"created_at"
    google.protobuf.Timestamp created_at = 3;
    //@inject_tag: bson:"updated_at" json:"updated_at"
    google.protobuf.Timestamp updated_at = 4;
    //@inject_tag: bson:"payout_date" json:"payout_date"
    google.protobuf.Timestamp payout_date = 5;
    //@inject_tag: bson:"status" json:"status"
    string status = 6;
    //@inject_tag: bson:"period_from" json:"period_from"
    google.protobuf.Timestamp period_from = 7;
    //@inject_tag: bson:"period_to" json:"period_to"
    google.protobuf.Timestamp period_to = 8;
    //@inject_tag: bson:"accept_expire_at" json:"accept_expire_at"
    google.protobuf.Timestamp accept_expire_at = 9;
    //@inject_tag: bson:"merchant_id" json:"accepted_at"
    google.protobuf.Timestamp accepted_at = 10;
    //@inject_tag: bson:"totals" json:"totals"
    RoyaltyReportTotals totals = 11;
    //@inject_tag: bson:"currency" json:"currency"
    string currency = 12;
    //@inject_tag: bson:"summary" json:"summary"
    RoyaltyReportSummary summary = 13;
    //@inject_tag: bson:"dispute_reason" json:"dispute_reason"
    string dispute_reason = 14;
    //@inject_tag: bson:"dispute_started_at" json:"dispute_closed_at"
    google.protobuf.Timestamp dispute_started_at = 15;
    //@inject_tag: bson:"dispute_closed_at" json:"dispute_closed_at"
    google.protobuf.Timestamp dispute_closed_at = 16;
    //@inject_tag: bson:"is_auto_accepted" json:"is_auto_accepted"
    bool is_auto_accepted = 17;
    //@inject_tag: bson:"payout_document_id" json:"payout_document_id"
    string payout_document_id = 18;
    // @inject_tag: json:"operating_company_id" bson:"operating_company_id"
    string operating_company_id = 19;
}

message RoyaltyReportChanges {
    string id = 1;
    string royalty_report_id = 2;
    string source = 3;
    string ip = 4;
    string hash = 7;
    google.protobuf.Timestamp created_at = 8;
}

message VatTransaction {
    //@inject_tag: json:"id" bson:"_id" validate:"omitempty,hexadecimal,len=24"
    string id = 1;
    //@inject_tag: json:"order_id" bson:"order_id" validate:"required,hexadecimal,len=24"
    string order_id = 2;
    //@inject_tag: json:"transaction_id" bson:"transaction_id" validate:"required"
    string transaction_id = 3;
    //@inject_tag: json:"transaction_type" bson:"transaction_type" validate:"required,oneof=payment refund chargeback"
    string transaction_type = 4;
    // @inject_tag: json:"transaction_amount" bson:"transaction_amount" validate:"numeric,gte=0"
    double transaction_amount = 5;
    //@inject_tag: json:"transaction_currency" bson:"transaction_currency" validate:"required,alpha,len=3"
    string transaction_currency = 6;
    // @inject_tag: json:"vat_amount" bson:"vat_amount" validate:"numeric,gte=0"
    double vat_amount = 7;
    //@inject_tag: json:"vat_currency" bson:"vat_currency" validate:"required,alpha,len=3"
    string vat_currency = 8;
    // @inject_tag: json:"fees_amount" bson:"fees_amount" validate:"numeric,gte=0"
    double fees_amount = 9;
    //@inject_tag: json:"fees_currency" bson:"fees_currency" validate:"required,alpha,len=3"
    string fees_currency = 10;
    // @inject_tag: json:"local_transaction_amount" bson:"local_transaction_amount" validate:"omitempty,numeric,gte=0"
    double local_transaction_amount = 11;
    // @inject_tag: json:"local_vat_amount" bson:"local_vat_amount" validate:"omitempty,numeric,gte=0"
    double local_vat_amount = 12;
    // @inject_tag: json:"local_fees_amount" bson:"local_fees_amount" validate:"omitempty,numeric,gte=0"
    double local_fees_amount = 13;
    //@inject_tag: json:"local_currency" bson:"local_currency" validate:"required,alpha,len=3"
    string local_currency = 14;
    //@inject_tag: json:"local_amounts_approximate" bson:"local_amounts_alocal_amounts_approximatepproximated" validate:"required,alpha,len=3"
    bool local_amounts_approximate = 15;
    //@inject_tag: json:"billing_address_criteria" bson:"billing_address_criteria" validate:"required,oneof=ip bin language customer form"
    string billing_address_criteria = 16;
    //@inject_tag: json:"billing_address" bson:"billing_address" validate:"required,dive"
    OrderBillingAddress billing_address = 17;
    //@inject_tag: json:"user_id" bson:"user_id" validate:"omitempty,hexadecimal,len=24"
    string user_id = 18;
    //@inject_tag: json:"payment_method" bson:"payment_method" validate:"required"
    string payment_method = 19;
    //@inject_tag: json:"is_deduction" bson:"is_deduction"
    bool is_deduction = 20;
    //@inject_tag: json:"country" bson:"country" validate:"required,alpha,len=2"
    string country = 21;
    //@inject_tag: json:"date_time" bson:"date_time"
    google.protobuf.Timestamp date_time = 22;
}

message VatReport {
    //@inject_tag: json:"id" bson:"_id" validate:"omitempty,hexadecimal,len=24"
    string id = 1;
    //@inject_tag: json:"country" bson:"country" validate:"required,alpha,len=2"
    string country = 2;
    // @inject_tag: json:"vat_rate" bson:"vat_rate" validate:"numeric,gte=0,lte=1"
    double vat_rate = 3;
    //@inject_tag: json:"currency" bson:"currency" validate:"required,alpha,len=3"
    string currency = 4;
    // @inject_tag: json:"transactions_count" bson:"transactions_count" validate:"numeric,gte=0"
    int32 transactions_count = 5;
    // @inject_tag: json:"gross_revenue" bson:"gross_revenue" validate:"numeric,gte=0"
    double gross_revenue = 6;
    // @inject_tag: json:"vat_amount" bson:"vat_amount" validate:"numeric,gte=0"
    double vat_amount = 7;
    // @inject_tag: json:"fees_amount" bson:"fees_amount" validate:"numeric,gte=0"
    double fees_amount = 8;
    // @inject_tag: json:"deduction_amount" bson:"deduction_amount" validate:"numeric,gte=0"
    double deduction_amount = 9;
    // @inject_tag: json:"correction_amount" bson:"correction_amount" validate:"numeric,lte=0"
    double correction_amount = 10;
    //@inject_tag: json:"status" bson:"status" validate:"required,alpha,oneof=threshold expired pending need_to_pay paid overdue canceled"
    string status = 11;
    // @inject_tag: json:"country_annual_turnover" bson:"country_annual_turnover" validate:"numeric,gte=0"
    double country_annual_turnover = 12;
    // @inject_tag: json:"world_annual_turnover" bson:"world_annual_turnover" validate:"numeric,gte=0"
    double world_annual_turnover = 13;
    //@inject_tag: json:"amounts_approximate" bson:"amounts_approximate"
    bool amounts_approximate = 14;
    //@inject_tag: json:"date_from" bson:"date_from"
    google.protobuf.Timestamp date_from = 15;
    //@inject_tag: json:"date_to" bson:"date_to"
    google.protobuf.Timestamp date_to = 16;
    //@inject_tag: json:"pay_until_date" bson:"pay_until_date"
    google.protobuf.Timestamp pay_until_date = 17;
    //@inject_tag: json:"created_at" bson:"created_at"
    google.protobuf.Timestamp created_at = 18;
    //@inject_tag: json:"updated_at" bson:"updated_at"
    google.protobuf.Timestamp updated_at = 19;
    //@inject_tag: json:"paid_at" bson:"paid_at"
    google.protobuf.Timestamp paid_at = 20;
    // @inject_tag: json:"operating_company_id" bson:"operating_company_id"
    string operating_company_id = 21;
}

message AnnualTurnover {
    //@inject_tag: json:"year" bson:"year" validate:"required,numeric,gte=2019"
    int32 year = 1;
    //@inject_tag: json:"country" bson:"country" validate:"omitempty,alpha,len=2"
    string country = 2;
    // @inject_tag: json:"amount" bson:"amount" validate:"numeric,gte=0"
    double amount = 3;
    //@inject_tag: json:"currency" bson:"currency" validate:"required,alpha,len=3"
    string currency = 4;
    // @inject_tag: json:"operating_company_id" bson:"operating_company_id"
    string operating_company_id = 5;
}

message OrderViewMoney {
    //@inject_tag: json:"amount"
    double amount = 1;
    //@inject_tag: json:"currency"
    string currency = 2;
}

message OrderViewPublic {
    // @inject_tag: json:"-" bson:"_id"
    string id = 1; // unique internal order identifier in Protocol One
    // @inject_tag: json:"uuid" bson:"uuid"
    string uuid = 2; // unique public order identifier in Protocol One
    // @inject_tag: json:"total_payment_amount" bson:"total_payment_amount"
    double total_payment_amount = 3;
    // @inject_tag: json:"currency" bson:"currency"
    string currency = 4;
    // @inject_tag: json:"project" bson:"project"
    ProjectOrder project = 5;
    // @inject_tag: bson:"created_at" bson:"created_at"
    google.protobuf.Timestamp created_at = 6;
    // @inject_tag: json:"transaction" bson:"pm_order_id"
    string transaction = 7; // unique order id in payment system
    // @inject_tag: json:"payment_method" bson:"payment_method"
    PaymentMethodOrder payment_method = 8;
    // @inject_tag: json:"country_code" bson:"country_code"
    string country_code = 9;
    // @inject_tag: json:"merchant_id" bson:"merchant_id"
    string merchant_id = 10;
    // @inject_tag: json:"locale" bson:"locale"
    string locale = 11;
    // @inject_tag: json:"status" bson:"status"
    string status = 12;
    // @inject_tag: json:"transaction_date" bson:"pm_order_close_date"
    google.protobuf.Timestamp transaction_date = 13;
    // @inject_tag: json:"user" bson:"user"
    OrderUser user = 14;
    // @inject_tag: json:"billing_address" bson:"billing_address"
    OrderBillingAddress billing_address = 15;
    // @inject_tag: json:"type" bson:"type"
    string type = 16;
    // @inject_tag: json:"is_vat_deduction" bson:"is_vat_deduction"
    bool is_vat_deduction = 17;
    // @inject_tag: json:"gross_revenue" bson:"gross_revenue"
    OrderViewMoney gross_revenue = 18;
    // @inject_tag: json:"tax_fee" bson:"tax_fee"
    OrderViewMoney tax_fee = 19;
    // @inject_tag: json:"tax_fee_currency_exchange_fee" bson:"tax_fee_currency_exchange_fee"
    OrderViewMoney tax_fee_currency_exchange_fee = 20;
    // @inject_tag: json:"tax_fee_total" bson:"tax_fee_total"
    OrderViewMoney tax_fee_total = 21;
    // @inject_tag: json:"method_fee_total" bson:"method_fee_total"
    OrderViewMoney method_fee_total = 22;
    // @inject_tag: json:"method_fee_tariff" bson:"method_fee_tariff"
    OrderViewMoney method_fee_tariff = 23;
    // @inject_tag: json:"method_fixed_fee_tariff" bson:"method_fixed_fee_tariff"
    OrderViewMoney method_fixed_fee_tariff = 24;
    // @inject_tag: json:"paysuper_fixed_fee" bson:"paysuper_fixed_fee"
    OrderViewMoney paysuper_fixed_fee = 25;
    // @inject_tag: json:"fees_total" bson:"fees_total"
    OrderViewMoney fees_total = 26;
    // @inject_tag: json:"fees_total_local" bson:"fees_total_local"
    OrderViewMoney fees_total_local = 27;
    // @inject_tag: json:"net_revenue" bson:"net_revenue"
    OrderViewMoney net_revenue = 28;
    // @inject_tag: json:"refund_gross_revenue" bson:"refund_gross_revenue"
    OrderViewMoney refund_gross_revenue = 29;
    // @inject_tag: json:"method_refund_fee_tariff" bson:"method_refund_fee_tariff"
    OrderViewMoney method_refund_fee_tariff = 30;
    // @inject_tag: json:"merchant_refund_fixed_fee_tariff" bson:"merchant_refund_fixed_fee_tariff"
    OrderViewMoney merchant_refund_fixed_fee_tariff = 31;
    // @inject_tag: json:"refund_tax_fee" bson:"refund_tax_fee"
    OrderViewMoney refund_tax_fee = 32;
    // @inject_tag: json:"refund_tax_fee_currency_exchange_fee" bson:"refund_tax_fee_currency_exchange_fee"
    OrderViewMoney refund_tax_fee_currency_exchange_fee = 33;
    // @inject_tag: json:"paysuper_refund_tax_fee_currency_exchange_fee" bson:"paysuper_refund_tax_fee_currency_exchange_fee"
    OrderViewMoney paysuper_refund_tax_fee_currency_exchange_fee = 34;
    // @inject_tag: json:"refund_reverse_revenue" bson:"refund_reverse_revenue"
    OrderViewMoney refund_reverse_revenue = 35;
    // @inject_tag: json:"refund_fees_total" bson:"refund_fees_total"
    OrderViewMoney refund_fees_total = 36;
    // @inject_tag: json:"refund_fees_total_local" bson:"refund_fees_total_local"
    OrderViewMoney refund_fees_total_local = 37;
    OrderIssuer issuer = 38;
    // @inject_tag: json:"items" bson:"items"
    repeated OrderItem items = 39;
    //@inject_tag: json:"merchant_payout_currency" bson:"merchant_payout_currency"
    string merchant_payout_currency = 40;
    //@inject_tag: json:"parent_order" bson:"parent_order"
    ParentOrder parent_order = 41;
    //@inject_tag: json:"refund" bson:"refund"
    OrderNotificationRefund refund = 42;
    //@inject_tag: json:"cancellation" bson:"cancellation"
    OrderNotificationCancellation cancellation = 43;
    // @inject_tag: json:"operating_company_id" bson:"operating_company_id"
    string operating_company_id = 44;
    // @inject_tag: json:"refund_allowed" bson:"refund_allowed"
    bool refund_allowed = 45;
}

message OrderViewPrivate {
    // @inject_tag: json:"-" bson:"_id"
    string id = 1; // unique internal order identifier in Protocol One
    // @inject_tag: json:"uuid" bson:"uuid"
    string uuid = 2; // unique public order identifier in Protocol One
    // @inject_tag: json:"total_payment_amount" bson:"total_payment_amount"
    double total_payment_amount = 3;
    // @inject_tag: json:"currency" bson:"currency"
    string currency = 4;
    // @inject_tag: json:"project" bson:"project"
    ProjectOrder project = 5;
    // @inject_tag: json:"created_at" bson:"created_at"
    google.protobuf.Timestamp created_at = 6;
    // @inject_tag: json:"transaction" bson:"pm_order_id"
    string transaction = 7; // unique order id in payment system
    // @inject_tag: json:"payment_method" bson:"payment_method"
    PaymentMethodOrder payment_method = 8;
    // @inject_tag: json:"country_code" bson:"country_code"
    string country_code = 9;
    // @inject_tag: json:"merchant_id" bson:"merchant_id"
    string merchant_id = 10;
    // @inject_tag: json:"locale" bson:"locale"
    string locale = 11;
    // @inject_tag: json:"status" bson:"status"
    string status = 12;
    // @inject_tag: json:"transaction_date" bson:"pm_order_close_date"
    google.protobuf.Timestamp transaction_date = 13;
    // @inject_tag: json:"user" bson:"user"
    OrderUser user = 14;
    // @inject_tag: json:"billing_address" bson:"billing_address"
    OrderBillingAddress billing_address = 15;
    // @inject_tag: json:"type" bson:"type"
    string type = 16;
    // @inject_tag: json:"is_vat_deduction" bson:"is_vat_deduction"
    bool is_vat_deduction = 17;
    // @inject_tag: json:"payment_gross_revenue_local" bson:"payment_gross_revenue_local"
    OrderViewMoney payment_gross_revenue_local = 18;
    // @inject_tag: json:"payment_gross_revenue_origin" bson:"payment_gross_revenue_origin"
    OrderViewMoney payment_gross_revenue_origin = 19;
    // @inject_tag: json:"payment_gross_revenue" bson:"payment_gross_revenue"
    OrderViewMoney payment_gross_revenue = 20;
    // @inject_tag: json:"payment_tax_fee" bson:"payment_tax_fee"
    OrderViewMoney payment_tax_fee = 21;
    // @inject_tag: json:"payment_tax_fee_local" bson:"payment_tax_fee_local"
    OrderViewMoney payment_tax_fee_local = 22;
    // @inject_tag: json:"payment_tax_fee_origin" bson:"payment_tax_fee_origin"
    OrderViewMoney payment_tax_fee_origin = 23;
    // @inject_tag: json:"payment_tax_fee_currency_exchange_fee" bson:"payment_tax_fee_currency_exchange_fee"
    OrderViewMoney payment_tax_fee_currency_exchange_fee = 24;
    // @inject_tag: json:"payment_tax_fee_total" bson:"payment_tax_fee_total"
    OrderViewMoney payment_tax_fee_total = 25;
    // @inject_tag: json:"payment_gross_revenue_fx" bson:"payment_gross_revenue_fx"
    OrderViewMoney payment_gross_revenue_fx = 26;
    // @inject_tag: json:"payment_gross_revenue_fx_tax_fee" bson:"payment_gross_revenue_fx_tax_fee"
    OrderViewMoney payment_gross_revenue_fx_tax_fee = 27;
    // @inject_tag: json:"payment_gross_revenue_fx_profit" bson:"payment_gross_revenue_fx_profit"
    OrderViewMoney payment_gross_revenue_fx_profit = 28;
    // @inject_tag: json:"gross_revenue" bson:"gross_revenue"
    OrderViewMoney gross_revenue = 29;
    // @inject_tag: json:"tax_fee" bson:"tax_fee"
    OrderViewMoney tax_fee = 30;
    // @inject_tag: json:"tax_fee_currency_exchange_fee" bson:"tax_fee_currency_exchange_fee"
    OrderViewMoney tax_fee_currency_exchange_fee = 31;
    // @inject_tag: json:"tax_fee_total" bson:"tax_fee_total"
    OrderViewMoney tax_fee_total = 32;
    // @inject_tag: json:"method_fee_total" bson:"method_fee_total"
    OrderViewMoney method_fee_total = 33;
    // @inject_tag: json:"method_fee_tariff" bson:"method_fee_tariff"
    OrderViewMoney method_fee_tariff = 34;
    // @inject_tag: json:"paysuper_method_fee_tariff_self_cost" bson:"paysuper_method_fee_tariff_self_cost"
    OrderViewMoney paysuper_method_fee_tariff_self_cost = 35;
    // @inject_tag: json:"paysuper_method_fee_profit" bson:"paysuper_method_fee_profit"
    OrderViewMoney paysuper_method_fee_profit = 36;
    // @inject_tag: json:"method_fixed_fee_tariff" bson:"method_fixed_fee_tariff"
    OrderViewMoney method_fixed_fee_tariff = 37;
    // @inject_tag: json:"paysuper_method_fixed_fee_tariff_fx_profit" bson:"paysuper_method_fixed_fee_tariff_fx_profit"
    OrderViewMoney paysuper_method_fixed_fee_tariff_fx_profit = 38;
    // @inject_tag: json:"paysuper_method_fixed_fee_tariff_self_cost" bson:"paysuper_method_fixed_fee_tariff_self_cost"
    OrderViewMoney paysuper_method_fixed_fee_tariff_self_cost = 39;
    // @inject_tag: json:"paysuper_method_fixed_fee_tariff_total_profit" bson:"paysuper_method_fixed_fee_tariff_total_profit"
    OrderViewMoney paysuper_method_fixed_fee_tariff_total_profit = 40;
    // @inject_tag: json:"paysuper_fixed_fee" bson:"paysuper_fixed_fee"
    OrderViewMoney paysuper_fixed_fee = 41;
    // @inject_tag: json:"paysuper_fixed_fee_fx_profit" bson:"paysuper_fixed_fee_fx_profit"
    OrderViewMoney paysuper_fixed_fee_fx_profit = 42;
    // @inject_tag: json:"fees_total" bson:"fees_total"
    OrderViewMoney fees_total = 43;
    // @inject_tag: json:"fees_total_local" bson:"fees_total_local"
    OrderViewMoney fees_total_local = 44;
    // @inject_tag: json:"net_revenue" bson:"net_revenue"
    OrderViewMoney net_revenue = 45;
    // @inject_tag: json:"paysuper_method_total_profit" bson:"paysuper_method_total_profit"
    OrderViewMoney paysuper_method_total_profit = 46;
    // @inject_tag: json:"paysuper_total_profit" bson:"paysuper_total_profit"
    OrderViewMoney paysuper_total_profit = 47;
    // @inject_tag: json:"payment_refund_gross_revenue_local" bson:"payment_refund_gross_revenue_local"
    OrderViewMoney payment_refund_gross_revenue_local = 48;
    // @inject_tag: json:"payment_refund_gross_revenue_origin" bson:"payment_refund_gross_revenue_origin"
    OrderViewMoney payment_refund_gross_revenue_origin = 49;
    // @inject_tag: json:"payment_refund_gross_revenue" bson:"payment_refund_gross_revenue"
    OrderViewMoney payment_refund_gross_revenue = 50;
    // @inject_tag: json:"payment_refund_tax_fee" bson:"payment_refund_tax_fee"
    OrderViewMoney payment_refund_tax_fee = 51;
    // @inject_tag: json:"payment_refund_tax_fee_local" bson:"payment_refund_tax_fee_local"
    OrderViewMoney payment_refund_tax_fee_local = 52;
    // @inject_tag: json:"payment_refund_tax_fee_origin" bson:"payment_refund_tax_fee_origin"
    OrderViewMoney payment_refund_tax_fee_origin = 53;
    // @inject_tag: json:"payment_refund_fee_tariff" bson:"payment_refund_fee_tariff"
    OrderViewMoney payment_refund_fee_tariff = 54;
    // @inject_tag: json:"method_refund_fixed_fee_tariff" bson:"method_refund_fixed_fee_tariff"
    OrderViewMoney method_refund_fixed_fee_tariff = 55;
    // @inject_tag: json:"refund_gross_revenue" bson:"refund_gross_revenue"
    OrderViewMoney refund_gross_revenue = 56;
    // @inject_tag: json:"refund_gross_revenue_fx" bson:"refund_gross_revenue_fx"
    OrderViewMoney refund_gross_revenue_fx = 57;
    // @inject_tag: json:"method_refund_fee_tariff" bson:"method_refund_fee_tariff"
    OrderViewMoney method_refund_fee_tariff = 58;
    // @inject_tag: json:"paysuper_method_refund_fee_tariff_profit" bson:"paysuper_method_refund_fee_tariff_profit"
    OrderViewMoney paysuper_method_refund_fee_tariff_profit = 59;
    // @inject_tag: json:"paysuper_method_refund_fixed_fee_tariff_self_cost" bson:"paysuper_method_refund_fixed_fee_tariff_self_cost"
    OrderViewMoney paysuper_method_refund_fixed_fee_tariff_self_cost = 60;
    // @inject_tag: json:"merchant_refund_fixed_fee_tariff" bson:"merchant_refund_fixed_fee_tariff"
    OrderViewMoney merchant_refund_fixed_fee_tariff = 61;
    // @inject_tag: json:"paysuper_method_refund_fixed_fee_tariff_profit" bson:"paysuper_method_refund_fixed_fee_tariff_profit"
    OrderViewMoney paysuper_method_refund_fixed_fee_tariff_profit = 62;
    // @inject_tag: json:"refund_tax_fee" bson:"refund_tax_fee"
    OrderViewMoney refund_tax_fee = 63;
    // @inject_tag: json:"refund_tax_fee_currency_exchange_fee" bson:"refund_tax_fee_currency_exchange_fee"
    OrderViewMoney refund_tax_fee_currency_exchange_fee = 64;
    // @inject_tag: json:"paysuper_refund_tax_fee_currency_exchange_fee" bson:"paysuper_refund_tax_fee_currency_exchange_fee"
    OrderViewMoney paysuper_refund_tax_fee_currency_exchange_fee = 65;
    // @inject_tag: json:"refund_tax_fee_total" bson:"refund_tax_fee_total"
    OrderViewMoney refund_tax_fee_total = 66;
    // @inject_tag: json:"refund_reverse_revenue" bson:"refund_reverse_revenue"
    OrderViewMoney refund_reverse_revenue = 67;
    // @inject_tag: json:"refund_fees_total" bson:"refund_fees_total"
    OrderViewMoney refund_fees_total = 68;
    // @inject_tag: json:"refund_fees_total_local" bson:"refund_fees_total_local"
    OrderViewMoney refund_fees_total_local = 69;
    // @inject_tag: json:"paysuper_refund_total_profit" bson:"paysuper_refund_total_profit"
    OrderViewMoney paysuper_refund_total_profit = 70;
    //@inject_tag: json:"issuer" bson:"issuer"
    OrderIssuer issuer = 71;
    // @inject_tag: json:"items" bson:"items"
    repeated OrderItem items = 72;
    //@inject_tag: json:"merchant_payout_currency" bson:"merchant_payout_currency"
    string merchant_payout_currency = 73;
    //@inject_tag: json:"parent_order" bson:"parent_order"
    ParentOrder parent_order = 74;
    //@inject_tag: json:"refund" bson:"refund"
    OrderNotificationRefund refund = 75;
    //@inject_tag: json:"cancellation" bson:"cancellation"
    OrderNotificationCancellation cancellation = 76;
    // @inject_tag: json:"mcc_code" bson:"mcc_code"
    string mcc_code = 77;
    // @inject_tag: json:"operating_company_id" bson:"operating_company_id"
    string operating_company_id = 78;
    // @inject_tag: json:"is_high_risk" bson:"is_high_risk"
    bool is_high_risk = 79;
    // @inject_tag: json:"refund_allowed"  bson:"refund_allowed"
    bool refund_allowed = 80;
}

message RecommendedPrice {
    // @inject_tag: json:"region"
    string region = 1;
    // @inject_tag: json:"currency"
    string currency = 2;
    // @inject_tag: json:"amount"
    double amount = 3;
}

message PriceTable {
    //@inject_tag: json:"id" bson:"_id" validate:"omitempty,hexadecimal,len=24"
    string id = 1;
    //@inject_tag: json:"currency" bson:"currency" validate:"required,alpha,len=3"
    string currency = 2;
    // @inject_tag: json:"ranges"
    repeated PriceTableRange ranges = 3;
}

message PriceTableRange {
    //@inject_tag: json:"position" bson:"position"
    int32 position = 1;
    // @inject_tag: json:"from"
    double from = 3;
    // @inject_tag: json:"to"
    double to = 4;
}

message Id {
    string id = 1;
}

message RangeInt {
    //@inject_tag: json:"from"
    int32 from = 1;
    //@inject_tag: json:"to"
    int32 to = 2;
}

message MerchantTariffRatesPayment {
    //@inject_tag: json:"min_amount" bson:"min_amount"
    double min_amount = 1;
    //@inject_tag: json:"max_amount" bson:"max_amount"
    double max_amount = 2;
    //@inject_tag: json:"method_name" bson:"method_name"
    string method_name = 3;
    //@inject_tag: json:"method_percent_fee" bson:"method_percent_fee"
    double method_percent_fee = 4;
    //@inject_tag: json:"method_fixed_fee" bson:"method_fixed_fee"
    double method_fixed_fee = 5;
    //@inject_tag: json:"method_fixed_fee_currency" bson:"method_fixed_fee_currency"
    string method_fixed_fee_currency = 6;
    //@inject_tag: json:"ps_percent_fee" bson:"ps_percent_fee"
    double ps_percent_fee = 7;
    //@inject_tag: json:"ps_fixed_fee" bson:"ps_fixed_fee"
    double ps_fixed_fee = 8;
    //@inject_tag: json:"ps_fixed_fee_currency" bson:"ps_fixed_fee_currency"
    string ps_fixed_fee_currency = 9;
    //@inject_tag: json:"merchant_home_region" bson:"merchant_home_region"
    string merchant_home_region = 10;
    //@inject_tag: json:"payer_region" bson:"payer_region"
    string payer_region = 11;
    // @inject_tag: json:"mcc_code" bson:"mcc_code"
    string mcc_code = 12;
}

message MerchantTariffRatesSettingsItem {
    //@inject_tag: json:"method_name" bson:"method_name"
    string method_name = 1;
    //@inject_tag: json:"method_percent_fee" bson:"method_percent_fee"
	double method_percent_fee = 2;
    //@inject_tag: json:"method_fixed_fee" bson:"method_fixed_fee"
	double method_fixed_fee = 3;
    //@inject_tag: json:"method_fixed_fee_currency" bson:"method_fixed_fee_currency"
	string method_fixed_fee_currency = 4;
    //@inject_tag: json:"is_paid_by_merchant" bson:"is_paid_by_merchant"
	bool is_paid_by_merchant = 5;
}

message MerchantTariffRatesSettings {
    //@inject_tag: json:"refund" bson:"refund"
    repeated MerchantTariffRatesSettingsItem refund = 1;
    //@inject_tag: json:"chargeback" bson:"chargeback"
    repeated MerchantTariffRatesSettingsItem chargeback = 2;
    //@inject_tag: json:"payout" bson:"payout"
    map<string, MerchantTariffRatesSettingsItem> payout = 3;
    //@inject_tag: json:"minimal_payout" bson:"minimal_payout"
    map<string, float> minimal_payout = 4;
    //@inject_tag: json:"mcc_code" bson:"mcc_code"
    string mcc_code = 5;
}

message Key {
    //@inject_tag: json:"id" bson:"_id"
    string id = 1;
    //@inject_tag: json:"code" validate:"required,max=50"
    string code = 2;
    //@inject_tag: validate:"required,hexadecimal,len=24"
    string key_product_id = 3;
    //@inject_tag: validate:"required,max=255"
    string platform_id = 5;
    //@inject_tag: validate:"omitempty,hexadecimal,len=24"
    string order_id = 6;

    google.protobuf.Timestamp created_at = 7;
    //@inject_tag: validate:"omitempty"
    google.protobuf.Timestamp reserved_to = 8;
    //@inject_tag: validate:"omitempty"
    google.protobuf.Timestamp redeemed_at = 9;
}

message PayoutDocument {
    //@inject_tag: json:"id" bson:"_id" validate:"omitempty,hexadecimal,len=24"
    string id = 1;
    //@inject_tag: json:"merchant_id" bson:"merchant_id" validate:"omitempty,hexadecimal,len=24"
    string merchant_id = 2;
    //@inject_tag: json:"source_id"
    repeated string source_id = 3;
    // @inject_tag: json:"total_fees" validate:"numeric,gte=0"
    double total_fees = 4;
    // @inject_tag: json:"balance" validate:"numeric,gte=0"
    double balance = 5;
    //@inject_tag: json:"currency" validate:"required,alpha,len=3"
    string currency = 6;
    // @inject_tag: json:"period_from"
    google.protobuf.Timestamp period_from = 7;
    // @inject_tag: json:"period_to"
    google.protobuf.Timestamp period_to = 8;
    // @inject_tag: json:"total_transactions"
    int32 total_transactions = 9;
    //@inject_tag: json:"description" validate:"omitempty,max=255"
    string description = 10;
    //@inject_tag: json:"destination" validate:"max=255"
    MerchantBanking destination = 11;
    //@inject_tag: json:"merchant_agreement_number" validate:"max=255"
    string merchant_agreement_number = 12;
    // @inject_tag: json:"company"
    MerchantCompanyInfo company = 13;
    //@inject_tag: json:"status" validate:"required,oneof=skip pending in_progress paid canceled failed"
    string status = 14;
    //@inject_tag: json:"transaction" validate:"max=255"
    string transaction = 15;
    //@inject_tag: json:"failure_code" validate:"omitempty,oneof=account_closed account_frozen account_restricted destination_bank_invalid could_not_process declined insufficient_funds invalid_account_number incorrect_account_holder_name invalid_currency"
    string failure_code = 16;
    //@inject_tag: json:"failure_message" validate:"max=255"
    string failure_message = 17;
    //@inject_tag: json:"failure_transaction" validate:"max=255"
    string failure_transaction = 18;
    //@inject_tag: json:"created_at"
    google.protobuf.Timestamp created_at = 24;
    //@inject_tag: json:"updated_at"
    google.protobuf.Timestamp updated_at = 25;
    //@inject_tag: json:"arrival_date"
    google.protobuf.Timestamp arrival_date = 26;
    //@inject_tag: json:"paid_at"
    google.protobuf.Timestamp paid_at = 27;
    // @inject_tag: json:"operating_company_id" bson:"operating_company_id"
    string operating_company_id = 28;
}

message PayoutDocumentChanges {
    string id = 1;
    string payout_document_id = 2;
    string source = 3;
    string ip = 4;
    string hash = 5;
    google.protobuf.Timestamp created_at = 6;
}

message MerchantBalance {
    //@inject_tag: json:"id" validate:"required,hexadecimal,len=24"
    string id = 1;
    //@inject_tag: json:"merchant_id" validate:"required,hexadecimal,len=24"
    string merchant_id = 2;
    //@inject_tag: json:"currency" validate:"required,alpha,len=3"
    string currency = 3;
    //@inject_tag: json:"debit" validate:"required,numeric"
    double debit = 4;
    //@inject_tag: json:"credit" validate:"required,numeric"
    double credit = 5;
    //@inject_tag: json:"rolling_reserve" validate:"required,numeric"
    double rolling_reserve = 6;
    //@inject_tag: json:"total" validate:"required,numeric"
    double total = 7;
    google.protobuf.Timestamp created_at = 8;
}

message OrderReceipt {
    //@inject_tag: json:"total_price"
    string total_price = 1;
    //@inject_tag: json:"transaction_id"
    string transaction_id = 2;
    //@inject_tag: json:"transaction_date"
    string transaction_date = 3;
    //@inject_tag: json:"project_name"
    string project_name = 4;
    //@inject_tag: json:"merchant_name"
    string merchant_name = 5;
    //@inject_tag: json:"items"
    repeated OrderReceiptItem items = 6;
    //@inject_tag: json:"order_type"
    string order_type = 7;
    //@inject_tag: json:"platform_name"
    string platform_name = 8;
    //@inject_tag: json:"payment_partner"
    string payment_partner = 9;
}

message OrderReceiptItem {
    //@inject_tag: json:"name"
    string name = 1;
    //@inject_tag: json:"price"
    string price = 2;
}

message HasCurrencyItem {
    //@inject_tag: json:"currency" validate:"required,alpha,len=3"
    string currency = 1;
    //@inject_tag: json:"region" validate:"required,region_price"
    string region = 2;
}

message LocalizedUrl {
    //@inject_tag: validate:"omitempty,uri" json:"en"
    string en = 1;
    //@inject_tag: validate:"omitempty,uri" json:"ru"
    string ru = 2;
    //@inject_tag: validate:"omitempty,uri" json:"es"
    string es = 3;
    //@inject_tag: validate:"omitempty,uri" json:"de"
    string de = 4;
    //@inject_tag: validate:"omitempty,uri" json:"zh"
    string zh = 5;
    //@inject_tag: validate:"omitempty,uri" json:"fr"
    string fr = 6;
    //@inject_tag: validate:"omitempty,uri" json:"ar"
    string ar = 7;
    //@inject_tag: validate:"omitempty,uri" json:"pt"
    string pt = 8;
    //@inject_tag: validate:"omitempty,uri" json:"it"
    string it = 9;
    //@inject_tag: validate:"omitempty,uri" json:"pl"
    string pl = 10;
    //@inject_tag: validate:"omitempty,uri" json:"el"
    string el = 11;
    //@inject_tag: validate:"omitempty,uri" json:"ko"
    string ko = 12;
    //@inject_tag: validate:"omitempty,uri" json:"ja"
    string ja = 13;
    //@inject_tag: validate:"omitempty,uri" json:"vl"
    string vl = 14;
    //@inject_tag: validate:"omitempty,uri" json:"he"
    string he = 15;
    //@inject_tag: validate:"omitempty,uri" json:"th"
    string th = 16;
    //@inject_tag: validate:"omitempty,uri" json:"cs"
    string cs = 17;
    //@inject_tag: validate:"omitempty,uri" json:"bg"
    string bg = 18;
    //@inject_tag: validate:"omitempty,uri" json:"fi"
    string fi = 19;
    //@inject_tag: validate:"omitempty,uri" json:"sv"
    string sv = 20;
    //@inject_tag: validate:"omitempty,uri" json:"da"
    string da = 21;
    //@inject_tag: validate:"omitempty,uri" json:"tr"
    string tr = 22;
}

message ImageCollection {
    //@inject_tag: json:"images"
    LocalizedUrl images = 1;
    //@inject_tag: json:"use_one_for_all"
    bool use_one_for_all = 2;
}

message ProductPrice {
    // @inject_tag: json:"amount" validate:"required,numeric,gt=0"
    double amount = 1;
    //@inject_tag: json:"currency" validate:"omitempty,alpha,len=3"
    string currency = 2;
    //@inject_tag: json:"region" validate:"omitempty,region_price"
    string region = 3;
    //@inject_tag: json:"is_virtual_currency" bson:"is_virtual_currency"
    bool is_virtual_currency = 4;
}

message ProjectVirtualCurrency {
    //@inject_tag: json:"logo" validate:"omitempty,url"
    string logo = 1;
    // @inject_tag: json:"name" validate:"required,min=1"
    map<string, string> name = 2;
    // @inject_tag: json:"success_message" validate:"required,min=1"
    map<string, string> success_message = 3;
    //@inject_tag: json:"prices" validate:"required,min=1,currency_price,dive"
    repeated ProductPrice prices = 4;
    //@inject_tag: json:"min_purchase_value"
    double min_purchase_value = 5;
    //@inject_tag: json:"max_purchase_value"
    double max_purchase_value = 6;
    //@inject_tag: json:"sell_count_type" validate:"omitempty,oneof=fractional integral"
    string sell_count_type = 7;
}
message OrderCreateByPaylink {
    //@inject_tag: json:"id" validate:"required,hexadecimal,len=24"
    string paylink_id = 1;
    string payer_ip = 2;
    string issuer_url = 3;
    // @inject_tag: json:"is_embedded"
    bool is_embedded = 4;
    //@inject_tag: bson:"utm_source" json:"utm_source"
    string utm_source = 5;
    //@inject_tag: bson:"utm_medium" json:"utm_medium"
    string utm_medium = 6;
    //@inject_tag: bson:"utm_campaign" json:"utm_campaign"
    string utm_campaign = 7;
}

<<<<<<< HEAD
message UserRole {
    //@inject_tag: json:"id" validate:"required,hexadecimal,len=24"
    string id = 1;
    //@inject_tag: json:"merchant_id" validate:"required,hexadecimal,len=24"
    string merchant_id = 3;
    //@inject_tag: json:"role" validate:"required"
    string role = 4;
    //@inject_tag: json:"status" bson:"status" validate="oneof=invited accepted"
    string status = 5;
    //@inject_tag: json:"user_id" bson:"user_id" validate:"required,hexadecimal,len=24"
    string user_id = 6;
    //@inject_tag: json:"first_name" bson:"first_name"  validate:"required"
    string first_name = 7;
    //@inject_tag: json:"last_name" bson:"last_name" validate:"required"
    string last_name = 8;
    //@inject_tag: json:"email" bson:"email" validate:"required,email"
    string email = 9;
    // @inject_tag: json:"created_at"
    google.protobuf.Timestamp created_at = 10;
    // @inject_tag: json:"updated_at"
    google.protobuf.Timestamp updated_at = 11;
}

message RoleListItem {
    //@inject_tag: json:"id"
    string id = 1;
    //@inject_tag: json:"name"
    string name = 2;
=======
message UserIpData {
    // @inject_tag: json:"country"
    string country = 1;
    // @inject_tag: json:"city"
    string city = 2;
    // @inject_tag: json:"zip"
    string zip = 3;
}

message PaymentFormDataChangeResponseItem {
    // @inject_tag: json:"user_address_data_required"
    bool user_address_data_required = 1;
    // @inject_tag: json:"user_ip_data"
    UserIpData user_ip_data = 2;
    string brand = 3;
    //@inject_tag: json:"country_payments_allowed"
    bool country_payments_allowed = 18;
    //@inject_tag: json:"country_change_allowed"
    bool country_change_allowed = 19;
}

message OperatingCompany {
    // @inject_tag: bson:"_id" json:"id"
    string id = 1;
    // @inject_tag: bson:"name" json:"name" validate:"required"
    string name = 2;
    // @inject_tag: bson:"country" json:"country" validate:"required,alpha,len=2"
    string country = 3;
    // @inject_tag: bson:"registration_number" json:"registration_number" validate:"required"
    string registration_number = 4;
    // @inject_tag: bson:"vat_number" json:"vat_number" validate:"required"
    string vat_number = 5;
    // @inject_tag: bson:"address" json:"address" validate:"required"
    string address = 6;
    // @inject_tag: bson:"vat_address" json:"vat_address" validate:"required"
    string vat_address = 7;
    // @inject_tag: bson:"signatory_name" json:"signatory_name" validate:"required"
    string signatory_name = 8;
    // @inject_tag: bson:"signatory_position" json:"signatory_position" validate:"required"
    string signatory_position = 9;
    // @inject_tag: bson:"banking_details" json:"banking_details" validate:"required"
    string banking_details = 10;
    // @inject_tag: bson:"payment_countries" json:"payment_countries" validate:"omitempty,dive,alpha,len=2"
    repeated string payment_countries = 11;
    // @inject_tag: json:"created_at"
    google.protobuf.Timestamp created_at = 12;
    // @inject_tag: json:"updated_at"
    google.protobuf.Timestamp updated_at = 13;
}

message PaymentMinLimitSystem {
    // @inject_tag: bson:"_id" json:"-"
    string id = 1;
    //@inject_tag: validate:"required,alpha,len=3" json:"currency" bson:"currency"
    string currency = 2;
    // @inject_tag: validate:"required,numeric,gt=0" json:"amount" bson:"amount"
    double amount = 3;
    // @inject_tag: json:"created_at"
    google.protobuf.Timestamp created_at = 4;
    // @inject_tag: json:"updated_at"
    google.protobuf.Timestamp updated_at = 5;
>>>>>>> 0718b459
}<|MERGE_RESOLUTION|>--- conflicted
+++ resolved
@@ -2291,36 +2291,6 @@
     string utm_campaign = 7;
 }
 
-<<<<<<< HEAD
-message UserRole {
-    //@inject_tag: json:"id" validate:"required,hexadecimal,len=24"
-    string id = 1;
-    //@inject_tag: json:"merchant_id" validate:"required,hexadecimal,len=24"
-    string merchant_id = 3;
-    //@inject_tag: json:"role" validate:"required"
-    string role = 4;
-    //@inject_tag: json:"status" bson:"status" validate="oneof=invited accepted"
-    string status = 5;
-    //@inject_tag: json:"user_id" bson:"user_id" validate:"required,hexadecimal,len=24"
-    string user_id = 6;
-    //@inject_tag: json:"first_name" bson:"first_name"  validate:"required"
-    string first_name = 7;
-    //@inject_tag: json:"last_name" bson:"last_name" validate:"required"
-    string last_name = 8;
-    //@inject_tag: json:"email" bson:"email" validate:"required,email"
-    string email = 9;
-    // @inject_tag: json:"created_at"
-    google.protobuf.Timestamp created_at = 10;
-    // @inject_tag: json:"updated_at"
-    google.protobuf.Timestamp updated_at = 11;
-}
-
-message RoleListItem {
-    //@inject_tag: json:"id"
-    string id = 1;
-    //@inject_tag: json:"name"
-    string name = 2;
-=======
 message UserIpData {
     // @inject_tag: json:"country"
     string country = 1;
@@ -2382,5 +2352,34 @@
     google.protobuf.Timestamp created_at = 4;
     // @inject_tag: json:"updated_at"
     google.protobuf.Timestamp updated_at = 5;
->>>>>>> 0718b459
+}
+
+message UserRole {
+    //@inject_tag: json:"id" validate:"required,hexadecimal,len=24"
+    string id = 1;
+    //@inject_tag: json:"merchant_id" validate:"required,hexadecimal,len=24"
+    string merchant_id = 3;
+    //@inject_tag: json:"role" validate:"required"
+    string role = 4;
+    //@inject_tag: json:"status" bson:"status" validate="oneof=invited accepted"
+    string status = 5;
+    //@inject_tag: json:"user_id" bson:"user_id" validate:"required,hexadecimal,len=24"
+    string user_id = 6;
+    //@inject_tag: json:"first_name" bson:"first_name"  validate:"required"
+    string first_name = 7;
+    //@inject_tag: json:"last_name" bson:"last_name" validate:"required"
+    string last_name = 8;
+    //@inject_tag: json:"email" bson:"email" validate:"required,email"
+    string email = 9;
+    // @inject_tag: json:"created_at"
+    google.protobuf.Timestamp created_at = 10;
+    // @inject_tag: json:"updated_at"
+    google.protobuf.Timestamp updated_at = 11;
+}
+
+message RoleListItem {
+    //@inject_tag: json:"id"
+    string id = 1;
+    //@inject_tag: json:"name"
+    string name = 2;
 }