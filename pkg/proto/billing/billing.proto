--- conflicted
+++ resolved
@@ -90,12 +90,9 @@
     string utm_campaign = 38;
     //@inject_tag: bson:"is_buy_for_virtual_currency" json:"is_buy_for_virtual_currency"
     bool is_buy_for_virtual_currency = 39;
-<<<<<<< HEAD
+    string cookie = 40;
     //@inject_tag: bson:"testing_case" json:"testing_case" validate:"omitempty,oneof=keys non_existing_user existing_user incorrect_payment"
-    string testing_case = 40;
-=======
-    string cookie = 40;
->>>>>>> 2a4924a2
+    string testing_case = 41;
 }
 
 message Project {
@@ -667,10 +664,6 @@
     string operating_company_id = 77;
     // @inject_tag: json:"-"
     bool is_high_risk = 78;
-<<<<<<< HEAD
-    // @inject_tag: json:"testing_case"
-    string testing_case = 79;
-=======
     // @inject_tag: json:"-"
     bool is_currency_predefined = 79;
     // @inject_tag: json:"charge_currency"
@@ -685,7 +678,8 @@
     bool billing_country_changed_by_user = 84;
     // @inject_tag: json:"-"
     bool is_refund_allowed = 85;
->>>>>>> 2a4924a2
+    // @inject_tag: json:"testing_case"
+    string testing_case = 86;
 }
 
 message ParentOrder {
