--- conflicted
+++ resolved
@@ -82,46 +82,33 @@
     rpc GetPaymentMethodTestSettings (GetPaymentMethodSettingsRequest) returns (GetPaymentMethodSettingsResponse) {}
     rpc DeletePaymentMethodTestSettings (GetPaymentMethodSettingsRequest) returns (ChangePaymentMethodParamsResponse) {}
 
-<<<<<<< HEAD
-    rpc GetCurrencyList (EmptyRequest) returns (billing.CurrencyList) {}
-    rpc GetCurrency (billing.GetCurrencyRequest) returns (billing.Currency) {}
-
     rpc FindByZipCode (FindByZipCodeRequest) returns (FindByZipCodeResponse) {}
-=======
-    rpc FindByZipCode(FindByZipCodeRequest) returns (FindByZipCodeResponse) {}
->>>>>>> ab622fa3
-
-    rpc GetAllPaymentChannelCostSystem (EmptyRequest) returns (PaymentChannelCostSystemListResponse) {}
-    rpc GetPaymentChannelCostSystem (billing.PaymentChannelCostSystemRequest) returns (PaymentChannelCostSystemResponse) {}
-    rpc SetPaymentChannelCostSystem (billing.PaymentChannelCostSystem) returns (PaymentChannelCostSystemResponse) {}
-    rpc DeletePaymentChannelCostSystem (billing.PaymentCostDeleteRequest) returns (ResponseError) {}
-
-    rpc GetAllPaymentChannelCostMerchant (billing.PaymentChannelCostMerchantListRequest) returns (PaymentChannelCostMerchantListResponse) {}
-    rpc GetPaymentChannelCostMerchant (billing.PaymentChannelCostMerchantRequest) returns (PaymentChannelCostMerchantResponse) {}
-    rpc SetPaymentChannelCostMerchant (billing.PaymentChannelCostMerchant) returns (PaymentChannelCostMerchantResponse) {}
-    rpc DeletePaymentChannelCostMerchant (billing.PaymentCostDeleteRequest) returns (ResponseError) {}
-
-    rpc GetAllMoneyBackCostSystem (EmptyRequest) returns (MoneyBackCostSystemListResponse) {}
-    rpc GetMoneyBackCostSystem (billing.MoneyBackCostSystemRequest) returns (MoneyBackCostSystemResponse) {}
-    rpc SetMoneyBackCostSystem (billing.MoneyBackCostSystem) returns (MoneyBackCostSystemResponse) {}
-    rpc DeleteMoneyBackCostSystem (billing.PaymentCostDeleteRequest) returns (ResponseError) {}
-
-    rpc GetAllMoneyBackCostMerchant (billing.MoneyBackCostMerchantListRequest) returns (MoneyBackCostMerchantListResponse) {}
-    rpc GetMoneyBackCostMerchant (billing.MoneyBackCostMerchantRequest) returns (MoneyBackCostMerchantResponse) {}
-    rpc SetMoneyBackCostMerchant (billing.MoneyBackCostMerchant) returns (MoneyBackCostMerchantResponse) {}
-    rpc DeleteMoneyBackCostMerchant (billing.PaymentCostDeleteRequest) returns (ResponseError) {}
-
-<<<<<<< HEAD
-    rpc CreateAccountingEntry (CreateAccountingEntryRequest) returns (CreateAccountingEntryRequest) {}
+
+    rpc GetAllPaymentChannelCostSystem(EmptyRequest) returns (PaymentChannelCostSystemListResponse) {}
+    rpc GetPaymentChannelCostSystem(billing.PaymentChannelCostSystemRequest) returns (PaymentChannelCostSystemResponse) {}
+    rpc SetPaymentChannelCostSystem(billing.PaymentChannelCostSystem) returns (PaymentChannelCostSystemResponse) {}
+    rpc DeletePaymentChannelCostSystem(billing.PaymentCostDeleteRequest) returns (ResponseError) {}
+
+    rpc GetAllPaymentChannelCostMerchant(billing.PaymentChannelCostMerchantListRequest) returns (PaymentChannelCostMerchantListResponse) {}
+    rpc GetPaymentChannelCostMerchant(billing.PaymentChannelCostMerchantRequest) returns (PaymentChannelCostMerchantResponse) {}
+    rpc SetPaymentChannelCostMerchant(billing.PaymentChannelCostMerchant) returns (PaymentChannelCostMerchantResponse) {}
+    rpc DeletePaymentChannelCostMerchant(billing.PaymentCostDeleteRequest) returns (ResponseError) {}
+
+    rpc GetAllMoneyBackCostSystem(EmptyRequest) returns (MoneyBackCostSystemListResponse) {}
+    rpc GetMoneyBackCostSystem(billing.MoneyBackCostSystemRequest) returns (MoneyBackCostSystemResponse) {}
+    rpc SetMoneyBackCostSystem(billing.MoneyBackCostSystem) returns (MoneyBackCostSystemResponse) {}
+    rpc DeleteMoneyBackCostSystem(billing.PaymentCostDeleteRequest) returns (ResponseError) {}
+
+    rpc GetAllMoneyBackCostMerchant(billing.MoneyBackCostMerchantListRequest) returns (MoneyBackCostMerchantListResponse) {}
+    rpc GetMoneyBackCostMerchant(billing.MoneyBackCostMerchantRequest) returns (MoneyBackCostMerchantResponse) {}
+    rpc SetMoneyBackCostMerchant(billing.MoneyBackCostMerchant) returns (MoneyBackCostMerchantResponse) {}
+    rpc DeleteMoneyBackCostMerchant(billing.PaymentCostDeleteRequest) returns (ResponseError) {}
+
+    rpc CreateAccountingEntry(CreateAccountingEntryRequest) returns (CreateAccountingEntryResponse) {}
 
     rpc GetUserProfile (GetUserProfileRequest) returns (GetUserProfileResponse) {}
     rpc CreateOrUpdateUserProfile (UserProfile) returns (GetUserProfileResponse) {}
     rpc ConfirmUserEmail (ConfirmUserEmailRequest) returns (CheckProjectRequestSignatureResponse) {}
-=======
-    rpc CreateAccountingEntry(CreateAccountingEntryRequest) returns (CreateAccountingEntryResponse) {}
-
-    rpc GetUserProfile(GetUserProfileRequest) returns (GetUserProfileResponse) {}
-    rpc CreateOrUpdateUserProfile(UserProfile) returns (GetUserProfileResponse) {}
 
     rpc CreateRoyaltyReport(CreateRoyaltyReportRequest) returns (CreateRoyaltyReportRequest) {}
     rpc ListRoyaltyReports(ListRoyaltyReportsRequest) returns (ListRoyaltyReportsResponse) {}
@@ -136,13 +123,10 @@
     rpc UpdateVatReportStatus (UpdateVatReportStatusRequest) returns (ResponseError) {}
 
     rpc CalcAnnualTurnovers(EmptyRequest) returns (EmptyResponse) {}
->>>>>>> ab622fa3
-}
-
-message EmptyRequest {
-}
-message EmptyResponse {
-}
+}
+
+message EmptyRequest {}
+message EmptyResponse {}
 
 message PaymentCreateRequest {
     map<string, string> data = 1;
@@ -1189,11 +1173,11 @@
     UserProfile item = 3;
 }
 
-<<<<<<< HEAD
 message ConfirmUserEmailRequest {
     //@inject_tag: validate:"required"
     string token = 1;
-=======
+}
+
 
 message VatTransactionsRequest {
     //@inject_tag: json:"vat_report_id" validate:"required,hexadecimal,len=24"
@@ -1256,5 +1240,4 @@
     string id = 1;
     //@inject_tag: json:"status" bson:"status" validate:"required,alpha,oneof=paid canceled"
     string status = 2;
->>>>>>> ab622fa3
 }