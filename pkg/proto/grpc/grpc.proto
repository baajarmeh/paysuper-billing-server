syntax = "proto3";

option go_package = "github.com/paysuper/paysuper-billing-server/pkg/proto/grpc";
package grpc;

import "google/protobuf/timestamp.proto";
import "billing/billing.proto";
import "paylink/paylink.proto";

service BillingService {
    rpc OrderCreateByPaylink (billing.OrderCreateByPaylink) returns (OrderCreateProcessResponse) {}
    rpc OrderCreateProcess (billing.OrderCreateRequest) returns (OrderCreateProcessResponse) {}
    rpc PaymentFormJsonDataProcess (PaymentFormJsonDataRequest) returns (PaymentFormJsonDataResponse) {}
    rpc PaymentCreateProcess (PaymentCreateRequest) returns (PaymentCreateResponse) {}
    rpc PaymentCallbackProcess (PaymentNotifyRequest) returns (PaymentNotifyResponse) {}
    rpc OrderReceipt (OrderReceiptRequest) returns (OrderReceiptResponse) {}

    rpc UpdateOrder (billing.Order) returns (EmptyResponse) {}
    rpc UpdateMerchant (billing.Merchant) returns (EmptyResponse) {}

    rpc GetMerchantBy (GetMerchantByRequest) returns (GetMerchantResponse) {}
    rpc ListMerchants (MerchantListingRequest) returns (MerchantListingResponse) {}
    rpc ChangeMerchant (OnboardingRequest) returns (ChangeMerchantResponse) {}
    rpc ChangeMerchantStatus (MerchantChangeStatusRequest) returns (ChangeMerchantStatusResponse) {}
    rpc SetMerchantOperatingCompany (SetMerchantOperatingCompanyRequest) returns (SetMerchantOperatingCompanyResponse) {}
    rpc ChangeMerchantData (ChangeMerchantDataRequest) returns (ChangeMerchantDataResponse) {}
    rpc SetMerchantS3Agreement (SetMerchantS3AgreementRequest) returns (ChangeMerchantDataResponse) {}
    rpc GetMerchantTariffRates (GetMerchantTariffRatesRequest) returns (GetMerchantTariffRatesResponse) {}
    rpc SetMerchantTariffRates (SetMerchantTariffRatesRequest) returns (CheckProjectRequestSignatureResponse) {}
    rpc ChangeMerchantManualPayouts(ChangeMerchantManualPayoutsRequest) returns (ChangeMerchantManualPayoutsResponse) {}

    rpc CreateNotification (NotificationRequest) returns (CreateNotificationResponse) {}
    rpc GetNotification (GetNotificationRequest) returns (billing.Notification) {}
    rpc ListNotifications (ListingNotificationRequest) returns (Notifications) {}
    rpc MarkNotificationAsRead (GetNotificationRequest) returns (billing.Notification) {}

    rpc ListMerchantPaymentMethods (ListMerchantPaymentMethodsRequest) returns (ListingMerchantPaymentMethod) {}
    rpc GetMerchantPaymentMethod (GetMerchantPaymentMethodRequest) returns (GetMerchantPaymentMethodResponse) {}
    rpc ChangeMerchantPaymentMethod (MerchantPaymentMethodRequest) returns (MerchantPaymentMethodResponse) {}

    rpc CreateRefund (CreateRefundRequest) returns (CreateRefundResponse) {}
    rpc ListRefunds (ListRefundsRequest) returns (ListRefundsResponse) {}
    rpc GetRefund (GetRefundRequest) returns (CreateRefundResponse) {}
    rpc ProcessRefundCallback (CallbackRequest) returns (PaymentNotifyResponse) {}

    rpc PaymentFormLanguageChanged (PaymentFormUserChangeLangRequest) returns (PaymentFormDataChangeResponse) {}
    rpc PaymentFormPaymentAccountChanged (PaymentFormUserChangePaymentAccountRequest) returns (PaymentFormDataChangeResponse) {}
    rpc ProcessBillingAddress (ProcessBillingAddressRequest) returns (ProcessBillingAddressResponse) {}

    rpc CreateOrUpdateProduct (Product) returns (Product) {}
    rpc ListProducts (ListProductsRequest) returns (ListProductsResponse) {}
    rpc GetProduct (RequestProduct) returns (GetProductResponse) {}
    rpc DeleteProduct (RequestProduct) returns (EmptyResponse) {}
    rpc GetProductsForOrder (GetProductsForOrderRequest) returns (ListProductsResponse) {}
    rpc GetProductPrices (RequestProduct) returns (ProductPricesResponse) {}
    rpc UpdateProductPrices (UpdateProductPricesRequest) returns (ResponseError) {}

    rpc ChangeProject (billing.Project) returns (ChangeProjectResponse) {}
    rpc GetProject (GetProjectRequest) returns (ChangeProjectResponse) {}
    rpc ListProjects (ListProjectsRequest) returns (ListProjectsResponse) {}
    rpc DeleteProject (GetProjectRequest) returns (ChangeProjectResponse) {}

    rpc CreateToken (TokenRequest) returns (TokenResponse) {}
    rpc CheckProjectRequestSignature (CheckProjectRequestSignatureRequest) returns (CheckProjectRequestSignatureResponse) {}

    rpc GetCountriesList (EmptyRequest) returns (billing.CountriesList) {}
    rpc GetCountry (billing.GetCountryRequest) returns (billing.Country) {}
    rpc UpdateCountry (billing.Country) returns (billing.Country) {}

    rpc GetOrderPublic (GetOrderRequest) returns (GetOrderPublicResponse) {}
    rpc GetOrderPrivate (GetOrderRequest) returns (GetOrderPrivateResponse) {}
    rpc FindAllOrdersPublic (ListOrdersRequest) returns (ListOrdersPublicResponse) {}
    rpc FindAllOrdersPrivate (ListOrdersRequest) returns (ListOrdersPrivateResponse) {}
    rpc FindAllOrders (ListOrdersRequest) returns (ListOrdersResponse) {}
    rpc IsOrderCanBePaying (IsOrderCanBePayingRequest) returns (IsOrderCanBePayingResponse) {}

    rpc GetPriceGroup (billing.GetPriceGroupRequest) returns (billing.PriceGroup) {}
    rpc UpdatePriceGroup (billing.PriceGroup) returns (billing.PriceGroup) {}
    rpc GetPriceGroupByCountry (PriceGroupByCountryRequest) returns (billing.PriceGroup) {}
    rpc GetPriceGroupCurrencies (EmptyRequest) returns (PriceGroupCurrenciesResponse) {}
    rpc GetPriceGroupCurrencyByRegion (PriceGroupByRegionRequest) returns (PriceGroupCurrenciesResponse) {}
    rpc GetRecommendedPriceByPriceGroup (RecommendedPriceRequest) returns (RecommendedPriceResponse) {}
    rpc GetRecommendedPriceByConversion (RecommendedPriceRequest) returns (RecommendedPriceResponse) {}
    rpc GetRecommendedPriceTable (RecommendedPriceTableRequest) returns (RecommendedPriceTableResponse) {}
    rpc GetPriceGroupByRegion (GetPriceGroupByRegionRequest) returns (GetPriceGroupByRegionResponse) {}

    rpc SetUserNotifySales (SetUserNotifyRequest) returns (EmptyResponse) {}
    rpc SetUserNotifyNewRegion (SetUserNotifyRequest) returns (EmptyResponse) {}

    rpc CreateOrUpdatePaymentMethod (billing.PaymentMethod) returns (ChangePaymentMethodResponse) {}
    rpc CreateOrUpdatePaymentMethodProductionSettings (ChangePaymentMethodParamsRequest) returns (ChangePaymentMethodParamsResponse) {}
    rpc GetPaymentMethodProductionSettings (GetPaymentMethodSettingsRequest) returns (GetPaymentMethodSettingsResponse) {}
    rpc DeletePaymentMethodProductionSettings (GetPaymentMethodSettingsRequest) returns (ChangePaymentMethodParamsResponse) {}
    rpc CreateOrUpdatePaymentMethodTestSettings (ChangePaymentMethodParamsRequest) returns (ChangePaymentMethodParamsResponse) {}
    rpc GetPaymentMethodTestSettings (GetPaymentMethodSettingsRequest) returns (GetPaymentMethodSettingsResponse) {}
    rpc DeletePaymentMethodTestSettings (GetPaymentMethodSettingsRequest) returns (ChangePaymentMethodParamsResponse) {}

    rpc FindByZipCode (FindByZipCodeRequest) returns (FindByZipCodeResponse) {}

    rpc GetAllPaymentChannelCostSystem (EmptyRequest) returns (PaymentChannelCostSystemListResponse) {}
    rpc GetPaymentChannelCostSystem (billing.PaymentChannelCostSystemRequest) returns (PaymentChannelCostSystemResponse) {}
    rpc SetPaymentChannelCostSystem (billing.PaymentChannelCostSystem) returns (PaymentChannelCostSystemResponse) {}
    rpc DeletePaymentChannelCostSystem (billing.PaymentCostDeleteRequest) returns (ResponseError) {}

    rpc GetAllPaymentChannelCostMerchant (billing.PaymentChannelCostMerchantListRequest) returns (PaymentChannelCostMerchantListResponse) {}
    rpc GetPaymentChannelCostMerchant (billing.PaymentChannelCostMerchantRequest) returns (PaymentChannelCostMerchantResponse) {}
    rpc SetPaymentChannelCostMerchant (billing.PaymentChannelCostMerchant) returns (PaymentChannelCostMerchantResponse) {}
    rpc DeletePaymentChannelCostMerchant (billing.PaymentCostDeleteRequest) returns (ResponseError) {}

    rpc GetAllMoneyBackCostSystem (EmptyRequest) returns (MoneyBackCostSystemListResponse) {}
    rpc GetMoneyBackCostSystem (billing.MoneyBackCostSystemRequest) returns (MoneyBackCostSystemResponse) {}
    rpc SetMoneyBackCostSystem (billing.MoneyBackCostSystem) returns (MoneyBackCostSystemResponse) {}
    rpc DeleteMoneyBackCostSystem (billing.PaymentCostDeleteRequest) returns (ResponseError) {}

    rpc GetAllMoneyBackCostMerchant (billing.MoneyBackCostMerchantListRequest) returns (MoneyBackCostMerchantListResponse) {}
    rpc GetMoneyBackCostMerchant (billing.MoneyBackCostMerchantRequest) returns (MoneyBackCostMerchantResponse) {}
    rpc SetMoneyBackCostMerchant (billing.MoneyBackCostMerchant) returns (MoneyBackCostMerchantResponse) {}
    rpc DeleteMoneyBackCostMerchant (billing.PaymentCostDeleteRequest) returns (ResponseError) {}

    rpc CreateAccountingEntry (CreateAccountingEntryRequest) returns (CreateAccountingEntryResponse) {}

    rpc GetUserProfile (GetUserProfileRequest) returns (GetUserProfileResponse) {}
    rpc CreateOrUpdateUserProfile (UserProfile) returns (GetUserProfileResponse) {}
    rpc ConfirmUserEmail (ConfirmUserEmailRequest) returns (CheckProjectRequestSignatureResponse) {}
    rpc CreatePageReview (CreatePageReviewRequest) returns (CheckProjectRequestSignatureResponse) {}

    rpc CreateRoyaltyReport (CreateRoyaltyReportRequest) returns (CreateRoyaltyReportRequest) {}
    rpc ListRoyaltyReports (ListRoyaltyReportsRequest) returns (ListRoyaltyReportsResponse) {}
    rpc GetRoyaltyReport (GetRoyaltyReportRequest) returns (GetRoyaltyReportResponse) {}
    rpc ChangeRoyaltyReport (ChangeRoyaltyReportRequest) returns (ResponseError) {}
    rpc ListRoyaltyReportOrders (ListRoyaltyReportOrdersRequest) returns (TransactionsResponse) {}
    rpc MerchantReviewRoyaltyReport (MerchantReviewRoyaltyReportRequest) returns (ResponseError) {}
    rpc AutoAcceptRoyaltyReports (EmptyRequest) returns (EmptyResponse) {}
    rpc RoyaltyReportPdfUploaded (RoyaltyReportPdfUploadedRequest) returns (RoyaltyReportPdfUploadedResponse) {}

    rpc GetVatReportsDashboard (EmptyRequest) returns (VatReportsResponse) {}
    rpc GetVatReportsForCountry (VatReportsRequest) returns (VatReportsResponse) {}
    rpc GetVatReportTransactions (VatTransactionsRequest) returns (TransactionsResponse) {}
    rpc ProcessVatReports (ProcessVatReportsRequest) returns (EmptyResponse) {}
    rpc UpdateVatReportStatus (UpdateVatReportStatusRequest) returns (ResponseError) {}

    rpc CalcAnnualTurnovers (EmptyRequest) returns (EmptyResponse) {}
    rpc GetMerchantAgreementSignUrl (GetMerchantAgreementSignUrlRequest) returns (GetMerchantAgreementSignUrlResponse) {}
    rpc GetMerchantOnboardingCompleteData (SetMerchantS3AgreementRequest) returns (GetMerchantOnboardingCompleteDataResponse) {}
    rpc CreateOrUpdateKeyProduct (CreateOrUpdateKeyProductRequest) returns (KeyProductResponse) {}
    rpc GetKeyProducts (ListKeyProductsRequest) returns (ListKeyProductsResponse) {}
    rpc GetKeyProduct (RequestKeyProductMerchant) returns (KeyProductResponse) {}
    rpc DeleteKeyProduct (RequestKeyProductMerchant) returns (EmptyResponseWithStatus) {}
    rpc PublishKeyProduct (PublishKeyProductRequest) returns (KeyProductResponse) {}
    rpc UnPublishKeyProduct (UnPublishKeyProductRequest) returns (KeyProductResponse) {}
    rpc GetKeyProductsForOrder (GetKeyProductsForOrderRequest) returns (ListKeyProductsResponse) {}
    rpc GetKeyProductInfo (GetKeyProductInfoRequest) returns (GetKeyProductInfoResponse) {}

    rpc GetPlatforms (ListPlatformsRequest) returns (ListPlatformsResponse) {}

    rpc GetAvailableKeysCount (GetPlatformKeyCountRequest) returns (GetPlatformKeyCountResponse) {}
    rpc UploadKeysFile (PlatformKeysFileRequest) returns (PlatformKeysFileResponse) {}
    rpc GetKeyByID (KeyForOrderRequest) returns (GetKeyForOrderRequestResponse) {}
    rpc ReserveKeyForOrder (PlatformKeyReserveRequest) returns (PlatformKeyReserveResponse) {}
    rpc FinishRedeemKeyForOrder (KeyForOrderRequest) returns (GetKeyForOrderRequestResponse) {}
    rpc CancelRedeemKeyForOrder (KeyForOrderRequest) returns (EmptyResponseWithStatus) {}

    rpc ChangeCodeInOrder (ChangeCodeInOrderRequest) returns (ChangeCodeInOrderResponse) {}

    rpc GetDashboardMainReport (GetDashboardMainRequest) returns (GetDashboardMainResponse) {}
    rpc GetDashboardRevenueDynamicsReport (GetDashboardMainRequest) returns (GetDashboardRevenueDynamicsReportResponse) {}
    rpc GetDashboardBaseReport (GetDashboardBaseReportRequest) returns (GetDashboardBaseReportResponse) {}

    rpc CreatePayoutDocument (CreatePayoutDocumentRequest) returns (CreatePayoutDocumentResponse) {}
    rpc UpdatePayoutDocument (UpdatePayoutDocumentRequest) returns (PayoutDocumentResponse) {}
    rpc GetPayoutDocuments (GetPayoutDocumentsRequest) returns (GetPayoutDocumentsResponse) {}
    rpc GetPayoutDocument (GetPayoutDocumentRequest) returns (PayoutDocumentResponse) {}
    rpc GetPayoutDocumentRoyaltyReports (GetPayoutDocumentRequest) returns (ListRoyaltyReportsResponse) {}
    rpc PayoutDocumentPdfUploaded (PayoutDocumentPdfUploadedRequest) returns (PayoutDocumentPdfUploadedResponse) {}
    rpc AutoCreatePayoutDocuments(EmptyRequest) returns (EmptyResponse) {}

    rpc GetMerchantBalance (GetMerchantBalanceRequest) returns (GetMerchantBalanceResponse) {}

    rpc PaymentFormPlatformChanged (PaymentFormUserChangePlatformRequest) returns (EmptyResponseWithStatus) {}

    rpc CheckSkuAndKeyProject(CheckSkuAndKeyProjectRequest) returns (EmptyResponseWithStatus) {}

    rpc GetPaylinks (GetPaylinksRequest) returns (GetPaylinksResponse) {}
    rpc GetPaylink (PaylinkRequest) returns (GetPaylinkResponse) {}
    rpc IncrPaylinkVisits (PaylinkRequestById) returns (EmptyResponse) {}
    rpc GetPaylinkURL (GetPaylinkURLRequest) returns (GetPaylinkUrlResponse) {}
    rpc CreateOrUpdatePaylink (paylink.CreatePaylinkRequest) returns (GetPaylinkResponse) {}
    rpc DeletePaylink (PaylinkRequest) returns (EmptyResponseWithStatus) {}
    rpc GetPaylinkStatTotal (GetPaylinkStatCommonRequest) returns (GetPaylinkStatCommonResponse) {}
    rpc GetPaylinkStatByCountry (GetPaylinkStatCommonRequest) returns (GetPaylinkStatCommonGroupResponse) {}
    rpc GetPaylinkStatByReferrer (GetPaylinkStatCommonRequest) returns (GetPaylinkStatCommonGroupResponse) {}
    rpc GetPaylinkStatByDate (GetPaylinkStatCommonRequest) returns (GetPaylinkStatCommonGroupResponse) {}
    rpc GetPaylinkStatByUtm (GetPaylinkStatCommonRequest) returns (GetPaylinkStatCommonGroupResponse) {}

    rpc DeleteSavedCard(DeleteSavedCardRequest) returns (EmptyResponseWithStatus) {}

    rpc GetOperatingCompaniesList (EmptyRequest) returns (GetOperatingCompaniesListResponse) {}
    rpc AddOperatingCompany (billing.OperatingCompany) returns (EmptyResponseWithStatus) {}
    rpc GetOperatingCompany (GetOperatingCompanyRequest) returns (GetOperatingCompanyResponse) {}

    rpc GetPaymentMinLimitsSystem (EmptyRequest) returns (GetPaymentMinLimitsSystemResponse) {}
    rpc SetPaymentMinLimitSystem (billing.PaymentMinLimitSystem) returns (EmptyResponseWithStatus) {}
}

message EmptyRequest {
}
message EmptyResponse {
}

message EmptyResponseWithStatus {
    int32 status = 1;
    ResponseErrorMessage message = 2;
}

message CheckSkuAndKeyProjectRequest {
    //@inject_tag: validate:"required,max=255"
    string sku = 1;

    //@inject_tag: validate:"required,hexadecimal,len=24"
    string project_id = 2;
}

message ChangeCodeInOrderRequest {
    //@inject_tag: validate:"required"
    string order_id = 1;
    //@inject_tag: validate:"required,hexadecimal,len=24"
    string key_product_id = 2;
}

message ChangeCodeInOrderResponse {
    int32 status = 1;
    ResponseErrorMessage message = 2;
    billing.Order order = 3;
}

message GetPlatformKeyCountResponse {
    int32 status = 1;
    ResponseErrorMessage message = 2;
    //@inject_tag: json:"count"
    int32 count = 3;
}

message KeyForOrderRequest {
    //@inject_tag: validate:"required,hexadecimal,len=24"
    string key_id = 1;
}

message GetKeyForOrderRequestResponse {
    int32 status = 1;
    ResponseErrorMessage message = 2;
    //@inject_tag: json:"key"
    billing.Key key = 3;
}

message PlatformKeyReserveResponse {
    int32 status = 1;
    ResponseErrorMessage message = 2;
    //@inject_tag: json:"key_id"
    string key_id = 3;
}

message PlatformKeyReserveRequest {
    //@inject_tag: validate:"required,hexadecimal,len=24"
    string key_product_id = 2;
    //@inject_tag: validate:"hexadecimal,len=24"
    string merchant_id = 3;
    //@inject_tag: validate:"required,max=255"
    string platform_id = 4;
    //@inject_tag: validate:"required"
    int32 ttl = 5;
    //@inject_tag: validate:"required,hexadecimal,len=24"
    string order_id = 6;
}

message PlatformKeysFileResponse {
    int32 status = 1;
    ResponseErrorMessage message = 2;
    int32 keys_processed = 3;
    int32 total_count = 4;
}

message PlatformKeysFileRequest {
    //@inject_tag: validate:"required,max=10485760"
    bytes file = 1;
    //@inject_tag: validate:"required,hexadecimal,len=24"
    string key_product_id = 2;
    //@inject_tag: validate:"hexadecimal,len=24" json:"merchant_id"
    string merchant_id = 3;
    //@inject_tag: validate:"required,max=255"
    string platform_id = 4;
}

message GetPlatformKeyCountRequest {
    //@inject_tag: query:"key_product_id" validate:"required,hexadecimal,len=24"
    string key_product_id = 1;
    //@inject_tag: validate:"hexadecimal,len=24"
    string merchant_id = 2;
    //@inject_tag: query:"platform_id" validate:"required,max=255"
    string platform_id = 3;
}

message RemovePlatformRequest {
    //@inject_tag: validate:"required,hexadecimal,len=24"
    string key_product_id = 1;
    //@inject_tag: validate:"hexadecimal,len=24" json:"merchant_id"
    string merchant_id = 2;
    //@inject_tag: validate:"required,max=255"
    string platform_id = 3;
}

message KeyProductResponse {
    int32 status = 1;
    ResponseErrorMessage message = 2;
    //@inject_tag: json:"product"
    KeyProduct product = 3;
}

message CreateOrUpdateKeyProductRequest {
    //@inject_tag: validate:"required,min=1"
    map<string, string> name = 1;
    //@inject_tag: validate:"required,hexadecimal,len=24"
    string project_id = 2;
    //@inject_tag: validate:"required,min=1"
    map<string, string> description = 3;
    //@inject_tag: json:"long_description"
    map<string, string> long_description = 4;
    //@inject_tag: validate:"required,max=255"
    string sku = 5;
    //@inject_tag: json:"cover"
    billing.ImageCollection cover = 6;
    //@inject_tag: validate:"omitempty,url" json:"url"
    string url = 7;
    //@inject_tag: validate:"required,alpha,len=3" json:"default_currency"
    string default_currency = 8;
    //@inject_tag: validate:"hexadecimal,len=24" json:"merchant_id"
    string merchant_id = 9;
    //@inject_tag: validate:"omitempty,hexadecimal,len=24"
    string id = 10;
    //@inject_tag: json:"object" validate:"required"
    string object = 11;
    //@inject_tag: json:"metadata"
    map<string, string> metadata = 12;
    //@inject_tag: validate:"dive" json:"platforms"
    repeated PlatformPrice platforms = 13;
    // @inject_tag: json:"pricing" validate:"required,oneof=currency manual steam default"
    string pricing = 14;
}

message UnPublishKeyProductRequest {
    //@inject_tag: validate:"required,hexadecimal,len=24"
    string key_product_id = 1;
}

message PublishKeyProductRequest {
    //@inject_tag: validate:"required,hexadecimal,len=24"
    string key_product_id = 1;
    //@inject_tag: validate:"hexadecimal,len=24"
    string merchant_id = 2;
}

message ListPlatformsRequest {
    // @inject_tag: query:"limit" validate:"required,numeric,gt=0"
    int32 limit = 1;
    // @inject_tag: query:"offset" validate:"omitempty,numeric,gte=0"
    int32 offset = 2;
}

message ListPlatformsResponse {
    int32 status = 1;
    ResponseErrorMessage message = 2;
    // @inject_tag: json:"limit"
    int32 limit = 3;
    // @inject_tag: json:"offset"
    int32 offset = 4;
    // @inject_tag: json:"count"
    int32 count = 5;
    // @inject_tag: json:"platforms"
    repeated Platform platforms = 6;
}

message ListKeyProductsResponse {
    int32 status = 1;
    ResponseErrorMessage message = 2;
    // @inject_tag: json:"limit"
    int64 limit = 3;
    // @inject_tag: json:"offset"
    int64 offset = 4;
    // @inject_tag: json:"count"
    int64 count = 5;
    // @inject_tag: json:"products"
    repeated KeyProduct products = 6;
}

message ListKeyProductsRequest {
    //@inject_tag: query:"name" json:"name"
    string name = 1;
    //@inject_tag: query:"sku" json:"sku"
    string sku = 2;
    // @inject_tag: query:"limit" validate:"required,numeric,gt=0" json:"limit"
    int64 limit = 3;
    // @inject_tag: query:"offset" validate:"omitempty,numeric,gte=0" json:"offset"
    int64 offset = 4;
    //@inject_tag: query:"merchant_id" validate:"required,hexadecimal,len=24"
    string merchant_id = 5;
    //@inject_tag: query:"project_id" validate:"omitempty,hexadecimal,len=24"
    string project_id = 6;
    //@inject_tag: query:"enabled" validate:"omitempty,oneof=true false"
    string enabled = 7;
}

message PaymentCreateRequest {
    map<string, string> data = 1;
    string ip = 3;
    string accept_language = 4;
    string user_agent = 5;
}

message PaymentCreateResponse {
    int32 status = 1;
    ResponseErrorMessage message = 2;
    string redirect_url = 3;
    bool need_redirect = 4;
}

message PaymentFormJsonDataRequest {
    string order_id = 1;
    string scheme = 2;
    string host = 3;
    string locale = 4;
    string ip = 5;
    string user_agent = 6;
    string cookie = 7;
    string referer = 8;
    bool is_embedded = 9;
    string issuer_reference = 10;
    string issuer_reference_type = 11;
    string utm_source = 12;
    string utm_medium = 13;
    string utm_campaign = 14;
}

message PaymentFormJsonDataProject {
    // @inject_tag: json:"name"
    string name = 1; // project name
    // @inject_tag: json:"url_success"
    string url_success = 2; // url to redirect user after successfully completed payment. may be NULL if not set in project settings
    // @inject_tag: json:"url_fail"
    string url_fail = 3; // url to redirect user after failed payment. may be NULL if not set in project settings
}

message PaymentFormJsonData {
    string id = 1; // order unique identifier
    // @inject_tag: json:"account,omitempty"
    string account = 2; // user account, may be null
    // @inject_tag: json:"has_vat"
    bool has_vat = 3; // flag to show VAT commission amount in payment form
    // @inject_tag: json:"vat"
    double vat = 4; // amount of vat for payment
    double amount = 5; // payment amount without VAT commission
    double total_amount = 6; // total payment amount with VAT commission
    string currency = 7; // order currency
    PaymentFormJsonDataProject project = 8; // contain data about project
    repeated billing.PaymentFormPaymentMethod payment_methods = 9; // contain data about payment methods
    string token = 11; // access token to websocket private chanel
    // @inject_tag: json:"user_address_data_required"
    bool user_address_data_required = 12;
    // @inject_tag: json:"user_ip_data"
    billing.UserIpData user_ip_data = 13;
    // @inject_tag: json:"items" validate="omitempty,gte=1,dive"
    repeated billing.OrderItem items = 14;
    // @inject_tag: json:"cookie"
    string cookie = 15;
    // @inject_tag: json:"email"
    string email = 16;
    // @inject_tag: json:"description"
    string description = 17;
    //@inject_tag: json:"country_payments_allowed"
    bool country_payments_allowed = 18;
    //@inject_tag: json:"country_change_allowed"
    bool country_change_allowed = 19;
    //@inject_tag: json:"platforms"
    repeated Platform platforms = 20;
    //@inject_tag: json:"lang"
    string lang = 21;
    //@inject_tag: json:"is_already_processed"
    bool is_already_processed = 22;
    //@inject_tag: json:"receipt_url"
    string receipt_url = 23;
}

message PaymentFormJsonDataResponse {
    //@inject_tag: json:"status"
    int32 status = 1;
    //@inject_tag: json:"message"
    ResponseErrorMessage message = 2;
    //@inject_tag: json:"item"
    PaymentFormJsonData item = 3;
}

message PaymentNotifyRequest {
    string order_id = 1;
    bytes request = 2;
    string signature = 3;
}

message PaymentNotifyResponse {
    int32 status = 1;
    string error = 2;
}

message OnboardingRequest {
    // @inject_tag: validate:"omitempty,hexadecimal,len=24"
    string id = 1;
    //@inject_tag: validate:"required"
    billing.MerchantUser user = 2;
    billing.MerchantCompanyInfo company = 3;
    billing.MerchantContact contacts = 14;
    billing.MerchantBanking banking = 15;
}

message FindByIdRequest {
    string id = 1;
}

message MerchantListingRequest {
    // @inject_tag: query:"name"
    string name = 1;
    int32 is_signed = 2;
    // @inject_tag: query:"last_payout_date_from" validate:"omitempty,numeric,gt=0"
    int64 last_payout_date_from = 3;
    // @inject_tag: query:"last_payout_date_to" validate:"omitempty,numeric,gt=0"
    int64 last_payout_date_to = 4;
    // @inject_tag: query:"last_payout_amount" validate:"omitempty,numeric"
    double last_payout_amount = 5;
    // @inject_tag: query:"sort[]"
    repeated string sort = 6;
    // @inject_tag: query:"limit" validate:"omitempty,numeric,gt=0"
    int64 limit = 7;
    // @inject_tag: query:"offset" validate:"omitempty,numeric,gte=0"
    int64 offset = 8;
    // @inject_tag: query:"quick_search"
    string quick_search = 9;
    // @inject_tag: query:"status[]"
    repeated int32 statuses = 10;
    // @inject_tag: query:"registration_date_from" validate:"omitempty,numeric,gt=0"
    int64 registration_date_from = 11;
    // @inject_tag: query:"registration_date_to" validate:"omitempty,numeric,gt=0"
    int64 registration_date_to = 12;
    // @inject_tag: query:"received_date_from" validate:"omitempty,numeric,gt=0"
    int64 received_date_from = 13;
    // @inject_tag: query:"received_date_to" validate:"omitempty,numeric,gt=0"
    int64 received_date_to = 14;
}

message MerchantListingResponse {
    // @inject_tag: json:"count"
    int64 count = 1;
    // @inject_tag: json:"items"
    repeated billing.Merchant items = 2;
}

message MerchantChangeStatusRequest {
    // @inject_tag: validate:"required,hexadecimal"
    string merchant_id = 1;
    string user_id = 2;
    // @inject_tag: validate:"omitempty,numeric,oneof=5 6"
    int32 status = 3;
    string message = 4;
}

message NotificationRequest {
    // @inject_tag: validate:"required,hexadecimal"
    string merchant_id = 1;
    string user_id = 2;
    // @inject_tag: validate:"required"
    string title = 3;
    // @inject_tag: validate:"required"
    string message = 4;
}

message Notifications {
<<<<<<< HEAD
    int64 count = 1;
=======
    // @inject_tag: json:"count"
    int32 count = 1;
    // @inject_tag: json:"items"
>>>>>>> 7e0a0f2e
    repeated billing.Notification items = 2;
}

message ListingNotificationRequest {
    // @inject_tag: validate:"required,hexadecimal,len=24"
    string merchant_id = 1;
    // @inject_tag: query:"user" validate:"omitempty,hexadecimal,len=24"
    string user_id = 2;
    // @inject_tag: validate:"omitempty,numeric,oneof=1 2"
    int32 is_system = 3;
    // @inject_tag: query:"limit" validate:"omitempty,numeric,gt=0"
    int64 limit = 4;
    // @inject_tag: query:"offset" validate:"omitempty,numeric,gte=0"
    int64 offset = 5;
    // @inject_tag: query:"sort[]"
    repeated string sort = 6;
}

message ListingMerchantPaymentMethod {
    repeated billing.MerchantPaymentMethod payment_methods = 1;
}

message GetMerchantPaymentMethodRequest {
    // @inject_tag: query:"merchant_id", validate:"required,hexadecimal,len=24"
    string merchant_id = 1;
    // @inject_tag: query:"payment_method_id", validate:"required,hexadecimal,len=24"
    string payment_method_id = 2;
}

message GetMerchantPaymentMethodResponse {
    int32 status = 1;
    ResponseErrorMessage message = 2;
    billing.MerchantPaymentMethod item = 3;
}

message ListMerchantPaymentMethodsRequest {
    // @inject_tag: query:"merchant_id", validate:"required,hexadecimal,len=24"
    string merchant_id = 1;
    // @inject_tag: query:"method_name"
    string payment_method_name = 2;
    // @inject_tag: query:"sort[]"
    repeated string sort = 3;
}

message MerchantPaymentMethodRequest {
    // @inject_tag: validate:"required,hexadecimal,len=24"
    string merchant_id = 2;
    // @inject_tag: validate:"required,dive"
    billing.MerchantPaymentMethodIdentification payment_method = 3;
    // @inject_tag: validate:"required,dive"
    billing.MerchantPaymentMethodCommissions commission = 4;
    // @inject_tag: validate:"required,dive"
    billing.MerchantPaymentMethodIntegration integration = 5;
    // @inject_tag: validate:"required"
    bool is_active = 6;
    // @inject_tag: validate:"required,hexadecimal,len=24"
    string user_id = 7;
}

message MerchantPaymentMethodResponse {
    int32 status = 1;
    ResponseErrorMessage message = 2;
    billing.MerchantPaymentMethod item = 3;
}

message GetMerchantResponse {
    int32 status = 1;
    ResponseErrorMessage message = 2;
    billing.Merchant item = 3;
}

message GetNotificationRequest {
    string merchant_id = 1;
    string notification_id = 2;
}

message CreateRefundRequest {
    // @inject_tag: validate:"required,uuid"
    string order_id = 1;
    // @inject_tag: validate:"required,numeric,gt=0"
    double amount = 2;
    string creator_id = 3;
    string reason = 4;
    bool is_chargeback = 5;
}

message CreateRefundResponse {
    int32 status = 1;
    ResponseErrorMessage message = 2;
    billing.Refund item = 3;
}

message ListRefundsRequest {
    // @inject_tag: validate:"required,uuid"
    string order_id = 1;
    // @inject_tag: query:"limit" validate:"omitempty,numeric,gt=0"
    int32 limit = 7;
    // @inject_tag: query:"offset" validate:"omitempty,numeric,gte=0"
    int32 offset = 8;
}

message ListRefundsResponse {
    // @inject_tag: json:"count"
    int32 count = 1;
    // @inject_tag: json:"items"
    repeated billing.Refund items = 2;
}

message GetRefundRequest {
    // @inject_tag: validate:"required,uuid"
    string order_id = 1;
    // @inject_tag: validate:"required,hexadecimal,len=24"
    string refund_id = 2;
}

message CallbackRequest {
    string handler = 1;
    bytes body = 2;
    string signature = 3;
}

message PaymentFormDataChangedRequest {
    string order_id = 1;
    string lang = 2;
    string account = 3;
}

message PaymentFormUserChangePlatformRequest {
    // @inject_tag: validate:"required,uuid"
    string order_id = 1;
    // @inject_tag: validate:"required,min=2,max=255"
    string platform = 2;
}

message PaymentFormUserChangeLangRequest {
    // @inject_tag: validate:"required,uuid"
    string order_id = 1;
    // @inject_tag: validate:"required,len=2"
    string lang = 2;
    string ip = 3;
    string accept_language = 4;
    string user_agent = 5;
}

message PaymentFormUserChangePaymentAccountRequest {
    // @inject_tag: validate:"required,uuid"
    string order_id = 1;
    // @inject_tag: validate:"required,hexadecimal,len=24"
    string method_id = 2;
    // @inject_tag: validate:"required"
    string account = 3;
    string ip = 4;
    string accept_language = 5;
    string user_agent = 6;
}

message PaymentFormDataChangeResponse {
    int32 status = 1;
    ResponseErrorMessage message = 2;
    billing.PaymentFormDataChangeResponseItem item = 3;
}

message ProcessBillingAddressRequest {
    // @inject_tag: validate:"required,uuid"
    string order_id = 1;
    // @inject_tag: validate:"required,len=2"
    string country = 2;
    // @inject_tag: validate:"omitempty,zip_usa"
    string zip = 4;
}

message ProcessBillingAddressResponseItem {
    // @inject_tag: json:"has_vat"
    bool has_vat = 2;
    // @inject_tag: json:"vat"
    double vat = 3;
    // @inject_tag: json:"amount"
    double amount = 4;
    // @inject_tag: json:"total_amount"
    double total_amount = 5;
    //@inject_tag: json:"currency"
    string currency = 6;
    // @inject_tag: json:"items"
    repeated billing.OrderItem items = 7;
}

message ProcessBillingAddressResponse {
    int32 status = 1;
    ResponseErrorMessage message = 2;
    ProcessBillingAddressResponseItem item = 3;
}

message GetMerchantByRequest {
    string merchant_id = 1;
    string user_id = 2;
}

message ChangeMerchantDataRequest {
    // @inject_tag: validate:"required,hexadecimal,len=24"
    string merchant_id = 1;
    bool has_merchant_signature = 3;
    bool has_psp_signature = 4;
}

message ChangeMerchantDataResponse {
    int32 status = 1;
    ResponseErrorMessage message = 2;
    billing.Merchant item = 3;
}

message ChangeMerchantResponse {
    int32 status = 1;
    ResponseErrorMessage message = 2;
    billing.Merchant item = 3;
}

message ChangeMerchantStatusResponse {
    int32 status = 1;
    ResponseErrorMessage message = 2;
    billing.Merchant item = 3;
}

message CreateNotificationResponse {
    int32 status = 1;
    ResponseErrorMessage message = 2;
    billing.Notification item = 3;
}

message OrderCreateProcessResponse {
    int32 status = 1;
    ResponseErrorMessage message = 2;
    billing.Order item = 3;
}

message SetMerchantS3AgreementRequest {
    // @inject_tag: validate:"required,hexadecimal,len=24"
    string merchant_id = 1;
    // @inject_tag: json:"-"
    string s3_agreement_name = 2;
}

message KeyProductInfo {
    string id = 1;
    string project_id = 2;
    string name = 3;
    string description = 4;
    string long_description = 5;
    repeated string images = 6;
    repeated PlatformPriceInfo platforms = 7;
}

message PlatformPriceInfo {
    string id = 1;
    string name = 2;
    ProductPriceInfo price = 3;
}

message ProductPriceInfo {
    double amount = 1;
    string currency = 2;
    string region = 3;
    bool is_fallback = 4;
}

message KeyProduct {
    //@inject_tag: validate:"omitempty,hexadecimal,len=24" json:"id"
    string id = 1;
    //@inject_tag: validate:"required,hexadecimal,len=24" json:"-"
    string merchant_id = 2;
    //@inject_tag: validate:"required,hexadecimal,len=24" json:"project_id"
    string project_id = 3;
    //@inject_tag: validate:"omitempty" json:"object"
    string object = 4;
    //@inject_tag: validate:"required" json:"sku"
    string sku = 5;
    //@inject_tag: validate:"required" json:"name"
    map<string, string> name = 6;
    //@inject_tag: validate:"required,alpha,len=3" json:"default_currency"
    string default_currency = 7;
    //@inject_tag: json:"enabled"
    bool enabled = 8;
    //@inject_tag: validate:"required,min=1,dive" json:"platforms"
    repeated PlatformPrice platforms = 9;
    //@inject_tag: validate:"required" json:"description"
    map<string, string> description = 10;
    //@inject_tag: validate:"omitempty" json:"long_description"
    map<string, string> long_description = 11;
    //@inject_tag: json:"created_at"
    google.protobuf.Timestamp created_at = 12;
    //@inject_tag: json:"updated_at"
    google.protobuf.Timestamp updated_at = 13;
    //@inject_tag: json:"cover"
    billing.ImageCollection cover = 14;
    //@inject_tag: validate:"omitempty,url" json:"url"
    string url = 15;
    //@inject_tag: json:"metadata"
    map<string, string> metadata = 16;
    //@inject_tag: json:"-"
    bool deleted = 17;
    //@inject_tag: json:"published_at"
    google.protobuf.Timestamp published_at = 18;
    // @inject_tag: json:"pricing" validate:"required,oneof=currency manual steam default"
    string pricing = 19;
}

message PlatformPrice {
    //@inject_tag: validate:"required" json:"id"
    string id = 1;
    //@inject_tag: json:"name"
    string name = 2;
    //@inject_tag: validate:"required,min=1,currency_price,dive" json:"prices"
    repeated billing.ProductPrice prices = 3;
    //@inject_tag: validate:"omitempty,url" json:"eula_url"
    string eula_url = 4;
    //@inject_tag: validate:"omitempty,url" json:"activation_url"
    string activation_url = 5;
    // count is used only in listing of key products for merchant. in all other keys will be empty always
    //@inject_tag: validate:"omitempty" json:"count"
    int32 count = 6;
}

message Platform {
    //@inject_tag: validate:"required,hexadecimal,len=24" json:"id"
    string id = 1;
    //@inject_tag: json:"name"
    string name = 2;
    //@inject_tag: json:"-"
    string icon = 3;
    //@inject_tag: json:"-"
    int32 order = 4;
}

message Product {
    //@inject_tag: validate:"omitempty,hexadecimal,len=24" json:"id" bson:"_id"
    string id = 1;
    //@inject_tag: validate:"required,hexadecimal,len=24" json:"-" bson:"merchant_id"
    string merchant_id = 2;
    //@inject_tag: validate:"required,hexadecimal,len=24" json:"project_id" bson:"project_id"
    string project_id = 3;
    //@inject_tag: validate:"required" json:"object"
    string object = 4;
    //@inject_tag: validate:"required" json:"type"
    string type = 5;
    //@inject_tag: validate:"required" json:"sku" bson:"sku"
    string sku = 6;
    //@inject_tag: validate:"required" json:"name"
    map<string, string> name = 7;
    //@inject_tag: validate:"required,alpha,len=3" json:"default_currency"
    string default_currency = 8;
    //@inject_tag: json:"enabled"
    bool enabled = 9;
    //@inject_tag: validate:"required,min=1,currency_price,dive" json:"prices"
    repeated billing.ProductPrice prices = 10;
    //@inject_tag: validate:"required" json:"description"
    map<string, string> description = 11;
    //@inject_tag: validate:"omitempty" json:"long_description"
    map<string, string> long_description = 12;
    //@inject_tag: json:"created_at"
    google.protobuf.Timestamp created_at = 13;
    //@inject_tag: json:"updated_at"
    google.protobuf.Timestamp updated_at = 14;
    //@inject_tag: validate:"dive,omitempty,uri" json:"images"
    repeated string images = 15;
    //@inject_tag: validate:"omitempty,url" json:"url"
    string url = 16;
    //@inject_tag: json:"metadata"
    map<string, string> metadata = 17;
    //@inject_tag: json:"-" bson:"deleted"
    bool deleted = 18;
    // @inject_tag: json:"pricing" validate:"required,oneof=currency manual steam default"
    string pricing = 19;
    // @inject_tag: json:"billing_type" validate:"required,oneof=real virtual"
    string billing_type = 20;
}

message ListProductsRequest {
    //@inject_tag: json:"name"
    string name = 1;
    //@inject_tag: json:"sku"
    string sku = 2;
    // @inject_tag: validate:"required,numeric,gt=0" json:"limit"
    int64 limit = 3;
    // @inject_tag: validate:"omitempty,numeric,gte=0" json:"offset"
    int64 offset = 4;
    //@inject_tag: validate:"required,hexadecimal,len=24" json:"merchant_id" bson:"merchant_id"
    string merchant_id = 5;
    //@inject_tag: validate:"omitempty,hexadecimal,len=24" json:"project_id" bson:"project_id"
    string project_id = 6;
    //@inject_tag: json:"enable"
    int32 enable = 7;
}

message GetProductsForOrderRequest {
    //@inject_tag: validate:"required,hexadecimal,len=24" json:"project_id" bson:"project_id"
    string project_id = 1;
    //@inject_tag: validate:"required,dive,hexadecimal,len=24" json:"ids" bson:"ids"
    repeated string ids = 2;
}

message GetKeyProductInfoRequest {
    // @inject_tag: json:"country" query:"country"
    string country = 1;
    // @inject_tag: json:"key_product_id" validate:"required,hexadecimal,len=24"
    string key_product_id = 2;
    // @inject_tag: json:"language" query:"language"
    string language = 3;
    // @inject_tag: json:"currency" query:"currency"
    string currency = 4;
}

message GetKeyProductInfoResponse {
    int32 status = 1;
    ResponseErrorMessage message = 2;
    KeyProductInfo key_product = 3;
}

message GetKeyProductsForOrderRequest {
    //@inject_tag: query:"project_id" validate:"required,hexadecimal,len=24"
    string project_id = 1;
    //@inject_tag: query:"ids[]" validate:"required,dive,hexadecimal,len=24"
    repeated string ids = 2;
}

message ListProductsResponse {
    // @inject_tag: json:"limit"
    int64 limit = 1;
    // @inject_tag: json:"offset"
    int64 offset = 2;
    // @inject_tag: json:"count"
    int64 total = 3;
    // @inject_tag: json:"items"
    repeated Product products = 5;
}

message RequestProduct {
    //@inject_tag: validate:"required,hexadecimal,len=24"
    string id = 1;
    //@inject_tag: validate:"hexadecimal,len=24"
    string merchant_id = 2;
}

message RequestKeyProductMerchant {
    //@inject_tag: query:"id" validate:"required,hexadecimal,len=24"
    string id = 1;
    //@inject_tag: query:"merchant_id" validate:"hexadecimal,len=24"
    string merchant_id = 2;
}

message RequestKeyProduct {
    //@inject_tag: query:"id" validate:"required,hexadecimal,len=24"
    string id = 1;
}

message I18NTextSearchable {
    //@inject_tag: validate:"required,alpha,len=2" json:"lang"
    string lang = 1;
    //@inject_tag: validate:"required" json:"value"
    string value = 2;
}

message ChangeProjectResponse {
    int32 status = 1;
    ResponseErrorMessage message = 2;
    billing.Project item = 3;
}

message GetProjectRequest {
    //@inject_tag: validate:"omitempty,hexadecimal,len=24"
    string merchant_id = 1;
    //@inject_tag: validate:"required,hexadecimal,len=24"
    string project_id = 2;
}

message ListProjectsRequest {
    //@inject_tag: query:"merchant_id" validate:"omitempty,hexadecimal,len=24"
    string merchant_id = 1;
    // @inject_tag: query:"limit" validate:"omitempty,numeric,gt=0"
    int32 limit = 2;
    // @inject_tag: query:"offset" validate:"omitempty,numeric,gte=0"
    int32 offset = 3;
    // @inject_tag: query:"quick_search"
    string quick_search = 4;
    // @inject_tag: query:"status[]"
    repeated int32 statuses = 5;
    // @inject_tag: query:"sort[]"
    repeated string sort = 6;
}

message ListProjectsResponse {
    //@inject_tag: json:"count"
    int64 count = 1;
    //@inject_tag: json:"items"
    repeated billing.Project items = 2;
}

message TokenRequest {
    //@inject_tag: validate:"required"
    billing.TokenUser user = 1;
    //@inject_tag: validate:"required"
    billing.TokenSettings settings = 2;
}

message TokenResponse {
    int32 status = 1;
    ResponseErrorMessage message = 2;
    string token = 3;
}

message CheckProjectRequestSignatureRequest {
    string body = 1;
    string project_id = 2;
    string signature = 3;
}

message CheckProjectRequestSignatureResponse {
    int32 status = 1;
    ResponseErrorMessage message = 2;
}

message ListOrdersRequest {
    // @inject_tag: query:"id" validate:"omitempty,uuid"
    string id = 1;
    // @inject_tag: query:"project[]" validate:"omitempty,dive,hexadecimal,len=24"
    repeated string project = 2;
    // @inject_tag: query:"payment_method[]" validate:"omitempty,dive,hexadecimal,len=24"
    repeated string payment_method = 3;
    // @inject_tag: query:"country[]" validate:"omitempty,dive,alpha,len=2"
    repeated string country = 4;
    // @inject_tag: query:"status[]" validate:"omitempty,dive,alpha,oneof=created processed canceled rejected refunded chargeback pending"
    repeated string status = 5;
    // @inject_tag: query:"account"
    string account = 6;
    // @inject_tag: query:"pm_date_from" validate:"omitempty,numeric,gt=0"
    int64 pm_date_from = 7;
    // @inject_tag: query:"pm_date_to" validate:"omitempty,numeric,gt=0"
    int64 pm_date_to = 8;
    // @inject_tag: query:"project_date_from" validate:"omitempty,numeric,gt=0"
    int64 project_date_from = 9;
    // @inject_tag: query:"project_date_to" validate:"omitempty,numeric,gt=0"
    int64 project_date_to = 10;
    // @inject_tag: query:"quick_search"
    string quick_search = 11;
    // @inject_tag: query:"limit" validate:"omitempty,numeric,gt=0,lte=1000"
    int64 limit = 12;
    // @inject_tag: query:"offset" validate:"omitempty,numeric,gte=0"
    int64 offset = 13;
    // @inject_tag: query:"sort[]"
    repeated string sort = 14;
    // @inject_tag: query:"merchant[]" validate:"omitempty,dive,hexadecimal,len=24"
    repeated string merchant = 15;
    // @inject_tag: query:"-"  json:"-"
    string status_notification_failed_for = 16;
    // @inject_tag: query:"type" validate:"omitempty,oneof=simple product key"
    string type = 17;
}

message GetOrderRequest {
    // @inject_tag: query:"id" validate:"required,uuid"
    string id = 1;
    // @inject_tag: query:"merchant" validate:"omitempty,hexadecimal,len=24"
    string merchant = 2;
}

message IsOrderCanBePayingRequest {
    string project_id = 1;
    string order_id = 2;
}

message IsOrderCanBePayingResponse {
    int32 status = 1;
    ResponseErrorMessage message = 2;
    billing.Order item = 3;
}

message SetUserNotifyRequest {
    // @inject_tag: validate:"required,uuid"
    string order_uuid = 1;
    // @inject_tag: query:"enable_notification" form:"enable_notification" json:"enable_notification"
    bool enable_notification = 2;
    // @inject_tag: query:"email" form:"email" json:"email" validate:"omitempty,email"
    string email = 3;
}

message NotifyUserSales {
    //@inject_tag: bson:"email"
    string email = 1;
    //@inject_tag: bson:"order_id"
    string order_id = 2;
    //@inject_tag: bson:"user_id"
    string user_id = 3;
    //@inject_tag: bson:"created_at"
    string date = 4;
}

message NotifyUserNewRegion {
    //@inject_tag: bson:"country_iso_code_a2"
    string country_iso_code_a2 = 1;
    //@inject_tag: bson:"email"
    string email = 2;
    //@inject_tag: bson:"order_id"
    string order_id = 3;
    //@inject_tag: bson:"user_id"
    string user_id = 4;
    //@inject_tag: bson:"date"
    string date = 5;
}

message GetPaymentMethodSettingsRequest {
    // @inject_tag: query:"payment_method_id" validate:"required,hexadecimal,len=24"
    string payment_method_id = 1;
    // @inject_tag: query:"currency_a3" validate:"omitempty,alpha,len=3"
    string currency_a3 = 2;
    // @inject_tag: query:"mcc_code" validate:"omitempty,numeric,len=4"
    string mcc_code = 3;
    // @inject_tag: query:"operating_company_id" validate:"omitempty,hexadecimal,len=24"
    string operating_company_id = 4;
}

message GetPaymentMethodSettingsResponse {
    // @inject_tag: json:"params"
    repeated billing.PaymentMethodParams params = 1;
}

message ChangePaymentMethodRequest {
    // @inject_tag: query:"payment_method_id" validate:"required,hexadecimal,len=24"
    string payment_method_id = 1;
    // @inject_tag: query:"params" validate:"required"
    billing.PaymentMethod params = 2;
}

message ChangePaymentMethodParamsRequest {
    // @inject_tag: query:"payment_method_id" validate:"required,hexadecimal,len=24"
    string payment_method_id = 1;
    // @inject_tag: query:"params" validate:"required"
    billing.PaymentMethodParams params = 2;
}

message ChangePaymentMethodResponse {
    int32 status = 1;
    string message = 2;
}

message ChangePaymentMethodParamsResponse {
    int32 status = 1;
    string message = 2;
}

message FindByZipCodeRequest {
    // @inject_tag: query:"country" validate:"required,len=2"
    string country = 1;
    // @inject_tag: query:"zip" validate:"required,gte=2"
    string zip = 2;
    // @inject_tag: query:"limit" validate:"omitempty,numeric,gt=0"
    int32 limit = 3;
    // @inject_tag: query:"offset" validate:"omitempty,numeric,gte=0"
    int32 offset = 4;
}

message FindByZipCodeResponse {
    // @inject_tag: json:"count"
    int32 count = 1;
    // @inject_tag: json:"items"
    repeated billing.ZipCode items = 2;
}

message ResponseError {
    //@inject_tag: json:"status"
    int32 status = 1;
    //@inject_tag: json:"message"
    ResponseErrorMessage message = 2;
}

message ResponseErrorMessage {
    //@inject_tag: json:"code"
    string code = 1;
    //@inject_tag: json:"message"
    string message = 2;
    //@inject_tag: json:"details,omitempty"
    string details = 3;
}

message CreateAccountingEntryRequest {
    // @inject_tag: validate:"required"
    string type = 1;
    // @inject_tag: validate:"omitempty,hexadecimal,len=24"
    string order_id = 2;
    // @inject_tag: validate:"omitempty,hexadecimal,len=24"
    string refund_id = 3;
    // @inject_tag: validate:"omitempty,hexadecimal,len=24"
    string merchant_id = 4;
    // @inject_tag: validate:"required,numeric"
    double amount = 5;
    // @inject_tag: validate:"required,alpha,len=3"
    string currency = 6;
    // @inject_tag: validate:"required,oneof=pending available"
    string status = 7;
    // @inject_tag: validate:"omitempty,numeric,gt=0"
    int64 date = 8;
    //@inject_tag: json:"country" validate:"required,alpha,len=2"
    string country = 9;
    //@inject_tag: json:"reason"
    string reason = 10;
}

message CreateAccountingEntryResponse {
    int32 status = 1;
    ResponseErrorMessage message = 2;
    billing.AccountingEntry item = 3;
}

message CreateRoyaltyReportRequest {
    repeated string merchants = 1;
}

message ListRoyaltyReportsRequest {
    // @inject_tag: query:"period_from" validate:"omitempty,numeric,gt=0"
    int64 period_from = 1;
    // @inject_tag: query:"period_to" validate:"omitempty,numeric,gt=0"
    int64 period_to = 2;
    // @inject_tag: query:"merchant_id" validate:"required,hexadecimal,len=24"
    string merchant_id = 3;
    //@inject_tag: query:"status[]" validate:"omitempty,dive,oneof=pending accepted canceled dispute waiting_payment paid"
    repeated string status = 4;
    // @inject_tag: query:"limit" validate:"omitempty,numeric,gt=0"
    int64 limit = 5;
    // @inject_tag: query:"offset" validate:"omitempty,numeric,gte=0"
    int64 offset = 6;
}

message RoyaltyReportsPaginate {
    // @inject_tag: json:"count"
    int64 count = 1; // total count of selected orders
    // @inject_tag: json:"items"
    repeated billing.RoyaltyReport items = 2; // array of selected orders
}

message ListRoyaltyReportsResponse {
    int32 status = 1;
    // @inject_tag: json:"message,omitempty"
    ResponseErrorMessage message = 2;
    // @inject_tag: json:"data"
    RoyaltyReportsPaginate data = 3;
}

message ListRoyaltyReportOrdersRequest {
    // @inject_tag: query:"report_id" validate:"required,hexadecimal,len=24"
    string report_id = 1;
    // @inject_tag: query:"limit" validate:"omitempty,numeric,gt=0"
    int64 limit = 5;
    // @inject_tag: query:"offset" validate:"omitempty,numeric,gte=0"
    int64 offset = 6;
}

message ChangeRoyaltyReportCorrection {
    double amount = 1;
    string reason = 2;
}

message GetRoyaltyReportRequest {
    // @inject_tag: json:"report_id" validate:"required,hexadecimal,len=24"
    string report_id = 1;
}

message GetRoyaltyReportResponse {
    //@inject_tag: json:"status"
    int32 status = 1;
    //@inject_tag: json:"message"
    ResponseErrorMessage message = 2;
    //@inject_tag: json:"item"
    billing.RoyaltyReport item = 3;
}

message ChangeRoyaltyReportRequest {
    // @inject_tag: json:"report_id" validate:"required,hexadecimal,len=24"
    string report_id = 1;
    // @inject_tag: json:"status" validate:"omitempty,oneof=pending skipped accepted canceled dispute ready_for_invoice payment_in_progress payment_done payment_error"
    string status = 2;
    // @inject_tag: json:"correction"
    ChangeRoyaltyReportCorrection correction = 3;
    string ip = 5;
}

message MerchantReviewRoyaltyReportRequest {
    // @inject_tag: validate:"required,hexadecimal,len=24"
    string report_id = 1;
    //@inject_tag: json:"is_accepted"
    bool is_accepted = 2;
    string ip = 3;
    //@inject_tag: json:"dispute_reason"
    string dispute_reason = 4;
}

message PaymentChannelCostSystemListResponse {
    //@inject_tag: json:"status"
    int32 status = 1;
    //@inject_tag: json:"message"
    ResponseErrorMessage message = 2;
    //@inject_tag: json:"item"
    billing.PaymentChannelCostSystemList item = 3;
}

message PaymentChannelCostSystemResponse {
    //@inject_tag: json:"status"
    int32 status = 1;
    //@inject_tag: json:"message"
    ResponseErrorMessage message = 2;
    //@inject_tag: json:"item"
    billing.PaymentChannelCostSystem item = 3;
}

message PaymentChannelCostMerchantListResponse {
    //@inject_tag: json:"status"
    int32 status = 1;
    //@inject_tag: json:"message"
    ResponseErrorMessage message = 2;
    //@inject_tag: json:"item"
    billing.PaymentChannelCostMerchantList item = 3;
}

message PaymentChannelCostMerchantResponse {
    //@inject_tag: json:"status"
    int32 status = 1;
    //@inject_tag: json:"message"
    ResponseErrorMessage message = 2;
    //@inject_tag: json:"item"
    billing.PaymentChannelCostMerchant item = 3;
}

message MoneyBackCostSystemListResponse {
    //@inject_tag: json:"status"
    int32 status = 1;
    //@inject_tag: json:"message"
    ResponseErrorMessage message = 2;
    //@inject_tag: json:"item"
    billing.MoneyBackCostSystemList item = 3;
}

message MoneyBackCostSystemResponse {
    //@inject_tag: json:"status"
    int32 status = 1;
    //@inject_tag: json:"message"
    ResponseErrorMessage message = 2;
    //@inject_tag: json:"item"
    billing.MoneyBackCostSystem item = 3;
}

message MoneyBackCostMerchantListResponse {
    //@inject_tag: json:"status"
    int32 status = 1;
    //@inject_tag: json:"message"
    ResponseErrorMessage message = 2;
    //@inject_tag: json:"item"
    billing.MoneyBackCostMerchantList item = 3;
}

message MoneyBackCostMerchantResponse {
    //@inject_tag: json:"status"
    int32 status = 1;
    //@inject_tag: json:"message"
    ResponseErrorMessage message = 2;
    //@inject_tag: json:"item"
    billing.MoneyBackCostMerchant item = 3;
}

message PriceGroupByCountryRequest {
    //@inject_tag: validate:"required,alpha,len=2"
    string country = 1;
}

message PriceGroupCurrenciesResponse {
    //@inject_tag: json:"regions"
    repeated PriceGroupRegions region = 1;
}

message PriceGroupRegions {
    //@inject_tag: json:"currency"
    string currency = 1;
    //@inject_tag: json:"regions"
    repeated PriceGroupRegion regions = 2;
}

message PriceGroupRegion {
    //@inject_tag: json:"region"
    string region = 1;
    //@inject_tag: json:"country"
    repeated string country = 2;
}

message PriceGroupByRegionRequest {
    //@inject_tag: validate:"required,alpha"
    string region = 1;
}

message RecommendedPriceRequest {
    // @inject_tag: validate:"required,numeric,gte=0"
    double amount = 1;
    // @inject_tag: validate:"required,alpha,len=3"
    string currency = 2;
}

message RecommendedPriceResponse {
    // @inject_tag: json:"recommended_price"
    repeated billing.RecommendedPrice recommended_price = 1;
}

message RecommendedPriceTableRequest {
    // @inject_tag: validate:"required,alpha,len=3"
    string currency = 1;
}

message RecommendedPriceTableResponse {
    // @inject_tag: json:"ranges"
    repeated billing.PriceTableRange ranges = 1;
}

message ProductPricesResponse {
    // @inject_tag: json:"product_price"
    repeated billing.ProductPrice product_price = 1;
}

message UpdateProductPricesRequest {
    //@inject_tag: validate:"required,hexadecimal,len=24" json:"product_id"
    string product_id = 1;
    //@inject_tag: validate:"required,min=1,currency_price,dive" json:"prices"
    repeated billing.ProductPrice prices = 2;
}

message UserProfilePersonal {
    //@inject_tag: json:"first_name" bson:"first_name" validate:"required,name,max=30"
    string first_name = 1;
    //@inject_tag: json:"last_name" bson:"last_name" validate:"required,name,max=30"
    string last_name = 2;
    //@inject_tag: json:"position" bson:"position" validate:"required,position"
    string position = 3;
}

message UserProfileHelp {
    //@inject_tag: json:"product_promotion_and_development" bson:"product_promotion_and_development"
    bool product_promotion_and_development = 1;
    //@inject_tag: json:"released_game_promotion" bson:"released_game_promotion"
    bool released_game_promotion = 2;
    //@inject_tag: json:"international_sales" bson:"international_sales"
    bool international_sales = 3;
    //@inject_tag: json:"other" bson:"other"
    bool other = 4;
}

message UserProfileCompanyMonetization {
    //@inject_tag: json:"paid_subscription" bson:"paid_subscription"
    bool paid_subscription = 1;
    //@inject_tag: json:"in_game_advertising" bson:"in_game_advertising"
    bool in_game_advertising = 2;
    //@inject_tag: json:"in_game_purchases" bson:"in_game_purchases"
    bool in_game_purchases = 3;
    //@inject_tag: json:"premium_access" bson:"premium_access"
    bool premium_access = 4;
    //@inject_tag: json:"other" bson:"other"
    bool other = 5;
}

message UserProfileCompanyPlatforms {
    //@inject_tag: json:"pc_mac" bson:"pc_mac"
    bool pc_mac = 1;
    //@inject_tag: json:"game_console" bson:"game_console"
    bool game_console = 2;
    //@inject_tag: json:"mobile_device" bson:"mobile_device"
    bool mobile_device = 3;
    //@inject_tag: json:"web_browser" bson:"web_browser"
    bool web_browser = 4;
    //@inject_tag: json:"other" bson:"other"
    bool other = 5;
}

message UserProfileCompany {
    //@inject_tag: json:"company_name" bson:"company_name" validate:"required,company_name,max=60"
    string company_name = 1;
    //@inject_tag: json:"website" validate:"required,url" bson:"website"
    string website = 2;
    //@inject_tag: json:"annual_income" bson:"annual_income" validate:"required"
    billing.RangeInt annual_income = 3;
    //@inject_tag: json:"number_of_employees" bson:"number_of_employees" validate:"required"
    billing.RangeInt number_of_employees = 4;
    //@inject_tag: json:"kind_of_activity" validate:"omitempty,oneof=develop_and_publish_your_games publish_games_of_other_companies publish_your_games_through_other_publishers other" bson:"kind_of_activity"
    string kind_of_activity = 5;
    //@inject_tag: json:"monetization" bson:"monetization"
    UserProfileCompanyMonetization monetization = 6;
    //@inject_tag: json:"platforms" bson:"platforms"
    UserProfileCompanyPlatforms platforms = 7;
}

message UserProfileEmail {
    //@inject_tag: json:"email" validate:"required,email"
    string email = 1;
    //@inject_tag: json:"confirmed"
    bool confirmed = 2;
    //@inject_tag: json:"confirmed_at"
    google.protobuf.Timestamp confirmed_at = 3;
    //@inject_tag: json:"-" bson:"-"
    string confirmation_url = 4;
    //@inject_tag: json:"-" bson:"is_confirmation_email_sent"
    bool is_confirmation_email_sent = 5;
}

message UserProfile {
    //@inject_tag: json:"id"
    string id = 1;
    //@inject_tag: json:"-" validate:"required,hexadecimal,len=24"
    string user_id = 2;
    //@inject_tag: json:"email"
    UserProfileEmail email = 3;
    //@inject_tag: json:"personal"
    UserProfilePersonal personal = 4;
    //@inject_tag: json:"help"
    UserProfileHelp help = 5;
    //@inject_tag: json:"company"
    UserProfileCompany company = 6;
    //@inject_tag: json:"last_step" bson:"last_step"
    string last_step = 7;
    //@inject_tag: json:"centrifugo_token" bson:"centrifugo_token"
    string centrifugo_token = 8;
    // @inject_tag: json:"created_at"
    google.protobuf.Timestamp created_at = 9;
    // @inject_tag: json:"updated_at"
    google.protobuf.Timestamp updated_at = 10;
}

message GetUserProfileRequest {
    //@inject_tag: validate:"required,hexadecimal,len=24"
    string user_id = 1;
    //@inject_tag: validate:"omitempty,hexadecimal,len=24"
    string profile_id = 2;
}

message GetUserProfileResponse {
    int32 status = 1;
    ResponseErrorMessage message = 2;
    UserProfile item = 3;
}

message PageReview {
    string id = 1;
    //@inject_tag: json:"user_id" bson:"user_id"
    string user_id = 2;
    string review = 3;
    string url = 4;
    bool is_read = 5;
    // @inject_tag: json:"created_at"
    google.protobuf.Timestamp created_at = 6;
    // @inject_tag: json:"updated_at"
    google.protobuf.Timestamp updated_at = 7;
}

message CreatePageReviewRequest {
    //@inject_tag: validate:"required,hexadecimal,len=24"
    string user_id = 1;
    //@inject_tag: validate:"required,max=500"
    string review = 2;
    //@inject_tag: validate:"required"
    string url = 3;
}

message ConfirmUserEmailRequest {
    //@inject_tag: validate:"required"
    string token = 1;
}


message VatTransactionsRequest {
    //@inject_tag: json:"vat_report_id" validate:"required,hexadecimal,len=24"
    string vat_report_id = 1;
    // @inject_tag: query:"limit" validate:"omitempty,numeric,gt=0"
    int32 limit = 2;
    // @inject_tag: query:"offset" validate:"omitempty,numeric,gte=0"
    int32 offset = 3;
    // @inject_tag: query:"sort[]"
    repeated string sort = 4;
}

message TransactionsPaginate {
    // @inject_tag: json:"count"
    int32 count = 1; // total count of selected transactions
    // @inject_tag: json:"items"
    repeated billing.OrderViewPublic items = 2; // array of selected transactions
}

message TransactionsResponse {
    int32 status = 1;
    // @inject_tag: json:"message,omitempty"
    ResponseErrorMessage message = 2;
    // @inject_tag: json:"data"
    TransactionsPaginate data = 3;
}

message VatReportsRequest {
    //@inject_tag: json:"country" query:"country" validate:"required,alpha,len=2"
    string country = 1;
    // @inject_tag: query:"limit" validate:"omitempty,numeric,gt=0"
    int32 limit = 2;
    // @inject_tag: query:"offset" validate:"omitempty,numeric,gte=0"
    int32 offset = 3;
    // @inject_tag: query:"sort[]"
    repeated string sort = 4;
}

message VatReportsPaginate {
    // @inject_tag: json:"count"
    int32 count = 1; // total count of selected orders
    // @inject_tag: json:"items"
    repeated billing.VatReport items = 2; // array of selected orders
}

message VatReportsResponse {
    int32 status = 1;
    // @inject_tag: json:"message,omitempty"
    ResponseErrorMessage message = 2;
    // @inject_tag: json:"data"
    VatReportsPaginate data = 3;
}

message ProcessVatReportsRequest {
    google.protobuf.Timestamp date = 1;
}

message UpdateVatReportStatusRequest {
    //@inject_tag: json:"id" bson:"_id" validate:"hexadecimal,len=24"
    string id = 1;
    //@inject_tag: json:"status" bson:"status" validate:"required,alpha,oneof=paid canceled"
    string status = 2;
}

message GetMerchantOnboardingCompleteDataResponseItem {
    //@inject_tag: json:"status"
    string status = 1;
    //@inject_tag: json:"steps"
    billing.MerchantCompletedSteps steps = 2;
    //@inject_tag: json:"complete_steps_count"
    int32 complete_steps_count = 3;
}

message GetMerchantOnboardingCompleteDataResponse {
    int32 status = 1;
    ResponseErrorMessage message = 2;
    GetMerchantOnboardingCompleteDataResponseItem item = 3;
}

message GetMerchantAgreementSignUrlRequest {
    //@inject_tag: json:"merchant_id" validate:"required,hexadecimal,len=24"
    string merchant_id = 1;
    //@inject_tag: json:"signer_type" validate:"oneof=0 1"
    int32 signer_type = 2;
}

message GetMerchantAgreementSignUrlResponse {
    int32 status = 1;
    ResponseErrorMessage message = 2;
    billing.MerchantAgreementSignatureDataSignUrl item = 3;
}

message GetMerchantTariffRatesRequest {
    // @inject_tag: query:"region" validate:"required,tariff_region"
    string home_region = 1;
    //@inject_tag: query:"payer_region" validate:"omitempty,tariff_region"
    string payer_region = 2;
    // @inject_tag: query:"min_amount" validate:"omitempty,numeric,gte=0"
    double min_amount = 3;
    // @inject_tag: query:"max_amount" validate:"omitempty,numeric,gt=0"
    double max_amount = 4;
    // @inject_tag: query:"merchant_operations_type" json:"merchant_operations_type" validate:"oneof=high-risk low-risk"
    string merchant_operations_type = 5;
}

message GetMerchantTariffRatesResponseItems {
    repeated billing.MerchantTariffRatesPayment payment = 1;
    //@inject_tag: json:"-"
    repeated billing.MerchantTariffRatesSettingsItem refund = 2;
    //@inject_tag: json:"chargeback"
    repeated billing.MerchantTariffRatesSettingsItem chargeback = 3;
    //@inject_tag: json:"payout"
    map<string, billing.MerchantTariffRatesSettingsItem> payout = 4;
    //@inject_tag: json:"minimal_payout"
    map<string, float> minimal_payout = 5;
    //@inject_tag: json:"mcc_code"
    string mcc_code = 6;
}

message GetMerchantTariffRatesResponse {
    int32 status = 1;
    ResponseErrorMessage message = 2;
    GetMerchantTariffRatesResponseItems items = 3;
}

message SetMerchantTariffRatesRequest {
    //@inject_tag: json:"merchant_id" validate:"required,hexadecimal,len=24"
    string merchant_id = 1;
    // @inject_tag: json:"home_region" validate:"required,tariff_region"
    string home_region = 2;
    // @inject_tag: query:"merchant_operations_type" json:"merchant_operations_type" validate:"oneof=high-risk low-risk"
    string merchant_operations_type = 3;
}

message ListOrdersPublicResponseItem {
    // @inject_tag: json:"count"
    int64 count = 1;
    // @inject_tag: json:"items"
    repeated billing.OrderViewPublic items = 2;
}

message ListOrdersPrivateResponseItem {
    // @inject_tag: json:"count"
    int64 count = 1;
    // @inject_tag: json:"items"
    repeated billing.OrderViewPrivate items = 2;
}

message ListOrdersPublicResponse {
    int32 status = 1;
    ResponseErrorMessage message = 2;
    ListOrdersPublicResponseItem Item = 3;
}

message ListOrdersPrivateResponse {
    int32 status = 1;
    ResponseErrorMessage message = 2;
    ListOrdersPrivateResponseItem Item = 3;
}

message ListOrdersResponseItem {
<<<<<<< HEAD
    int64 count = 1;
=======
    int32 count = 1;
    // @inject_tag: json:"items"
>>>>>>> 7e0a0f2e
    repeated billing.Order items = 2;
}

message ListOrdersResponse {
    int32 status = 1;
    ResponseErrorMessage message = 2;
    ListOrdersResponseItem Item = 3;
}

message GetOrderPublicResponse {
    int32 status = 1;
    ResponseErrorMessage message = 2;
    billing.OrderViewPublic item = 3;
}

message GetOrderPrivateResponse {
    int32 status = 1;
    ResponseErrorMessage message = 2;
    billing.OrderViewPrivate item = 3;
}

message GetDashboardMainRequest {
    //@inject_tag: validate:"required,hexadecimal,len=24"
    string merchant_id = 1;
    //@inject_tag: query:"period" validate:"required,oneof=current_month previous_month current_quarter previous_quarter current_year previous_year"
    string period = 2;
}

message GetDashboardMainResponse {
    int32 status = 1;
    ResponseErrorMessage message = 2;
    DashboardMainReport item = 3;
}

message GetDashboardBaseReportRequest {
    //@inject_tag: validate:"required,hexadecimal,len=24"
    string merchant_id = 1;
    //@inject_tag: query:"period" validate:"required,oneof=current_day previous_day current_week previous_week current_month previous_month current_quarter previous_quarter current_year previous_year"
    string period = 2;
}

message GetDashboardBaseReportResponse {
    int32 status = 1;
    ResponseErrorMessage message = 2;
    DashboardBaseReports item = 3;
}

message GetDashboardRevenueDynamicsReportResponse {
    int32 status = 1;
    ResponseErrorMessage message = 2;
    DashboardRevenueDynamicReport item = 3;
}

message DashboardAmountItemWithChart {
    //@inject_tag: json:"amount_current"
    double amount_current = 1;
    //@inject_tag: json:"amount_previous"
    double amount_previous = 2;
    //@inject_tag: json:"currency"
    string currency = 3;
    //@inject_tag: json:"chart"
    repeated DashboardChartItemFloat chart = 4;
}

message DashboardChartItemFloat {
    //@inject_tag: json:"label" bson:"label"
    int64 label = 1;
    //@inject_tag: json:"value" bson:"value"
    double value = 2;
}

message DashboardMainReportTotalTransactions {
    //@inject_tag: json:"count_current" bson:"count"
    int64 count_current = 1;
    //@inject_tag: json:"count_previous"
    int64 count_previous = 2;
    //@inject_tag: json:"chart"
    repeated DashboardChartItemFloat chart = 3;
}

message DashboardMainReport {
    //@inject_tag: json:"gross_revenue" bson:"gross_revenue"
    DashboardAmountItemWithChart gross_revenue = 1;
    //@inject_tag: json:"vat" bson:"vat"
    DashboardAmountItemWithChart vat = 2;
    //@inject_tag: json:"total_transactions" bson:"total_transactions"
    DashboardMainReportTotalTransactions total_transactions = 3;
    //@inject_tag: json:"arpu" bson:"arpu"
    DashboardAmountItemWithChart arpu = 4;
}

message DashboardRevenueDynamicReport {
    //@inject_tag: json:"currency"
    string currency = 1;
    //@inject_tag: json:"items"
    repeated DashboardRevenueDynamicReportItem items = 2;
}

message DashboardRevenueDynamicReportItem {
    //@inject_tag: json:"label"
    int64 label = 1;
    //@inject_tag: json:"amount"
    double amount = 2;
    //@inject_tag: json:"-"
    string currency = 3;
    //@inject_tag: json:"count"
    int64 count = 4;
}

message DashboardRevenueByCountryReportTop {
    //@inject_tag: json:"country"
    string country = 1;
    //@inject_tag: json:"amount"
    double amount = 2;
}

message DashboardRevenueByCountryReportChartItem {
    //@inject_tag: json:"label"
    int64 label = 1;
    //@inject_tag: json:"amount"
    double amount = 2;
}

message DashboardRevenueByCountryReport {
    //@inject_tag: json:"currency"
    string currency = 1;
    //@inject_tag: json:"top" bson:"top"
    repeated DashboardRevenueByCountryReportTop top = 2;
    //@inject_tag: json:"total_current" bson:"total"
    double total_current = 3;
    //@inject_tag: json:"total_previous"
    double total_previous = 4;
    //@inject_tag: json:"chart" bson:"chart"
    repeated DashboardRevenueByCountryReportChartItem chart = 5;
}

message DashboardSalesTodayReportTop {
    //@inject_tag: json:"name" bson:"name"
    string name = 1;
    //@inject_tag: json:"count" bson:"count"
    int64 count = 2;
}

message DashboardChartItemInt {
    //@inject_tag: json:"label" bson:"label"
    int64 label = 1;
    //@inject_tag: json:"value" bson:"value"
    int64 value = 2;
}

message DashboardSalesTodayReport {
    //@inject_tag: json:"top" bson:"top"
    repeated DashboardSalesTodayReportTop top = 1;
    //@inject_tag: json:"total_current" bson:"total"
    int64 total_current = 2;
    //@inject_tag: json:"total_previous"
    int64 total_previous = 3;
    //@inject_tag: json:"chart" bson:"chart"
    repeated DashboardChartItemInt chart = 4;
}

message DashboardSourcesReport {
    //@inject_tag: json:"top" bson:"top"
    repeated DashboardSalesTodayReportTop top = 1;
    //@inject_tag: json:"total_current" bson:"total"
    int64 total_current = 2;
    //@inject_tag: json:"total_previous"
    int64 total_previous = 3;
    //@inject_tag: json:"chart" bson:"chart"
    repeated DashboardChartItemInt chart = 4;
}

message DashboardBaseReports {
    //@inject_tag: json:"revenue_by_country"
    DashboardRevenueByCountryReport revenue_by_country = 1;
    //@inject_tag: json:"sales_today"
    DashboardSalesTodayReport sales_today = 2;
    //@inject_tag: json:"sources"
    DashboardSourcesReport sources = 4;
}

message CreatePayoutDocumentRequest {
    //@inject_tag: json:"description" validate:"max=255"
    string description = 1;
    //@inject_tag: json:"merchant_id" validate:"required,hexadecimal,len=24"
    string merchant_id = 2;
    //@inject_tag: json:"ip" validate:"required"
    string ip = 3;
    //@inject_tag: json:"-" validate:"required"
    string initiator = 4;
    //@inject_tag: json:"-"
    bool is_auto_generation = 5;
}

message PayoutDocumentResponse {
    //@inject_tag: json:"status"
    int32 status = 1;
    //@inject_tag: json:"message"
    ResponseErrorMessage message = 2;
    //@inject_tag: json:"item"
    billing.PayoutDocument item = 3;
}

message CreatePayoutDocumentResponse {
    //@inject_tag: json:"status"
    int32 status = 1;
    //@inject_tag: json:"message"
    ResponseErrorMessage message = 2;
    //@inject_tag: json:"items"
    repeated billing.PayoutDocument items = 3;
}

message UpdatePayoutDocumentRequest {
    //@inject_tag: json:"payout_document_id" validate:"required,hexadecimal,len=24"
    string payout_document_id = 1;
    //@inject_tag: json:"transaction" validate:"omitempty,max=255"
    string transaction = 2;
    //@inject_tag: json:"status" validate:"required,oneof=skip pending in_progress paid canceled failed"
    string status = 3;
    //@inject_tag: json:"failure_code" validate:"omitempty,oneof=account_closed account_frozen account_restricted destination_bank_invalid could_not_process declined insufficient_funds invalid_account_number incorrect_account_holder_name invalid_currency"
    string failure_code = 4;
    //@inject_tag: json:"failure_message" validate:"omitempty,max=255"
    string failure_message = 5;
    //@inject_tag: json:"failure_transaction" validate:"omitempty,max=255"
    string failure_transaction = 6;
    //@inject_tag: json:"ip"
    string ip = 7;
}

message GetPayoutDocumentRequest {
    //@inject_tag: query:"payout_document_id" validate:"omitempty,hexadecimal,len=24"
    string payout_document_id = 1;
    //@inject_tag: query:"merchant_id" validate:"omitempty,hexadecimal,len=24"
    string merchant_id = 2;
}

message GetPayoutDocumentsRequest {
    //@inject_tag: query:"payout_document_id" validate:"omitempty,hexadecimal,len=24"
    string payout_document_id = 1;
    //@inject_tag: query:"status[]" validate:"omitempty,dive,oneof=skip pending in_progress paid canceled failed"
    repeated string status = 2;
    //@inject_tag: query:"merchant_id" validate:"omitempty,hexadecimal,len=24"
    string merchant_id = 3;
    // @inject_tag: query:"period_from" validate:"omitempty,numeric,gt=0"
    int64 period_from = 4;
    // @inject_tag: query:"period_to" validate:"omitempty,numeric,gt=0"
    int64 period_to = 5;
    // @inject_tag: query:"limit" validate:"omitempty,numeric,gt=0"
    int64 limit = 6;
    // @inject_tag: query:"offset" validate:"omitempty,numeric,gte=0"
    int64 offset = 7;
}

message PayoutDocumentsPaginate {
    // @inject_tag: json:"count"
    int32 count = 1; // total count of selected orders
    // @inject_tag: json:"items"
    repeated billing.PayoutDocument items = 2; // array of selected docs
}

message GetPayoutDocumentsResponse {
    int32 status = 1;
    // @inject_tag: json:"message,omitempty"
    ResponseErrorMessage message = 2;
    // @inject_tag: json:"data"
    PayoutDocumentsPaginate data = 3;
}

message UpdatePayoutDocumentSignaturesRequest {
    //@inject_tag: query:"payout_document_id" validate:"required,hexadecimal,len=24"
    string payout_document_id = 1;
    // @inject_tag: json:"has_merchant_signature"
    bool has_merchant_signature = 2;
    // @inject_tag: json:"has_psp_signature"
    bool has_psp_signature = 3;
    // @inject_tag: json:"signed_document_file_url"
    string signed_document_file_url = 4;
}

message GetMerchantBalanceRequest {
    //@inject_tag: validate:"required,hexadecimal,len=24"
    string merchant_id = 1;
}

message GetMerchantBalanceResponse {
    int32 status = 1;
    ResponseErrorMessage message = 2;
    billing.MerchantBalance item = 3;
}

message PayoutDocumentPdfUploadedRequest {
    //@inject_tag: validate:"required,hexadecimal,len=24"
    string id = 1;
    //@inject_tag: validate:"required"
    string filename = 2;
    //@inject_tag: validate:"required,numeric,gte=0"
    int32 retention_time = 3;
    //@inject_tag: validate:"required,hexadecimal,len=24"
    string payout_id = 4;
    bytes content = 5;
}

message PayoutDocumentPdfUploadedResponse {
    int32 status = 1;
    ResponseErrorMessage message = 2;
}

message OrderReceiptRequest {
    // @inject_tag: validate:"required,uuid"
    string order_id = 1;
    // @inject_tag: validate:"required,uuid"
    string receipt_id = 2;
}

message OrderReceiptResponse {
    int32 status = 1;
    ResponseErrorMessage message = 2;
    billing.OrderReceipt receipt = 3;
}

message GetProductResponse {
    int32 status = 1;
    ResponseErrorMessage message = 2;
    Product item = 3;
}

message GetPriceGroupByRegionResponse {
    int32 status = 1;
    ResponseErrorMessage message = 2;
    //@inject_tag: json:"group"
    billing.PriceGroup Group = 3;
}

message GetPriceGroupByRegionRequest {
    //@inject_tag: json:"region" validate:"required"
    string region = 1;
}

message ChangeMerchantManualPayoutsRequest {
    // @inject_tag: validate:"required,hexadecimal,len=24"
    string merchant_id = 1;
    bool manual_payouts_enabled = 2;
}

message ChangeMerchantManualPayoutsResponse {
    int32 status = 1;
    ResponseErrorMessage message = 2;
    billing.Merchant item = 3;
}

message GetPaylinksRequest {
    //@inject_tag: validate:"required,hexadecimal,len=24"
    string merchant_id = 1;
    //@inject_tag: validate:"omitempty,hexadecimal,len=24"
    string project_id = 2;
    // @inject_tag: validate:"required,numeric,gte=1"
    int64 limit = 3;
    // @inject_tag: validate:"omitempty,numeric,gte=0"
    int64 offset = 4;
}

message PaylinksPaginate {
    // @inject_tag: json:"count"
    int32 count = 1; // total count of selected orders
    // @inject_tag: json:"items"
    repeated paylink.Paylink items = 2; // array of selected docs
}

message GetPaylinksResponse {
    int32 status = 1;
    // @inject_tag: json:"message,omitempty"
    ResponseErrorMessage message = 2;
    // @inject_tag: json:"data"
    PaylinksPaginate data = 3;
}

message PaylinkRequestById {
    //@inject_tag: validate:"required,hexadecimal,len=24"
    string id = 1;
}

message PaylinkRequest {
    //@inject_tag: validate:"required,hexadecimal,len=24"
    string id = 1;
    //@inject_tag: validate:"required,hexadecimal,len=24"
    string merchant_id = 2;
}

message GetPaylinkResponse {
    int32 status = 1;
    // @inject_tag: json:"message,omitempty"
    ResponseErrorMessage message = 2;
    // @inject_tag: json:"item"
    paylink.Paylink item = 3;
}

message GetPaylinkURLRequest {
    //@inject_tag: validate:"required,hexadecimal,len=24"
    string id = 1;
    //@inject_tag: validate:"required,hexadecimal,len=24"
    string merchant_id = 2;
    string url_mask = 3;
    // @inject_tag: query:"utm_source"
    string utm_source = 4;
    // @inject_tag: query:"utm_medium"
    string utm_medium = 5;
    // @inject_tag: query:"utm_campaign"
    string utm_campaign = 6;
}

message GetPaylinkUrlResponse {
    int32 status = 1;
    // @inject_tag: json:"message,omitempty"
    ResponseErrorMessage message = 2;
    // @inject_tag: json:"url"
    string url = 4;
}

message GetPaylinkStatCommonRequest {
    //@inject_tag: validate:"required,hexadecimal"
    string id = 1;
    //@inject_tag: validate:"required,hexadecimal,len=24"
    string merchant_id = 2;
    // @inject_tag: query:"period_from" validate:"omitempty,numeric,gte=0"
    int64 period_from = 3;
    // @inject_tag: query:"period_to" validate:"omitempty,numeric,gte=0"
    int64 period_to = 4;
}

message GetPaylinkStatCommonResponse {
    int32 status = 1;
    // @inject_tag: json:"message,omitempty"
    ResponseErrorMessage message = 2;
    // @inject_tag: json:"item"
    paylink.StatCommon item = 3;
}

message GetPaylinkStatCommonGroupResponse {
    int32 status = 1;
    // @inject_tag: json:"message,omitempty"
    ResponseErrorMessage message = 2;
    // @inject_tag: json:"item"
    paylink.GroupStatCommon item = 3;
}

message RoyaltyReportPdfUploadedRequest {
    //@inject_tag: validate:"required,hexadecimal,len=24"
    string id = 1;
    //@inject_tag: validate:"required"
    string filename = 2;
    //@inject_tag: validate:"required,numeric,gte=0"
    int32 retention_time = 3;
    //@inject_tag: validate:"required,hexadecimal,len=24"
    string royalty_report_id = 4;
    bytes content = 5;
}

message RoyaltyReportPdfUploadedResponse {
    int32 status = 1;
    ResponseErrorMessage message = 2;
}

message DeleteSavedCardRequest {
    //@inject_tag: validate:"required,hexadecimal,len=24"
    string id = 1;
    //@inject_tag: validate:"required"
    string cookie = 2;
}

message GetOperatingCompaniesListResponse {
    int32 status = 1;
    // @inject_tag: json:"message,omitempty"
    ResponseErrorMessage message = 2;
    // @inject_tag: json:"items"
    repeated billing.OperatingCompany items = 3;
}

message GetPaymentMinLimitsSystemResponse {
    int32 status = 1;
    // @inject_tag: json:"message,omitempty"
    ResponseErrorMessage message = 2;
    // @inject_tag: json:"items"
    repeated billing.PaymentMinLimitSystem items = 3;
}

message SetMerchantOperatingCompanyRequest {
    // @inject_tag: json:"id" validate:"required,hexadecimal,len=24"
    string merchant_id = 1;
    // @inject_tag: json:"operating_company_id" validate:"required,hexadecimal,len=24"
    string operating_company_id = 2;
}

message SetMerchantOperatingCompanyResponse {
    int32 status = 1;
    ResponseErrorMessage message = 2;
    billing.Merchant item = 3;
}

message GetOperatingCompanyRequest {
    // @inject_tag: json:"id" validate:"required,hexadecimal,len=24"
    string id = 2;
}

message GetOperatingCompanyResponse {
    int32 status = 1;
    ResponseErrorMessage message = 2;
    billing.OperatingCompany company = 3;
}<|MERGE_RESOLUTION|>--- conflicted
+++ resolved
@@ -579,13 +579,9 @@
 }
 
 message Notifications {
-<<<<<<< HEAD
+    // @inject_tag: json:"count"
     int64 count = 1;
-=======
-    // @inject_tag: json:"count"
-    int32 count = 1;
     // @inject_tag: json:"items"
->>>>>>> 7e0a0f2e
     repeated billing.Notification items = 2;
 }
 
@@ -1813,12 +1809,8 @@
 }
 
 message ListOrdersResponseItem {
-<<<<<<< HEAD
     int64 count = 1;
-=======
-    int32 count = 1;
     // @inject_tag: json:"items"
->>>>>>> 7e0a0f2e
     repeated billing.Order items = 2;
 }
 
