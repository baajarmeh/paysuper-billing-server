--- conflicted
+++ resolved
@@ -2169,7 +2169,18 @@
     string region = 1;
 }
 
-<<<<<<< HEAD
+message ChangeMerchantManualPayoutsRequest {
+    // @inject_tag: validate:"required,hexadecimal,len=24"
+    string merchant_id = 1;
+    bool manual_payouts_enabled = 2;
+}
+
+message ChangeMerchantManualPayoutsResponse {
+    int32 status = 1;
+    ResponseErrorMessage message = 2;
+    billing.Merchant item = 3;
+}
+
 message GetMerchantUsersRequest {
     //@inject_tag: json:"merchant_id" validate:"required"
     string merchant_id = 1;
@@ -2349,16 +2360,4 @@
     string merchant_id = 2;
     //@inject_tag: validate:"required,hexadecimal,len=24"
     string performer_id = 3;
-=======
-message ChangeMerchantManualPayoutsRequest {
-    // @inject_tag: validate:"required,hexadecimal,len=24"
-    string merchant_id = 1;
-    bool manual_payouts_enabled = 2;
-}
-
-message ChangeMerchantManualPayoutsResponse {
-    int32 status = 1;
-    ResponseErrorMessage message = 2;
-    billing.Merchant item = 3;
->>>>>>> e59d6a12
 }