--- conflicted
+++ resolved
@@ -104,8 +104,10 @@
     rpc SetMoneyBackCostMerchant(billing.MoneyBackCostMerchant) returns (MoneyBackCostMerchantResponse) {}
     rpc DeleteMoneyBackCostMerchant(billing.PaymentCostDeleteRequest) returns (ResponseError) {}
 
-<<<<<<< HEAD
     rpc CreateAccountingEntry(CreateAccountingEntryRequest) returns (CreateAccountingEntryResponse) {}
+
+    rpc GetUserProfile(GetUserProfileRequest) returns (GetUserProfileResponse) {}
+    rpc CreateOrUpdateUserProfile(UserProfile) returns (GetUserProfileResponse) {}
 
     rpc CreateRoyaltyReport(CreateRoyaltyReportRequest) returns (CreateRoyaltyReportRequest) {}
     rpc ListRoyaltyReports(ListRoyaltyReportsRequest) returns (ListRoyaltyReportsResponse) {}
@@ -120,12 +122,6 @@
     rpc UpdateVatReportStatus (UpdateVatReportStatusRequest) returns (ResponseError) {}
 
     rpc CalcAnnualTurnovers(EmptyRequest) returns (EmptyResponse) {}
-=======
-    rpc CreateAccountingEntry(CreateAccountingEntryRequest) returns (CreateAccountingEntryRequest) {}
-
-    rpc GetUserProfile(GetUserProfileRequest) returns (GetUserProfileResponse) {}
-    rpc CreateOrUpdateUserProfile(UserProfile) returns (GetUserProfileResponse) {}
->>>>>>> 3235e69c
 }
 
 message EmptyRequest {}
@@ -1056,71 +1052,6 @@
     repeated ProductPrice prices = 2;
 }
 
-<<<<<<< HEAD
-
-
-message VatTransactionsRequest {
-    //@inject_tag: json:"vat_report_id" validate:"required,hexadecimal,len=24"
-    string vat_report_id = 1;
-    // @inject_tag: query:"limit" validate:"omitempty,numeric,gt=0"
-    int32 limit = 2;
-    // @inject_tag: query:"offset" validate:"omitempty,numeric,gte=0"
-    int32 offset = 3;
-    // @inject_tag: query:"sort[]"
-    repeated string sort = 4;
-}
-
-message TransactionsPaginate {
-    // @inject_tag: json:"count"
-    int32 count = 1; // total count of selected transactions
-    // @inject_tag: json:"items"
-    repeated billing.OrderViewPublic items = 2; // array of selected transactions
-}
-
-message TransactionsResponse {
-    int32 status = 1;
-    // @inject_tag: json:"message,omitempty"
-    ResponseErrorMessage message = 2;
-    // @inject_tag: json:"data"
-    TransactionsPaginate data = 3;
-}
-
-message VatReportsRequest {
-    //@inject_tag: json:"country" query:"country" validate:"required,alpha,len=2"
-    string country = 1;
-    // @inject_tag: query:"limit" validate:"omitempty,numeric,gt=0"
-    int32 limit = 2;
-    // @inject_tag: query:"offset" validate:"omitempty,numeric,gte=0"
-    int32 offset = 3;
-    // @inject_tag: query:"sort[]"
-    repeated string sort = 4;
-}
-
-message VatReportsPaginate {
-    // @inject_tag: json:"count"
-    int32 count = 1; // total count of selected orders
-    // @inject_tag: json:"items"
-    repeated billing.VatReport items = 2; // array of selected orders
-}
-
-message VatReportsResponse {
-    int32 status = 1;
-    // @inject_tag: json:"message,omitempty"
-    ResponseErrorMessage message = 2;
-    // @inject_tag: json:"data"
-    VatReportsPaginate data = 3;
-}
-
-message ProcessVatReportsRequest {
-    google.protobuf.Timestamp date = 1;
-}
-
-message UpdateVatReportStatusRequest {
-    //@inject_tag: json:"id" bson:"_id" validate:"hexadecimal,len=24"
-    string id = 1;
-    //@inject_tag: json:"status" bson:"status" validate:"required,alpha,oneof=paid canceled"
-    string status = 2;
-=======
 message RangeInt {
     int32 from = 1;
     int32 to = 2;
@@ -1226,5 +1157,68 @@
     int32 status = 1;
     ResponseErrorMessage message = 2;
     UserProfile item = 3;
->>>>>>> 3235e69c
+}
+
+
+message VatTransactionsRequest {
+    //@inject_tag: json:"vat_report_id" validate:"required,hexadecimal,len=24"
+    string vat_report_id = 1;
+    // @inject_tag: query:"limit" validate:"omitempty,numeric,gt=0"
+    int32 limit = 2;
+    // @inject_tag: query:"offset" validate:"omitempty,numeric,gte=0"
+    int32 offset = 3;
+    // @inject_tag: query:"sort[]"
+    repeated string sort = 4;
+}
+
+message TransactionsPaginate {
+    // @inject_tag: json:"count"
+    int32 count = 1; // total count of selected transactions
+    // @inject_tag: json:"items"
+    repeated billing.OrderViewPublic items = 2; // array of selected transactions
+}
+
+message TransactionsResponse {
+    int32 status = 1;
+    // @inject_tag: json:"message,omitempty"
+    ResponseErrorMessage message = 2;
+    // @inject_tag: json:"data"
+    TransactionsPaginate data = 3;
+}
+
+message VatReportsRequest {
+    //@inject_tag: json:"country" query:"country" validate:"required,alpha,len=2"
+    string country = 1;
+    // @inject_tag: query:"limit" validate:"omitempty,numeric,gt=0"
+    int32 limit = 2;
+    // @inject_tag: query:"offset" validate:"omitempty,numeric,gte=0"
+    int32 offset = 3;
+    // @inject_tag: query:"sort[]"
+    repeated string sort = 4;
+}
+
+message VatReportsPaginate {
+    // @inject_tag: json:"count"
+    int32 count = 1; // total count of selected orders
+    // @inject_tag: json:"items"
+    repeated billing.VatReport items = 2; // array of selected orders
+}
+
+message VatReportsResponse {
+    int32 status = 1;
+    // @inject_tag: json:"message,omitempty"
+    ResponseErrorMessage message = 2;
+    // @inject_tag: json:"data"
+    VatReportsPaginate data = 3;
+}
+
+message ProcessVatReportsRequest {
+    google.protobuf.Timestamp date = 1;
+}
+
+message UpdateVatReportStatusRequest {
+    //@inject_tag: json:"id" bson:"_id" validate:"hexadecimal,len=24"
+    string id = 1;
+    //@inject_tag: json:"status" bson:"status" validate:"required,alpha,oneof=paid canceled"
+    string status = 2;
 }