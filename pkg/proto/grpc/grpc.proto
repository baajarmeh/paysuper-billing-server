--- conflicted
+++ resolved
@@ -129,10 +129,6 @@
     rpc CalcAnnualTurnovers(EmptyRequest) returns (EmptyResponse) {}
     rpc GetMerchantAgreementSignUrl(GetMerchantAgreementSignUrlRequest) returns (GetMerchantAgreementSignUrlResponse) {}
     rpc GetMerchantOnboardingCompleteData(SetMerchantS3AgreementRequest) returns (GetMerchantOnboardingCompleteDataResponse) {}
-<<<<<<< HEAD
-
-    rpc GetDashboardMain(GetDashboardMainRequest) returns (GetDashboardMainResponse) {}
-=======
     rpc CreateOrUpdateKeyProduct (CreateOrUpdateKeyProductRequest) returns (KeyProductResponse) {}
     rpc GetKeyProducts(ListKeyProductsRequest) returns (ListKeyProductsResponse) {}
     rpc GetKeyProduct (RequestKeyProductMerchant) returns (KeyProductResponse) {}
@@ -153,7 +149,8 @@
     rpc CancelRedeemKeyForOrder(KeyForOrderRequest) returns (EmptyResponseWithStatus) {}
 
     rpc ChangeCodeInOrder(ChangeCodeInOrderRequest) returns (ChangeCodeInOrderResponse) {}
->>>>>>> ca187438
+
+    rpc GetDashboardMain(GetDashboardMainRequest) returns (GetDashboardMainResponse) {}
 }
 
 message EmptyRequest {}
