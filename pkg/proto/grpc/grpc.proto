syntax = "proto3";

option go_package = "github.com/paysuper/paysuper-billing-server/pkg/proto/grpc";
package grpc;

import "google/protobuf/timestamp.proto";
import "billing/billing.proto";

service BillingService {
    rpc OrderCreateProcess (billing.OrderCreateRequest) returns (billing.Order) {}
    rpc PaymentFormJsonDataProcess (PaymentFormJsonDataRequest) returns (PaymentFormJsonDataResponse) {}
    rpc PaymentCreateProcess (PaymentCreateRequest) returns (PaymentCreateResponse) {}
    rpc PaymentCallbackProcess (PaymentNotifyRequest) returns (PaymentNotifyResponse) {}

    rpc UpdateOrder (billing.Order) returns (EmptyResponse) {}
    rpc UpdateMerchant (billing.Merchant) returns (EmptyResponse) {}
    rpc GetConvertRate (ConvertRateRequest) returns (ConvertRateResponse) {}

    rpc GetMerchantBy (GetMerchantByRequest) returns (MerchantGetMerchantResponse) {}
    rpc ListMerchants (MerchantListingRequest) returns (MerchantListingResponse) {}
    rpc ChangeMerchant (OnboardingRequest) returns (billing.Merchant) {}
    rpc ChangeMerchantStatus (MerchantChangeStatusRequest) returns (billing.Merchant) {}
    rpc ChangeMerchantData (ChangeMerchantDataRequest) returns (ChangeMerchantDataResponse) {}
    rpc SetMerchantS3Agreement (SetMerchantS3AgreementRequest) returns (ChangeMerchantDataResponse) {}

    rpc CreateNotification (NotificationRequest) returns (billing.Notification) {}
    rpc GetNotification (GetNotificationRequest) returns (billing.Notification) {}
    rpc ListNotifications (ListingNotificationRequest) returns (Notifications) {}
    rpc MarkNotificationAsRead (GetNotificationRequest) returns (billing.Notification) {}

    rpc ListMerchantPaymentMethods (ListMerchantPaymentMethodsRequest) returns (ListingMerchantPaymentMethod) {}
    rpc GetMerchantPaymentMethod (GetMerchantPaymentMethodRequest) returns (GetMerchantPaymentMethodResponse) {}
    rpc ChangeMerchantPaymentMethod (MerchantPaymentMethodRequest) returns (MerchantPaymentMethodResponse) {}

    rpc CreateRefund (CreateRefundRequest) returns (CreateRefundResponse) {}
    rpc ListRefunds (ListRefundsRequest) returns (ListRefundsResponse) {}
    rpc GetRefund (GetRefundRequest) returns (CreateRefundResponse) {}
    rpc ProcessRefundCallback (CallbackRequest) returns (PaymentNotifyResponse) {}

    rpc PaymentFormLanguageChanged (PaymentFormUserChangeLangRequest) returns (PaymentFormDataChangeResponse) {}
    rpc PaymentFormPaymentAccountChanged (PaymentFormUserChangePaymentAccountRequest) returns (PaymentFormDataChangeResponse) {}
    rpc ProcessBillingAddress (ProcessBillingAddressRequest) returns (ProcessBillingAddressResponse) {}

    rpc CreateOrUpdateProduct(Product) returns (Product) {}
    rpc ListProducts(ListProductsRequest) returns (ListProductsResponse) {}
    rpc GetProduct(RequestProduct) returns (Product) {}
    rpc DeleteProduct(RequestProduct) returns (EmptyResponse) {}
    rpc GetProductsForOrder(GetProductsForOrderRequest) returns (ListProductsResponse) {}

    rpc AddSystemFees(billing.AddSystemFeesRequest) returns (EmptyResponse) {}
    rpc GetSystemFeesForPayment(billing.GetSystemFeesRequest) returns (billing.FeeSet) {}
    rpc GetActualSystemFeesList(EmptyRequest) returns (billing.SystemFeesList) {}

    rpc ChangeProject (billing.Project) returns (ChangeProjectResponse) {}
    rpc GetProject (GetProjectRequest) returns (ChangeProjectResponse) {}
    rpc ListProjects (ListProjectsRequest) returns (ListProjectsResponse) {}
    rpc DeleteProject(GetProjectRequest) returns (ChangeProjectResponse) {}

    rpc CreateToken(TokenRequest) returns (TokenResponse) {}
    rpc CheckProjectRequestSignature(CheckProjectRequestSignatureRequest) returns (CheckProjectRequestSignatureResponse) {}

    rpc GetCountriesList(EmptyRequest) returns (billing.CountriesList) {}
    rpc GetCountry(billing.GetCountryRequest) returns (billing.Country) {}
    rpc UpdateCountry(billing.Country) returns (billing.Country) {}

    rpc GetOrder(GetOrderRequest) returns (billing.Order) {}
    rpc FindAllOrders(ListOrdersRequest) returns (billing.OrderPaginate) {}
    rpc IsOrderCanBePaying(IsOrderCanBePayingRequest) returns (IsOrderCanBePayingResponse) {}

<<<<<<< HEAD
    rpc CreateOrUpdatePaymentMethod(ChangePaymentMethodRequest) returns (ChangePaymentMethodResponse) {}
    rpc CreateOrUpdatePaymentMethodProductionSettings(ChangePaymentMethodRequest) returns (ChangePaymentMethodParamsResponse) {}
    rpc GetPaymentMethodProductionSettings(GetPaymentMethodProductionSettingsRequest) returns (billing.PaymentMethodParams) {}
    rpc DeletePaymentMethodProductionSettings(GetPaymentMethodProductionSettingsRequest) returns (ChangePaymentMethodParamsResponse) {}
=======
    rpc GetPriceGroup(billing.GetPriceGroupRequest) returns (billing.PriceGroup) {}
    rpc UpdatePriceGroup(billing.PriceGroup) returns (billing.PriceGroup) {}

    rpc SetUserNotifySales(SetUserNotifyRequest) returns (EmptyResponse) {}
    rpc SetUserNotifyNewRegion(SetUserNotifyRequest) returns (EmptyResponse) {}
>>>>>>> 16da4aad
}

message EmptyRequest {
}
message EmptyResponse {
}

message PaymentCreateRequest {
    map<string, string> data = 1;
    string ip = 3;
    string accept_language = 4;
    string user_agent = 5;
}

message PaymentCreateResponse {
    int32 status = 1;
    string message = 2;
    string redirect_url = 3;
    bool need_redirect = 4;
}

message PaymentFormJsonDataRequest {
    string order_id = 1;
    string scheme = 2;
    string host = 3;
    string locale = 4;
    string ip = 5;
    string user_agent = 6;
    string cookie = 7;
}

message PaymentFormJsonDataProject {
    string name = 1; // project name
    // @inject_tag: json:"url_success,omitempty"
    string url_success = 2; // url to redirect user after successfully completed payment. may be NULL if not set in project settings
    // @inject_tag: json:"url_fail,omitempty"
    string url_fail = 3; // url to redirect user after failed payment. may be NULL if not set in project settings
}

message PaymentFormJsonDataResponse {
    string id = 1; // order unique identifier
    // @inject_tag: json:"account,omitempty"
    string account = 2; // user account, may be null
    // @inject_tag: json:"has_vat"
    bool has_vat = 3; // flag to show VAT commission amount in payment form
    // @inject_tag: json:"vat"
    double vat = 4; // amount of vat for payment
    double amount = 5; // payment amount without VAT commission
    double total_amount = 6; // total payment amount with VAT commission
    string currency = 7; // order currency
    PaymentFormJsonDataProject project = 8; // contain data about project
    repeated billing.PaymentFormPaymentMethod payment_methods = 9; // contain data about payment methods
    string inline_form_redirect_url = 10; // url to redirect user to inline form in PSP side
    string token = 11; // access token to websocket private chanel
    // @inject_tag: json:"user_address_data_required"
    bool user_address_data_required = 12;
    // @inject_tag: json:"user_ip_data"
    UserIpData user_ip_data = 13;
    // @inject_tag: json:"items" validate="omitempty,gte=1,dive"
    repeated billing.OrderItem items = 14;
    // @inject_tag: json:"-"
    string cookie = 15;
    // @inject_tag: json:"email"
    string email = 16;
    // @inject_tag: json:"description"
    string description = 17;
    //@inject_tag: json:"country_payments_allowed"
    bool country_payments_allowed = 18;
    //@inject_tag: json:"country_change_allowed"
    bool country_change_allowed = 19;
}

message PaymentNotifyRequest {
    string order_id = 1;
    bytes request = 2;
    string signature = 3;
}

message PaymentNotifyResponse {
    int32 status = 1;
    string error = 2;
}

message ConvertRateRequest {
    int32 from = 1;
    int32 to = 2;
}

message ConvertRateResponse {
    double rate = 1;
}

message OnboardingBanking {
    //@inject_tag: validate:"omitempty,len=3"
    string currency = 1;
    string name = 2;
    string address = 3;
    string account_number = 4;
    string swift = 5;
    string details = 6;
}

message OnboardingRequest {
    // @inject_tag: validate:"omitempty,hexadecimal,len=24"
    string id = 1;
    //@inject_tag: validate:"required"
    billing.MerchantUser user = 2;
    string name = 3;
    string alternative_name = 4;
    string website = 5;
    //@inject_tag: validate:"omitempty,len=2"
    string country = 6;
    string state = 7;
    string zip = 8;
    string city = 9;
    string address = 10;
    string address_additional = 11;
    string registration_number = 12;
    string tax_id = 13;
    // @inject_tag: validate:"required"
    billing.MerchantContact contacts = 14;
    // @inject_tag: validate:"required"
    OnboardingBanking banking = 15;
}

message FindByIdRequest {
    string id = 1;
}

message MerchantListingRequest {
    // @inject_tag: query:"name"
    string name = 1;
    int32 is_signed = 2;
    // @inject_tag: query:"last_payout_date_from" validate:"omitempty,numeric,gt=0"
    int64 last_payout_date_from = 3;
    // @inject_tag: query:"last_payout_date_to" validate:"omitempty,numeric,gt=0"
    int64 last_payout_date_to = 4;
    // @inject_tag: query:"last_payout_amount" validate:"omitempty,numeric"
    double last_payout_amount = 5;
    // @inject_tag: query:"sort[]"
    repeated string sort = 6;
    // @inject_tag: query:"limit" validate:"omitempty,numeric,gt=0"
    int32 limit = 7;
    // @inject_tag: query:"offset" validate:"omitempty,numeric,gte=0"
    int32 offset = 8;
    // @inject_tag: query:"quick_search"
    string quick_search = 9;
    // @inject_tag: query:"status[]"
    repeated int32 statuses = 10;
}

message MerchantListingResponse {
    int32 count = 1;
    repeated billing.Merchant items = 2;
}

message MerchantChangeStatusRequest {
    // @inject_tag: validate:"required,hexadecimal"
    string merchant_id = 1;
    string user_id = 2;
    // @inject_tag: validate:"omitempty,numeric,oneof=0 1 2 3 4"
    int32 status = 3;
    string message = 4;
}

message NotificationRequest {
    // @inject_tag: validate:"required,hexadecimal"
    string merchant_id = 1;
    string user_id = 2;
    // @inject_tag: validate:"required"
    string title = 3;
    // @inject_tag: validate:"required"
    string message = 4;
}

message Notifications {
    int32 count = 1;
    repeated billing.Notification items = 2;
}

message ListingNotificationRequest {
    // @inject_tag: validate:"required,hexadecimal,len=24"
    string merchant_id = 1;
    // @inject_tag: query:"user" validate:"omitempty,hexadecimal,len=24"
    string user_id = 2;
    // @inject_tag: validate:"omitempty,numeric,oneof=1 2"
    int32 is_system = 3;
    // @inject_tag: query:"limit" validate:"omitempty,numeric,gt=0"
    int32 limit = 4;
    // @inject_tag: query:"offset" validate:"omitempty,numeric,gte=0"
    int32 offset = 5;
    // @inject_tag: query:"sort[]"
    repeated string sort = 6;
}

message ListingMerchantPaymentMethod {
    repeated billing.MerchantPaymentMethod payment_methods = 1;
}

message GetMerchantPaymentMethodRequest {
    // @inject_tag: query:"merchant_id", validate:"required,hexadecimal,len=24"
    string merchant_id = 1;
    // @inject_tag: query:"payment_method_id", validate:"required,hexadecimal,len=24"
    string payment_method_id = 2;
}

message GetMerchantPaymentMethodResponse {
    int32 status = 1;
    string message = 2;
    billing.MerchantPaymentMethod item = 3;
}

message ListMerchantPaymentMethodsRequest {
    // @inject_tag: query:"merchant_id", validate:"required,hexadecimal,len=24"
    string merchant_id = 1;
    // @inject_tag: query:"method_name"
    string payment_method_name = 2;
    // @inject_tag: query:"sort[]"
    repeated string sort = 3;
}

message MerchantPaymentMethodRequest {
    // @inject_tag: validate:"required,hexadecimal,len=24"
    string merchant_id = 2;
    // @inject_tag: validate:"required,dive"
    billing.MerchantPaymentMethodIdentification payment_method = 3;
    // @inject_tag: validate:"required,dive"
    billing.MerchantPaymentMethodCommissions commission = 4;
    // @inject_tag: validate:"required,dive"
    billing.MerchantPaymentMethodIntegration integration = 5;
    // @inject_tag: validate:"required"
    bool is_active = 6;
    // @inject_tag: validate:"required,hexadecimal,len=24"
    string user_id = 7;
}

message MerchantPaymentMethodResponse {
    int32 status = 1;
    string message = 2;
    billing.MerchantPaymentMethod item = 3;
}

message MerchantGetMerchantResponse {
    int32 status = 1;
    string message = 2;
    billing.Merchant item = 3;
}

message GetNotificationRequest {
    string merchant_id = 1;
    string notification_id = 2;
}

message CreateRefundRequest {
    // @inject_tag: validate:"required,uuid"
    string order_id = 1;
    // @inject_tag: validate:"required,numeric,gt=0"
    double amount = 2;
    string creator_id = 3;
    string reason = 4;
}

message CreateRefundResponse {
    int32 status = 1;
    string message = 2;
    billing.Refund item = 3;
}

message ListRefundsRequest {
    // @inject_tag: validate:"required,uuid"
    string order_id = 1;
    // @inject_tag: query:"limit" validate:"omitempty,numeric,gt=0"
    int32 limit = 7;
    // @inject_tag: query:"offset" validate:"omitempty,numeric,gte=0"
    int32 offset = 8;
}

message ListRefundsResponse {
    int32 count = 1;
    repeated billing.Refund items = 2;
}

message GetRefundRequest {
    // @inject_tag: validate:"required,uuid"
    string order_id = 1;
    // @inject_tag: validate:"required,hexadecimal,len=24"
    string refund_id = 2;
}

message CallbackRequest {
    string handler = 1;
    bytes body = 2;
    string signature = 3;
}

message PaymentFormDataChangedRequest {
    string order_id = 1;
    string lang = 2;
    string account = 3;
}

message PaymentFormUserChangeLangRequest {
    // @inject_tag: validate:"required,uuid"
    string order_id = 1;
    // @inject_tag: validate:"required,len=2"
    string lang = 2;
    string ip = 3;
    string accept_language = 4;
    string user_agent = 5;
}

message PaymentFormUserChangePaymentAccountRequest {
    // @inject_tag: validate:"required,uuid"
    string order_id = 1;
    // @inject_tag: validate:"required,hexadecimal,len=24"
    string method_id = 2;
    // @inject_tag: validate:"required"
    string account = 3;
    string ip = 4;
    string accept_language = 5;
    string user_agent = 6;
}

message UserIpData {
    // @inject_tag: json:"country"
    string country = 1;
    // @inject_tag: json:"city"
    string city = 2;
    // @inject_tag: json:"zip"
    string zip = 3;
}

message PaymentFormDataChangeResponseItem {
    // @inject_tag: json:"user_address_data_required"
    bool user_address_data_required = 1;
    // @inject_tag: json:"user_ip_data"
    UserIpData user_ip_data = 2;
}

message PaymentFormDataChangeResponse {
    int32 status = 1;
    string message = 2;
    PaymentFormDataChangeResponseItem item = 3;
}

message ProcessBillingAddressRequest {
    // @inject_tag: validate:"required,uuid"
    string order_id = 1;
    // @inject_tag: validate:"required,len=2"
    string country = 2;
    // @inject_tag: validate:"required"
    string city = 3;
    // @inject_tag: validate:"required"
    string zip = 4;
}

message ProcessBillingAddressResponseItem {
    // @inject_tag: json:"has_vat"
    bool has_vat = 2;
    // @inject_tag: json:"vat"
    double vat = 3;
    // @inject_tag: json:"amount"
    double amount = 4;
    // @inject_tag: json:"total_amount"
    double total_amount = 5;
}

message ProcessBillingAddressResponse {
    int32 status = 1;
    string message = 2;
    ProcessBillingAddressResponseItem item = 3;
}

message GetMerchantByRequest {
    string merchant_id = 1;
    string user_id = 2;
}

message ChangeMerchantDataRequest {
    // @inject_tag: validate:"required,hexadecimal,len=24"
    string merchant_id = 1;
    // @inject_tag: validate:"omitempty,numeric,oneof=1 2"
    int32 agreement_type = 2;
    bool has_merchant_signature = 3;
    bool has_psp_signature = 4;
    bool agreement_sent_via_mail = 5;
    string mail_tracking_link = 6;
}

message ChangeMerchantDataResponse {
    int32 status = 1;
    string message = 2;
    billing.Merchant item = 3;
}

message SetMerchantS3AgreementRequest {
    // @inject_tag: validate:"required,hexadecimal,len=24"
    string merchant_id = 1;
    // @inject_tag: json:"-"
    string s3_agreement_name = 2;
}

message Product {
    //@inject_tag: validate:"omitempty,hexadecimal,len=24" json:"id" bson:"_id"
    string id = 1;
    //@inject_tag: validate:"required,hexadecimal,len=24" json:"-" bson:"merchant_id"
    string merchant_id = 2;
    //@inject_tag: validate:"required,hexadecimal,len=24" json:"project_id" bson:"project_id"
    string project_id = 3;
    //@inject_tag: validate:"required" json:"object"
    string object = 4;
    //@inject_tag: validate:"required" json:"type"
    string type = 5;
    //@inject_tag: validate:"required" json:"sku" bson:"sku"
    string sku = 6;
    //@inject_tag: validate:"required" json:"name"
    map<string, string> name = 7;
    //@inject_tag: validate:"required,alpha,len=3" json:"default_currency"
    string default_currency = 8;
    //@inject_tag: validate:"required" json:"enabled"
    bool enabled = 9;
    //@inject_tag: validate:"required,min=1,dive" json:"prices"
    repeated ProductPrice prices = 10;
    //@inject_tag: validate:"required" json:"description"
    map<string, string> description = 11;
    //@inject_tag: validate:"omitempty" json:"long_description"
    map<string, string> long_description = 12;
    //@inject_tag: json:"created_at"
    google.protobuf.Timestamp created_at = 13;
    //@inject_tag: json:"updated_at"
    google.protobuf.Timestamp updated_at = 14;
    //@inject_tag: validate:"dive,omitempty,uri" json:"images"
    repeated string images = 15;
    //@inject_tag: validate:"omitempty,url" json:"url"
    string url = 16;
    //@inject_tag: json:"metadata"
    map<string, string> metadata = 17;
    //@inject_tag: json:"-" bson:"deleted"
    bool deleted = 18;

}

message ProductPrice {
    // @inject_tag: validate:"required,numeric,gt=0" json:"amount"
    double amount = 1;
    //@inject_tag: validate:"required,alpha,len=3" json:"currency"
    string currency = 2;
}

message ListProductsRequest {
    //@inject_tag: json:"name"
    string name = 1;
    //@inject_tag: json:"sku"
    string sku = 2;
    // @inject_tag: validate:"required,numeric,gt=0" json:"limit"
    int32 limit = 3;
    // @inject_tag: validate:"omitempty,numeric,gte=0" json:"offset"
    int32 offset = 4;
    //@inject_tag: validate:"required,hexadecimal,len=24" json:"merchant_id" bson:"merchant_id"
    string merchant_id = 5;
    //@inject_tag: validate:"omitempty,hexadecimal,len=24" json:"project_id" bson:"project_id"
    string project_id = 6;
}

message GetProductsForOrderRequest {
    //@inject_tag: validate:"required,hexadecimal,len=24" json:"project_id" bson:"project_id"
    string project_id = 1;
    //@inject_tag: validate:"required,dive,hexadecimal,len=24" json:"ids" bson:"ids"
    repeated string ids = 2;
}

message ListProductsResponse {
    // @inject_tag: json:"limit"
    int32 limit = 1;
    // @inject_tag: json:"offset"
    int32 offset = 2;
    // @inject_tag: json:"total"
    int32 total = 3;
    // @inject_tag: json:"products"
    repeated Product products = 5;
}

message RequestProduct {
    //@inject_tag: validate:"required,hexadecimal,len=24"
    string id = 1;
    //@inject_tag: validate:"hexadecimal,len=24" json:"merchant_id" bson:"merchant_id"
    string merchant_id = 2;
}

message I18NTextSearchable {
    //@inject_tag: validate:"required,alpha,len=2" json:"lang"
    string lang = 1;
    //@inject_tag: validate:"required" json:"value"
    string value = 2;
}

message ChangeProjectResponse {
    int32 status = 1;
    string message = 2;
    billing.Project item = 3;
}

message GetProjectRequest {
    //@inject_tag: validate:"omitempty,hexadecimal,len=24"
    string merchant_id = 1;
    //@inject_tag: validate:"required,hexadecimal,len=24"
    string project_id = 2;
}

message ListProjectsRequest {
    //@inject_tag: query:"merchant_id" validate:"omitempty,hexadecimal,len=24"
    string merchant_id = 1;
    // @inject_tag: query:"limit" validate:"omitempty,numeric,gt=0"
    int32 limit = 2;
    // @inject_tag: query:"offset" validate:"omitempty,numeric,gte=0"
    int32 offset = 3;
    // @inject_tag: query:"quick_search"
    string quick_search = 4;
    // @inject_tag: query:"status[]"
    repeated int32 statuses = 5;
    // @inject_tag: query:"sort[]"
    repeated string sort = 6;
}

message ListProjectsResponse {
    //@inject_tag: json:"count"
    int32 count = 1;
    //@inject_tag: json:"items"
    repeated billing.Project items = 2;
}

message TokenRequest {
    //@inject_tag: validate:"required"
    billing.TokenUser user = 1;
    //@inject_tag: validate:"required"
    billing.TokenSettings settings = 2;
}

message TokenResponse {
    int32 status = 1;
    string message = 2;
    string token = 3;
}

message CheckProjectRequestSignatureRequest {
    string body = 1;
    string project_id = 2;
    string signature = 3;
}

message CheckProjectRequestSignatureResponse {
    int32 status = 1;
    string message = 2;
}

message ListOrdersRequest {
    // @inject_tag: query:"id" validate:"omitempty,uuid"
    string id = 1;
    // @inject_tag: query:"project[]" validate:"omitempty,dive,hexadecimal,len=24"
    repeated string project = 2;
    // @inject_tag: query:"payment_method[]" validate:"omitempty,dive,hexadecimal,len=24"
    repeated string payment_method = 3;
    // @inject_tag: query:"country[]" validate:"omitempty,dive,alpha,len=2"
    repeated string country = 4;
    // @inject_tag: query:"private_status[]" validate:"omitempty,dive,numeric,oneof=0 1 2 3 4 5 6 7 8 9 10 11 12"
    repeated int32 private_status = 5;
    // @inject_tag: query:"account"
    string account = 6;
    // @inject_tag: query:"pm_date_from" validate:"omitempty,numeric,gt=0"
    int64 pm_date_from = 7;
    // @inject_tag: query:"pm_date_to" validate:"omitempty,numeric,gt=0"
    int64 pm_date_to = 8;
    // @inject_tag: query:"project_date_from" validate:"omitempty,numeric,gt=0"
    int64 project_date_from = 9;
    // @inject_tag: query:"project_date_to" validate:"omitempty,numeric,gt=0"
    int64 project_date_to = 10;
    // @inject_tag: query:"quick_search"
    string quick_search = 11;
    // @inject_tag: query:"limit" validate:"omitempty,numeric,gt=0"
    int32 limit = 12;
    // @inject_tag: query:"offset" validate:"omitempty,numeric,gte=0"
    int32 offset = 13;
    // @inject_tag: query:"sort[]"
    repeated string sort = 14;
    // @inject_tag: query:"merchant[]" validate:"omitempty,hexadecimal,len=24"
    repeated string merchant = 15;
    // @inject_tag: query:"-"  json:"-"
    string status_notification_failed_for = 16;
}

message GetOrderRequest {
    // @inject_tag: query:"id" validate:"required,uuid"
    string id = 1;
    // @inject_tag: query:"merchant" validate:"omitempty,hexadecimal,len=24"
    string merchant = 2;
}

message IsOrderCanBePayingRequest {
    string project_id = 1;
    string order_id = 2;
}

message IsOrderCanBePayingResponse {
    int32 status = 1;
    string message = 2;
    billing.Order item = 3;
}

<<<<<<< HEAD
message GetPaymentMethodProductionSettingsRequest {
    // @inject_tag: query:"payment_method_id" validate:"required,hexadecimal,len=24"
    string payment_method_id = 1;
    // @inject_tag: query:"currency_a3" validate:"required,alpha,len=3"
    string currency_a3 = 2;
}

message ChangePaymentMethodRequest {
    // @inject_tag: query:"payment_method_id" validate:"required,hexadecimal,len=24"
    string payment_method_id = 1;
    // @inject_tag: query:"params" validate:"required"
    billing.PaymentMethodParams params = 2;
}

message ChangePaymentMethodResponse {
    int32 status = 1;
    string message = 2;
}

message ChangePaymentMethodParamsResponse {
    int32 status = 1;
    string message = 2;
=======
message SetUserNotifyRequest {
    // @inject_tag: validate:"required,uuid"
    string order_uuid = 1;
    // @inject_tag: query:"enable_notification"
    bool enable_notification = 2;
    // @inject_tag: query:"email" validate:"omitempty,email"
    string email = 3;
}

message NotifyUserSales {
    //@inject_tag: bson:"email"
    string email = 1;
    //@inject_tag: bson:"order_id"
    string order_id = 2;
    //@inject_tag: bson:"user_id"
    string user_id = 3;
    //@inject_tag: bson:"created_at"
    string date = 4;
}

message NotifyUserNewRegion {
    //@inject_tag: bson:"country_iso_code_a2"
    string country_iso_code_a2 = 1;
    //@inject_tag: bson:"email"
    string email = 2;
    //@inject_tag: bson:"order_id"
    string order_id = 3;
    //@inject_tag: bson:"user_id"
    string user_id = 4;
    //@inject_tag: bson:"date"
    string date = 5;
>>>>>>> 16da4aad
}<|MERGE_RESOLUTION|>--- conflicted
+++ resolved
@@ -67,18 +67,16 @@
     rpc FindAllOrders(ListOrdersRequest) returns (billing.OrderPaginate) {}
     rpc IsOrderCanBePaying(IsOrderCanBePayingRequest) returns (IsOrderCanBePayingResponse) {}
 
-<<<<<<< HEAD
+    rpc GetPriceGroup(billing.GetPriceGroupRequest) returns (billing.PriceGroup) {}
+    rpc UpdatePriceGroup(billing.PriceGroup) returns (billing.PriceGroup) {}
+
+    rpc SetUserNotifySales(SetUserNotifyRequest) returns (EmptyResponse) {}
+    rpc SetUserNotifyNewRegion(SetUserNotifyRequest) returns (EmptyResponse) {}
+
     rpc CreateOrUpdatePaymentMethod(ChangePaymentMethodRequest) returns (ChangePaymentMethodResponse) {}
     rpc CreateOrUpdatePaymentMethodProductionSettings(ChangePaymentMethodRequest) returns (ChangePaymentMethodParamsResponse) {}
     rpc GetPaymentMethodProductionSettings(GetPaymentMethodProductionSettingsRequest) returns (billing.PaymentMethodParams) {}
     rpc DeletePaymentMethodProductionSettings(GetPaymentMethodProductionSettingsRequest) returns (ChangePaymentMethodParamsResponse) {}
-=======
-    rpc GetPriceGroup(billing.GetPriceGroupRequest) returns (billing.PriceGroup) {}
-    rpc UpdatePriceGroup(billing.PriceGroup) returns (billing.PriceGroup) {}
-
-    rpc SetUserNotifySales(SetUserNotifyRequest) returns (EmptyResponse) {}
-    rpc SetUserNotifyNewRegion(SetUserNotifyRequest) returns (EmptyResponse) {}
->>>>>>> 16da4aad
 }
 
 message EmptyRequest {
@@ -687,30 +685,6 @@
     billing.Order item = 3;
 }
 
-<<<<<<< HEAD
-message GetPaymentMethodProductionSettingsRequest {
-    // @inject_tag: query:"payment_method_id" validate:"required,hexadecimal,len=24"
-    string payment_method_id = 1;
-    // @inject_tag: query:"currency_a3" validate:"required,alpha,len=3"
-    string currency_a3 = 2;
-}
-
-message ChangePaymentMethodRequest {
-    // @inject_tag: query:"payment_method_id" validate:"required,hexadecimal,len=24"
-    string payment_method_id = 1;
-    // @inject_tag: query:"params" validate:"required"
-    billing.PaymentMethodParams params = 2;
-}
-
-message ChangePaymentMethodResponse {
-    int32 status = 1;
-    string message = 2;
-}
-
-message ChangePaymentMethodParamsResponse {
-    int32 status = 1;
-    string message = 2;
-=======
 message SetUserNotifyRequest {
     // @inject_tag: validate:"required,uuid"
     string order_uuid = 1;
@@ -742,5 +716,28 @@
     string user_id = 4;
     //@inject_tag: bson:"date"
     string date = 5;
->>>>>>> 16da4aad
+}
+
+message GetPaymentMethodProductionSettingsRequest {
+    // @inject_tag: query:"payment_method_id" validate:"required,hexadecimal,len=24"
+    string payment_method_id = 1;
+    // @inject_tag: query:"currency_a3" validate:"required,alpha,len=3"
+    string currency_a3 = 2;
+}
+
+message ChangePaymentMethodRequest {
+    // @inject_tag: query:"payment_method_id" validate:"required,hexadecimal,len=24"
+    string payment_method_id = 1;
+    // @inject_tag: query:"params" validate:"required"
+    billing.PaymentMethodParams params = 2;
+}
+
+message ChangePaymentMethodResponse {
+    int32 status = 1;
+    string message = 2;
+}
+
+message ChangePaymentMethodParamsResponse {
+    int32 status = 1;
+    string message = 2;
 }