package internal

import (
	"context"
	"errors"
	"github.com/InVisionApp/go-health"
	"github.com/InVisionApp/go-health/handlers"
	"github.com/ProtocolONE/geoip-service/pkg"
	"github.com/ProtocolONE/geoip-service/pkg/proto"
	metrics "github.com/ProtocolONE/go-micro-plugins/wrapper/monitoring/prometheus"
	"github.com/globalsign/mgo"
	"github.com/go-redis/redis"
	_ "github.com/golang-migrate/migrate/v4/database/mongodb"
	_ "github.com/golang-migrate/migrate/v4/source/file"
	"github.com/golang/protobuf/ptypes"
	"github.com/micro/cli"
	"github.com/micro/go-micro"
	goConfig "github.com/micro/go-micro/config"
	"github.com/micro/go-micro/config/source"
	goConfigCli "github.com/micro/go-micro/config/source/cli"
	"github.com/micro/go-plugins/client/selector/static"
	casbinProto "github.com/paysuper/casbin-server/pkg/generated/api/proto/casbinpb"
	documentSignerConst "github.com/paysuper/document-signer/pkg/constant"
	documentSignerProto "github.com/paysuper/document-signer/pkg/proto"
	"github.com/paysuper/paysuper-billing-server/internal/config"
	"github.com/paysuper/paysuper-billing-server/internal/database"
	"github.com/paysuper/paysuper-billing-server/internal/service"
	"github.com/paysuper/paysuper-billing-server/pkg"
	"github.com/paysuper/paysuper-billing-server/pkg/proto/grpc"
	curPkg "github.com/paysuper/paysuper-currencies/pkg"
	"github.com/paysuper/paysuper-currencies/pkg/proto/currencies"
	mongodb "github.com/paysuper/paysuper-database-mongo"
	paysuperI18n "github.com/paysuper/paysuper-i18n"
	"github.com/paysuper/paysuper-recurring-repository/pkg/constant"
	"github.com/paysuper/paysuper-recurring-repository/pkg/proto/repository"
	reporterServiceConst "github.com/paysuper/paysuper-reporter/pkg"
	reporterService "github.com/paysuper/paysuper-reporter/pkg/proto"
	taxPkg "github.com/paysuper/paysuper-tax-service/pkg"
	"github.com/paysuper/paysuper-tax-service/proto"
	postmarkPkg "github.com/paysuper/postmark-sender/pkg"
	"github.com/prometheus/client_golang/prometheus/promhttp"
	"go.uber.org/zap"
	"gopkg.in/ProtocolONE/rabbitmq.v1/pkg"
	"log"
	"net/http"
	"os"
	"os/signal"
	"syscall"
	"time"
)

type Application struct {
	cfg        *config.Config
	database   *mongodb.Source
	redis      *redis.Client
	service    micro.Service
	httpServer *http.Server
	router     *http.ServeMux
	logger     *zap.Logger
	svc        *service.Service
	CliArgs    goConfig.Config
}

type appHealthCheck struct{}

func NewApplication() *Application {
	return &Application{}
}

func (app *Application) Init() {
	app.initLogger()

	cfg, err := config.NewConfig()

	if err != nil {
		app.logger.Fatal("Config load failed", zap.Error(err))
	}

	app.cfg = cfg

<<<<<<< HEAD
	//app.logger.Info("db migrations started")
	//migrations, err := migrate.New(pkg.MigrationSource, app.cfg.MongoDsn)
	//
	//if err != nil {
	//	app.logger.Fatal("Migrations initialization failed", zap.Error(err))
	//}
	//
	//err = migrations.Up()
	//
	//if err != nil && err != migrate.ErrNoChange && err != migrate.ErrNilVersion {
	//	app.logger.Fatal("Migrations processing failed", zap.Error(err))
	//}
	//
	//app.logger.Info("db migrations applied")
=======
	app.logger.Info("db migrations started")

	migrations, err := migrate.New(pkg.MigrationSource, app.cfg.MongoDsn)

	if err != nil {
		app.logger.Fatal("Migrations initialization failed", zap.Error(err))
	}

	migrations.LockTimeout = time.Duration(cfg.MigrationsLockTimeout) * time.Second

	err = migrations.Up()

	if err != nil && err != migrate.ErrNoChange && err != migrate.ErrNilVersion {
		app.logger.Fatal("Migrations processing failed", zap.Error(err))
	}

	app.logger.Info("db migrations applied")
>>>>>>> a9b2d20b

	opts := []mongodb.Option{mongodb.Mode(mgo.Primary)}
	db, err := mongodb.NewDatabase(opts...)
	if err != nil {
		app.logger.Fatal("Database connection failed", zap.Error(err))
	}

	app.database = db

	app.redis = database.NewRedis(
		&redis.Options{
			Addr:     cfg.RedisHost,
			Password: cfg.RedisPassword,
		},
	)

	if err != nil {
		app.logger.Fatal("Connection to Redis failed", zap.Error(err))
	}

	broker, err := rabbitmq.NewBroker(app.cfg.BrokerAddress)

	if err != nil {
		app.logger.Fatal("Creating RabbitMQ publisher failed", zap.Error(err))
	}

	postmarkBroker, err := rabbitmq.NewBroker(app.cfg.BrokerAddress)

	if err != nil {
		app.logger.Fatal("Creating postmark broker failed", zap.Error(err))
	}

	postmarkBroker.SetExchangeName(postmarkPkg.PostmarkSenderTopicName)

	options := []micro.Option{
		micro.Name(pkg.ServiceName),
		micro.Version(pkg.ServiceVersion),
		micro.WrapHandler(metrics.NewHandlerWrapper()),
		micro.AfterStop(func() error {
			app.logger.Info("Micro service stopped")
			app.Stop()
			return nil
		}),
		micro.Flags(
			cli.StringFlag{
				Name:  "task",
				Value: "",
				Usage: "running task",
			},
			cli.StringFlag{
				Name:  "date",
				Value: "",
				Usage: "task context date, i.e. 2006-01-02T15:04:05Z07:00",
			},
		),
	}

	if os.Getenv("MICRO_SELECTOR") == "static" {
		log.Println("Use micro selector `static`")
		options = append(options, micro.Selector(static.NewSelector()))
	}

	app.logger.Info("Initialize micro service")

	app.service = micro.NewService(options...)

	var clisrc source.Source

	app.service.Init(
		micro.Action(func(c *cli.Context) {
			clisrc = goConfigCli.NewSource(
				goConfigCli.Context(c),
			)
		}),
	)

	app.CliArgs = goConfig.NewConfig()
	err = app.CliArgs.Load(clisrc)
	if err != nil {
		app.logger.Fatal("Cli args load failed", zap.Error(err))
	}

	geoService := proto.NewGeoIpService(geoip.ServiceName, app.service.Client())
	repService := repository.NewRepositoryService(constant.PayOneRepositoryServiceName, app.service.Client())
	taxService := tax_service.NewTaxService(taxPkg.ServiceName, app.service.Client())
	curService := currencies.NewCurrencyratesService(curPkg.ServiceName, app.service.Client())
	documentSignerService := documentSignerProto.NewDocumentSignerService(documentSignerConst.ServiceName, app.service.Client())
	reporter := reporterService.NewReporterService(reporterServiceConst.ServiceName, app.service.Client())
	casbin := casbinProto.NewCasbinService("p1casbin", app.service.Client())

	redisdb := redis.NewClusterClient(&redis.ClusterOptions{
		Addrs:        cfg.CacheRedis.Address,
		Password:     cfg.CacheRedis.Password,
		MaxRetries:   cfg.CacheRedis.MaxRetries,
		MaxRedirects: cfg.CacheRedis.MaxRedirects,
		PoolSize:     cfg.CacheRedis.PoolSize,
	})

	formatter, err := paysuperI18n.NewFormatter([]string{"i18n/rules"}, []string{"i18n/messages"})

	if err != nil {
		app.logger.Fatal("Create il8n formatter failed", zap.Error(err))
	}

	app.svc = service.NewBillingService(
		app.database,
		app.cfg,
		geoService,
		repService,
		taxService,
		broker,
		app.redis,
		service.NewCacheRedis(redisdb),
		curService,
		documentSignerService,
		reporter,
		formatter,
		postmarkBroker,
		casbin,
	)

	if err := app.svc.Init(); err != nil {
		app.logger.Fatal("Create service instance failed", zap.Error(err))
	}

	err = grpc.RegisterBillingServiceHandler(app.service.Server(), app.svc)

	if err != nil {
		app.logger.Fatal("Service init failed", zap.Error(err))
	}

	app.router = http.NewServeMux()
	app.initHealth()
	app.initMetrics()
}

func (app *Application) initLogger() {
	var err error

	logger, err := zap.NewProduction()

	if err != nil {
		log.Fatalf("Application logger initialization failed with error: %s\n", err)
	}
	app.logger = logger.Named(pkg.LoggerName)
	zap.ReplaceGlobals(app.logger)
}

func (app *Application) initHealth() {
	h := health.New()
	err := h.AddChecks([]*health.Config{
		{
			Name:     "health-check",
			Checker:  &appHealthCheck{},
			Interval: time.Duration(1) * time.Second,
			Fatal:    true,
		},
	})

	if err != nil {
		app.logger.Fatal("Health check register failed", zap.Error(err))
	}

	if err = h.Start(); err != nil {
		app.logger.Fatal("Health check start failed", zap.Error(err))
	}

	app.logger.Info("Health check listener started", zap.String("port", app.cfg.MetricsPort))

	app.router.HandleFunc("/health", handlers.NewJSONHandlerFunc(h, nil))
}

func (app *Application) initMetrics() {
	app.router.Handle("/metrics", promhttp.Handler())
}

func (app *Application) Run() {
	app.httpServer = &http.Server{
		Addr:    ":" + app.cfg.MetricsPort,
		Handler: app.router,
	}

	go func() {
		if err := app.httpServer.ListenAndServe(); err != nil && err != http.ErrServerClosed {
			app.logger.Fatal("Http server starting failed", zap.Error(err))
		}
	}()

	if err := app.service.Run(); err != nil {
		app.logger.Fatal("Micro service starting failed", zap.Error(err))
	}
}

func (c *appHealthCheck) Status() (interface{}, error) {
	return "ok", nil
}

func (app *Application) Stop() {
	ctx, cancel := context.WithTimeout(context.Background(), 5*time.Second)
	defer cancel()

	if app.httpServer != nil {
		if err := app.httpServer.Shutdown(ctx); err != nil {
			app.logger.Error("Http server shutdown failed", zap.Error(err))
		}
		app.logger.Info("Http server stopped")
	}

	app.database.Close()
	app.logger.Info("Database connection closed")

	if err := app.redis.Close(); err != nil {
		zap.S().Error("Redis connection close failed", zap.Error(err))
	} else {
		zap.S().Info("Redis connection closed")
	}

	if err := app.logger.Sync(); err != nil {
		app.logger.Error("Logger sync failed", zap.Error(err))
	} else {
		app.logger.Info("Logger synced")
	}
}

func (app *Application) TaskProcessVatReports(date string) error {
	zap.S().Info("Start to processing vat reports")
	req := &grpc.ProcessVatReportsRequest{
		Date: ptypes.TimestampNow(),
	}
	if date != "" {
		date, err := time.Parse("2006-01-02", date)
		if err != nil {
			return err
		}
		if date.After(time.Now()) {
			return errors.New(pkg.ErrorVatReportDateCantBeInFuture)
		}
		req.Date, err = ptypes.TimestampProto(date)
		if err != nil {
			return err
		}
	}
	return app.svc.ProcessVatReports(context.TODO(), req, &grpc.EmptyResponse{})
}

func (app *Application) TaskCreateRoyaltyReport() error {
	return app.svc.CreateRoyaltyReport(context.TODO(), &grpc.CreateRoyaltyReportRequest{}, &grpc.CreateRoyaltyReportRequest{})
}

func (app *Application) TaskAutoAcceptRoyaltyReports() error {
	return app.svc.AutoAcceptRoyaltyReports(context.TODO(), &grpc.EmptyRequest{}, &grpc.EmptyResponse{})
}

func (app *Application) TaskAutoCreatePayouts() error {
	return app.svc.AutoCreatePayoutDocuments(context.TODO(), &grpc.EmptyRequest{}, &grpc.EmptyResponse{})
}

func (app *Application) TaskRebuildOrderView() error {
	return app.svc.RebuildOrderView()
}

func (app *Application) KeyDaemonStart() {
	zap.L().Info("Key daemon started", zap.Int64("RestartInterval", app.cfg.KeyDaemonRestartInterval))

	go func() {
		interval := time.Duration(app.cfg.KeyDaemonRestartInterval) * time.Second
		shutdown := make(chan os.Signal, 1)
		signal.Notify(shutdown, syscall.SIGTERM, syscall.SIGINT, syscall.SIGQUIT)

		for {
			zap.S().Debug("Key daemon working")

			select {
			case <-shutdown:
				zap.S().Info("Key daemon stopping")
				return
			default:
				count, err := app.svc.KeyDaemonProcess()
				if err != nil {
					zap.L().Error("Key daemon process failed", zap.Error(err))
				}

				zap.S().Debugf("Key daemon job finished", "count", count)
				time.Sleep(interval)
			}
		}
	}()
}<|MERGE_RESOLUTION|>--- conflicted
+++ resolved
@@ -78,22 +78,6 @@
 
 	app.cfg = cfg
 
-<<<<<<< HEAD
-	//app.logger.Info("db migrations started")
-	//migrations, err := migrate.New(pkg.MigrationSource, app.cfg.MongoDsn)
-	//
-	//if err != nil {
-	//	app.logger.Fatal("Migrations initialization failed", zap.Error(err))
-	//}
-	//
-	//err = migrations.Up()
-	//
-	//if err != nil && err != migrate.ErrNoChange && err != migrate.ErrNilVersion {
-	//	app.logger.Fatal("Migrations processing failed", zap.Error(err))
-	//}
-	//
-	//app.logger.Info("db migrations applied")
-=======
 	app.logger.Info("db migrations started")
 
 	migrations, err := migrate.New(pkg.MigrationSource, app.cfg.MongoDsn)
@@ -111,7 +95,6 @@
 	}
 
 	app.logger.Info("db migrations applied")
->>>>>>> a9b2d20b
 
 	opts := []mongodb.Option{mongodb.Mode(mgo.Primary)}
 	db, err := mongodb.NewDatabase(opts...)
