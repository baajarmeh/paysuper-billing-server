--- conflicted
+++ resolved
@@ -438,13 +438,8 @@
 func (m *DashboardRepository) NewDashboardReportProcessor(
 	merchantId, period, cacheKeyMask string,
 	status interface{},
-<<<<<<< HEAD
-	db *mongodb.Source,
+	db mongodb.SourceInterface,
 	cache database.CacheInterface,
-=======
-	db mongodb.SourceInterface,
-	cache CacheInterface,
->>>>>>> c697d021
 	ctx context.Context,
 ) (*DashboardReportProcessor, error) {
 	current := time.Now()
