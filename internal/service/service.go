--- conflicted
+++ resolved
@@ -81,13 +81,9 @@
 	productService             ProductServiceInterface
 	turnover                   *Turnover
 	documentSigner             documentSignerProto.DocumentSignerService
-<<<<<<< HEAD
-	reportFileRepository       ReportFileRepositoryInterface
+	merchantTariffRates        MerchantTariffRatesInterface
 	centrifugo                 CentrifugoInterface
 	messageBroker              MessageBrokerInterface
-=======
-	merchantTariffRates        MerchantTariffRatesInterface
->>>>>>> 7939d9bb
 }
 
 func newBillingServerResponseError(status int32, message *grpc.ResponseErrorMessage) *grpc.ResponseError {
@@ -149,17 +145,8 @@
 	s.priceTable = newPriceTableService(s)
 	s.productService = newProductService(s)
 	s.turnover = newTurnoverService(s)
-<<<<<<< HEAD
-	s.reportFileRepository = newReportFileRepository(s)
+	s.merchantTariffRates = newMerchantsTariffRatesRepository(s)
 	s.centrifugo = newCentrifugo(s)
-=======
-	s.merchantTariffRates = newMerchantsTariffRatesRepository(s)
->>>>>>> 7939d9bb
-
-	if s.messageBroker, err = newMessageBroker(s); err != nil {
-		zap.S().Error(pkg.ErrorMessageBrokerInitialize, zap.Error(err))
-		return err
-	}
 
 	if s.cfg.AccountingCurrency == "" {
 		return errors.New(errorAccountingCurrencyNotFound)
