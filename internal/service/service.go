--- conflicted
+++ resolved
@@ -84,12 +84,9 @@
 	priceTable                 PriceTableServiceInterface
 	productService             ProductServiceInterface
 	turnover                   *Turnover
-<<<<<<< HEAD
-	keyRepository              KeyRepositoryInterface
-=======
 	documentSigner             documentSignerProto.DocumentSignerService
 	merchantTariffRates        MerchantTariffRatesInterface
->>>>>>> 7939d9bb
+	keyRepository              KeyRepositoryInterface
 }
 
 func newBillingServerResponseError(status int32, message *grpc.ResponseErrorMessage) *grpc.ResponseError {
@@ -151,11 +148,8 @@
 	s.priceTable = newPriceTableService(s)
 	s.productService = newProductService(s)
 	s.turnover = newTurnoverService(s)
-<<<<<<< HEAD
+	s.merchantTariffRates = newMerchantsTariffRatesRepository(s)
 	s.keyRepository = newKeyRepository(s)
-=======
-	s.merchantTariffRates = newMerchantsTariffRatesRepository(s)
->>>>>>> 7939d9bb
 
 	s.centrifugoClient = gocent.New(
 		gocent.Config{
