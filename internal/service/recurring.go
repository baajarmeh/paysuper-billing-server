--- conflicted
+++ resolved
@@ -10,10 +10,7 @@
 	"github.com/streadway/amqp"
 	"go.mongodb.org/mongo-driver/bson/primitive"
 	"go.uber.org/zap"
-<<<<<<< HEAD
-=======
 	rabbitmq "gopkg.in/ProtocolONE/rabbitmq.v1/pkg"
->>>>>>> 8048c654
 	"time"
 )
 
@@ -30,10 +27,7 @@
 	recurringErrorPlanNotFound       = errors.NewBillingServerErrorMsg("re000013", "recurring plan not found")
 	recurringErrorInvalidExpireDate  = errors.NewBillingServerErrorMsg("re000014", "invalid expire dated")
 	recurringErrorDeleteSubscription = errors.NewBillingServerErrorMsg("re000015", "unable to delete subscription")
-<<<<<<< HEAD
-=======
 	recurringErrorInvalidDateFilter  = errors.NewBillingServerErrorMsg("re000015", "invalid date")
->>>>>>> 8048c654
 )
 
 func (s *Service) DeleteSavedCard(
@@ -119,8 +113,6 @@
 	if errMsg != nil {
 		rsp.Status = billingpb.ResponseStatusForbidden
 		rsp.Message = errMsg
-<<<<<<< HEAD
-=======
 		return nil
 	}
 
@@ -431,7 +423,6 @@
 	if err = s.checkSubscriptionPermission(customerId, req.MerchantId, subscription); err != nil {
 		res.Status = billingpb.ResponseStatusForbidden
 		res.Message = recurringErrorAccessDeny
->>>>>>> 8048c654
 		return nil
 	}
 
@@ -744,128 +735,6 @@
 	return nil
 }
 
-func (s *Service) FindExpiredSubscriptions(ctx context.Context, req *billingpb.FindExpiredSubscriptionsRequest, rsp *billingpb.FindExpiredSubscriptionsResponse) error {
-	expireAt, err := time.Parse("2006-01-02", req.ExpireAt)
-
-	if err != nil {
-		rsp.Status = billingpb.ResponseStatusBadData
-		rsp.Message = recurringErrorInvalidExpireDate
-
-		return nil
-	}
-
-	rsp.List, err = s.recurringSubscriptionRepository.FindExpired(ctx, expireAt)
-
-	if err != nil {
-		rsp.Status = billingpb.ResponseStatusSystemError
-		rsp.Message = recurringErrorUnknown
-		return nil
-	}
-
-	rsp.Status = billingpb.ResponseStatusOk
-
-	return nil
-}
-
-func (s *Service) DeleteRecurringSubscription(
-	ctx context.Context,
-	req *billingpb.DeleteRecurringSubscriptionRequest,
-	res *billingpb.EmptyResponseWithStatus,
-) error {
-	var customerId string
-
-	browserCookie, err := s.findAndParseBrowserCookie(req.Cookie)
-
-	if err != nil {
-		res.Status = billingpb.ResponseStatusForbidden
-		res.Message = recurringCustomerNotFound
-		return nil
-	}
-
-	if browserCookie != nil {
-		customerId = browserCookie.CustomerId
-	}
-
-	subscription, err := s.recurringSubscriptionRepository.GetById(ctx, req.Id)
-
-	if err != nil {
-		res.Status = billingpb.ResponseStatusNotFound
-		res.Message = orderErrorRecurringSubscriptionNotFound
-		return nil
-	}
-
-	if err = s.checkSubscriptionPermission(customerId, req.MerchantId, subscription); err != nil {
-		res.Status = billingpb.ResponseStatusForbidden
-		res.Message = recurringErrorAccessDeny
-		return nil
-	}
-
-	orders, err := s.orderRepository.GetManyBy(ctx, bson.M{"recurring_subscription_id": subscription.Id})
-	if err != nil || len(orders) < 1 {
-		res.Status = billingpb.ResponseStatusNotFound
-		res.Message = orderErrorNotFound
-		return nil
-	}
-
-	ps, err := s.paymentSystemRepository.GetById(ctx, orders[0].PaymentMethod.PaymentSystemId)
-
-	if err != nil {
-		res.Status = billingpb.ResponseStatusNotFound
-		res.Message = orderErrorPaymentSystemInactive
-		return nil
-	}
-
-	h, err := s.paymentSystemGateway.GetGateway(ps.Handler)
-
-	if err != nil {
-		zap.L().Error(
-			"Unable to get payment system gateway",
-			zap.Error(err),
-			zap.Any("subscription", subscription),
-			zap.Any("payment_system", ps),
-		)
-
-		res.Status = billingpb.ResponseStatusSystemError
-		res.Message = orderErrorPaymentSystemInactive
-		return nil
-	}
-
-	err = h.DeleteRecurringSubscription(orders[0], subscription)
-
-	if err != nil {
-		zap.L().Error(
-			"Unable to delete subscription on payment system",
-			zap.Error(err),
-			zap.Any("subscription", subscription),
-			zap.Any("payment_system", ps),
-		)
-
-		res.Status = billingpb.ResponseStatusSystemError
-		res.Message = recurringErrorDeleteSubscription
-		return nil
-	}
-
-	subscription.Status = billingpb.RecurringSubscriptionStatusCanceled
-
-	err = s.recurringSubscriptionRepository.Update(ctx, subscription)
-
-	if err != nil {
-		zap.L().Error(
-			"Unable to delete subscription on recurring service",
-			zap.Error(err),
-			zap.Any("subscription", subscription),
-		)
-
-		res.Status = billingpb.ResponseStatusSystemError
-		res.Message = recurringErrorDeleteSubscription
-		return nil
-	}
-
-	res.Status = billingpb.ResponseStatusOk
-
-	return nil
-}
-
 func (s *Service) checkRecurringPeriodPermission(ctx context.Context, merchantId, projectId string) *billingpb.ResponseErrorMessage {
 	merchant, err := s.merchantRepository.GetById(ctx, merchantId)
 	if err != nil {
