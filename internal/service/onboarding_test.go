--- conflicted
+++ resolved
@@ -303,14 +303,13 @@
 	suite.log, err = zap.NewProduction()
 	assert.NoError(suite.T(), err, "Logger initialization failed")
 
-<<<<<<< HEAD
 	if err := InitTestCurrency(db, []interface{}{rub}); err != nil {
 		suite.FailNow("Insert currency test data failed", "%v", err)
 	}
 
 	redisdb := mock.NewTestRedis()
 	suite.cache = NewCacheRedis(redisdb)
-	suite.service = NewBillingService(db, cfg, make(chan bool, 1), nil, nil, nil, nil, nil, suite.cache)
+	suite.service = NewBillingService(db, cfg, nil, nil, nil, nil, nil, nil, suite.cache)
 
 	if err := suite.service.Init(); err != nil {
 		suite.FailNow("Billing service initialization failed", "%v", err)
@@ -337,11 +336,6 @@
 	if err = suite.service.currencyRate.Insert(rate); err != nil {
 		suite.FailNow("Insert rates test data failed", "%v", err)
 	}
-=======
-	suite.service = NewBillingService(db, cfg, nil, nil, nil, nil, nil)
-	err = suite.service.Init()
-	assert.NoError(suite.T(), err, "Billing service initialization failed")
->>>>>>> 71a51404
 
 	suite.merchant = merchant
 	suite.merchantAgreement = merchantAgreement
