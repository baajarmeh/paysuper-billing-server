--- conflicted
+++ resolved
@@ -483,14 +483,10 @@
 		suite.FailNow("Insert project test data failed", "%v", err)
 	}
 
-<<<<<<< HEAD
-	if err := suite.service.country.Insert(countryRu); err != nil {
+	if err := suite.service.country.Insert(context.TODO(), countryRu); err != nil {
 		suite.FailNow("Insert country test data failed", "%v", err)
 	}
-	if err := suite.service.country.Insert(countryUa); err != nil {
-=======
-	if err := suite.service.country.Insert(context.TODO(), country); err != nil {
->>>>>>> b46a329a
+	if err := suite.service.country.Insert(context.TODO(), countryUa); err != nil {
 		suite.FailNow("Insert country test data failed", "%v", err)
 	}
 
