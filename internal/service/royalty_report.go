package service

//1) крон для формирования - 1 раз в неделю (после 18 часов понедельника!)
//2) крон для проверки не пропущена ли дата - каждый день

import (
	"context"
	"crypto/md5"
	"encoding/base64"
	"encoding/hex"
	"encoding/json"
	"fmt"
	"github.com/golang/protobuf/ptypes"
	"github.com/jinzhu/now"
	"github.com/paysuper/paysuper-billing-server/pkg"
	"github.com/paysuper/paysuper-billing-server/pkg/proto/billing"
	"github.com/paysuper/paysuper-billing-server/pkg/proto/grpc"
	"github.com/paysuper/paysuper-recurring-repository/pkg/constant"
	"github.com/paysuper/paysuper-recurring-repository/tools"
	reporterConst "github.com/paysuper/paysuper-reporter/pkg"
	reporterProto "github.com/paysuper/paysuper-reporter/pkg/proto"
	postmarkSdrPkg "github.com/paysuper/postmark-sender/pkg"
	"github.com/streadway/amqp"
	"go.mongodb.org/mongo-driver/bson"
	"go.mongodb.org/mongo-driver/bson/primitive"
	"go.mongodb.org/mongo-driver/mongo"
	"go.mongodb.org/mongo-driver/mongo/options"
	"go.uber.org/zap"
	"mime"
	"path/filepath"
	"sync"
	"time"
)

const (
	collectionRoyaltyReport        = "royalty_report"
	collectionRoyaltyReportChanges = "royalty_report_changes"

	cacheKeyRoyaltyReport = "royalty_report:id:%s"
)

var (
	royaltyReportErrorNoTransactions = "no transactions for the period"

	royaltyReportErrorReportNotFound           = newBillingServerErrorMsg("rr00001", "royalty report with specified identifier not found")
	royaltyReportErrorReportStatusChangeDenied = newBillingServerErrorMsg("rr00002", "change royalty report to new status denied")
	royaltyReportErrorCorrectionReasonRequired = newBillingServerErrorMsg("rr00003", "correction reason required")
	royaltyReportEntryErrorUnknown             = newBillingServerErrorMsg("rr00004", "unknown error. try request later")
	royaltyReportUpdateBalanceError            = newBillingServerErrorMsg("rr00005", "update balance failed")
	royaltyReportErrorEndOfPeriodIsInFuture    = newBillingServerErrorMsg("rr00006", "end of royalty report period is in future")
	royaltyReportErrorTimezoneIncorrect        = newBillingServerErrorMsg("rr00007", "incorrect time zone")
	royaltyReportErrorAlreadyExists            = newBillingServerErrorMsg("rr00008", "report for this merchant and period already exists")
	royaltyReportErrorCorrectionAmountRequired = newBillingServerErrorMsg("rr00009", "correction amount required and must be not zero")
	royaltyReportErrorPayoutDocumentIdInvalid  = newBillingServerErrorMsg("rr00010", "payout document id is invalid")
	royaltyReportErrorNotOwnedByMerchant       = newBillingServerErrorMsg("rr00011", "payout document is not owned by merchant")

	orderStatusForRoyaltyReports = []string{
		constant.OrderPublicStatusProcessed,
		constant.OrderPublicStatusRefunded,
		constant.OrderPublicStatusChargeback,
	}

	royaltyReportsStatusActive = []string{
		pkg.RoyaltyReportStatusPending,
		pkg.RoyaltyReportStatusAccepted,
		pkg.RoyaltyReportStatusDispute,
	}

	royaltyReportsStatusForBalance = []string{
		pkg.RoyaltyReportStatusAccepted,
		pkg.RoyaltyReportStatusWaitForPayment,
		pkg.RoyaltyReportStatusPaid,
	}
)

type RoyaltyReportMerchant struct {
	Id primitive.ObjectID `bson:"_id"`
}

type royaltyHandler struct {
	*Service
	from time.Time
	to   time.Time
}

type RoyaltyReportServiceInterface interface {
	Insert(ctx context.Context, document *billing.RoyaltyReport, ip, source string) error
	Update(ctx context.Context, document *billing.RoyaltyReport, ip, source string) error
	GetById(ctx context.Context, id string) (*billing.RoyaltyReport, error)
	GetNonPayoutReports(ctx context.Context, merchantId, operatingCompanyId, currency string) ([]*billing.RoyaltyReport, error)
	GetNonPayoutReportsOperatingCompaniesIds(ctx context.Context, merchantId, currency string) ([]string, error)
	GetByPayoutId(ctx context.Context, payoutId string) ([]*billing.RoyaltyReport, error)
	GetBalanceAmount(ctx context.Context, merchantId, currency string) (float64, error)
	CheckReportExists(ctx context.Context, merchantId, operatingCompanyId, currency string, from, to time.Time) (exists bool, err error)
	SetPayoutDocumentId(ctx context.Context, reportIds []string, payoutDocumentId, ip, source string) (err error)
	UnsetPayoutDocumentId(ctx context.Context, reportIds []string, ip, source string) (err error)
	SetPaid(ctx context.Context, reportIds []string, payoutDocumentId, ip, source string) (err error)
	UnsetPaid(ctx context.Context, reportIds []string, ip, source string) (err error)
}

func newRoyaltyReport(svc *Service) RoyaltyReportServiceInterface {
	s := &RoyaltyReport{svc: svc}
	return s
}

func (s *Service) CreateRoyaltyReport(
	ctx context.Context,
	req *grpc.CreateRoyaltyReportRequest,
	rsp *grpc.CreateRoyaltyReportRequest,
) error {
	zap.L().Info("start royalty reports processing")

	loc, err := time.LoadLocation(s.cfg.RoyaltyReportTimeZone)

	if err != nil {
		zap.L().Error(royaltyReportErrorTimezoneIncorrect.Error(), zap.Error(err))
		return royaltyReportErrorTimezoneIncorrect
	}

	to := now.Monday().In(loc).Add(time.Duration(s.cfg.RoyaltyReportPeriodEndHour) * time.Hour)
	if to.After(time.Now().In(loc)) {
		return royaltyReportErrorEndOfPeriodIsInFuture
	}

	from := to.Add(-time.Duration(s.cfg.RoyaltyReportPeriod) * time.Second).In(loc)

	var merchants []*RoyaltyReportMerchant

	if len(req.Merchants) > 0 {
		for _, v := range req.Merchants {
			oid, err := primitive.ObjectIDFromHex(v)

			if err != nil {
				continue
			}

			merchants = append(merchants, &RoyaltyReportMerchant{Id: oid})
		}
	} else {
		merchants = s.getRoyaltyReportMerchantsByPeriod(ctx, from, to)
	}

	if len(merchants) <= 0 {
		zap.L().Info(royaltyReportErrorNoTransactions)
		return nil
	}

	var wg sync.WaitGroup
	wg.Add(len(merchants))

	handler := &royaltyHandler{
		Service: s,
		from:    from,
		to:      to,
	}

	for _, v := range merchants {
		go func(merchantId primitive.ObjectID) {
			err := handler.createMerchantRoyaltyReport(ctx, merchantId)

			if err == nil {
				rsp.Merchants = append(rsp.Merchants, merchantId.Hex())
			} else {
				zap.L().Error(
					pkg.ErrorRoyaltyReportGenerationFailed,
					zap.Error(err),
					zap.String(pkg.ErrorRoyaltyReportFieldMerchantId, merchantId.Hex()),
					zap.Any(pkg.ErrorRoyaltyReportFieldFrom, from),
					zap.Any(pkg.ErrorRoyaltyReportFieldTo, to),
				)
			}

			wg.Done()
		}(v.Id)
	}
	wg.Wait()

	zap.L().Info("royalty reports processing finished successfully")

	return nil
}

func (s *Service) AutoAcceptRoyaltyReports(
	ctx context.Context,
	req *grpc.EmptyRequest,
	rsp *grpc.EmptyResponse,
) error {
	tNow := time.Now()
	query := bson.M{
		"accept_expire_at": bson.M{"$lte": tNow},
		"status":           pkg.RoyaltyReportStatusPending,
	}

	var reports []*billing.RoyaltyReport
	cursor, err := s.db.Collection(collectionRoyaltyReport).Find(ctx, query)

	if err != nil {
		zap.L().Error(
			pkg.ErrorDatabaseQueryFailed,
			zap.Error(err),
			zap.String(pkg.ErrorDatabaseFieldCollection, collectionRoyaltyReport),
			zap.Any(pkg.ErrorDatabaseFieldQuery, query),
		)
		return err
	}

	err = cursor.All(ctx, &reports)

	if err != nil {
		zap.L().Error(
			pkg.ErrorQueryCursorExecutionFailed,
			zap.Error(err),
			zap.String(pkg.ErrorDatabaseFieldCollection, collectionRoyaltyReport),
			zap.Any(pkg.ErrorDatabaseFieldQuery, query),
		)
		return err
	}

	for _, report := range reports {
		report.Status = pkg.RoyaltyReportStatusAccepted
		report.AcceptedAt = ptypes.TimestampNow()
		report.UpdatedAt = ptypes.TimestampNow()
		report.IsAutoAccepted = true

		err = s.royaltyReport.Update(ctx, report, "", pkg.RoyaltyReportChangeSourceAuto)
		if err != nil {
			return err
		}

		_, err = s.updateMerchantBalance(ctx, report.MerchantId)
		if err != nil {
			return err
		}
	}
	return nil
}

func (s *Service) ListRoyaltyReports(
	ctx context.Context,
	req *grpc.ListRoyaltyReportsRequest,
	rsp *grpc.ListRoyaltyReportsResponse,
) error {
	rsp.Status = pkg.ResponseStatusOk

	query := bson.M{}

	if req.MerchantId != "" {
		query["merchant_id"], _ = primitive.ObjectIDFromHex(req.MerchantId)
	}

	if len(req.Status) > 0 {
		query["status"] = bson.M{"$in": req.Status}
	}

	if req.PeriodFrom != 0 {
		query["period_from"] = bson.M{"$gte": time.Unix(req.PeriodFrom, 0)}
	}

	if req.PeriodTo != 0 {
		query["period_to"] = bson.M{"$gte": time.Unix(req.PeriodFrom, 0)}
	}

	count, err := s.db.Collection(collectionRoyaltyReport).CountDocuments(ctx, query)

	if err != nil {
		zap.L().Error(
			pkg.ErrorDatabaseQueryFailed,
			zap.Error(err),
			zap.String(pkg.ErrorDatabaseFieldCollection, collectionRoyaltyReport),
			zap.Any(pkg.ErrorDatabaseFieldQuery, query),
		)

		rsp.Status = pkg.ResponseStatusSystemError
		rsp.Message = royaltyReportEntryErrorUnknown

		return nil
	}

	if count <= 0 {
		rsp.Data = &grpc.RoyaltyReportsPaginate{}
		return nil
	}

	var reports []*billing.RoyaltyReport

	opts := options.Find().
		SetLimit(req.Limit).
		SetSkip(req.Offset)
	cursor, err := s.db.Collection(collectionRoyaltyReport).Find(ctx, query, opts)

	if err != nil {
		zap.L().Error(
			pkg.ErrorDatabaseQueryFailed,
			zap.Error(err),
			zap.String(pkg.ErrorDatabaseFieldCollection, collectionRoyaltyReport),
			zap.Any(pkg.ErrorDatabaseFieldQuery, query),
		)

		rsp.Status = pkg.ResponseStatusSystemError
		rsp.Message = royaltyReportEntryErrorUnknown
		return nil
	}

	err = cursor.All(ctx, &reports)

	if err != nil {
		zap.L().Error(
			pkg.ErrorQueryCursorExecutionFailed,
			zap.Error(err),
			zap.String(pkg.ErrorDatabaseFieldCollection, collectionRoyaltyReport),
			zap.Any(pkg.ErrorDatabaseFieldQuery, query),
		)
		rsp.Status = pkg.ResponseStatusSystemError
		rsp.Message = royaltyReportEntryErrorUnknown
		return nil
	}

	rsp.Data = &grpc.RoyaltyReportsPaginate{
		Count: count,
		Items: reports,
	}

	return nil
}

func (s *Service) MerchantReviewRoyaltyReport(
	ctx context.Context,
	req *grpc.MerchantReviewRoyaltyReportRequest,
	rsp *grpc.ResponseError,
) error {
<<<<<<< HEAD
	report, err := s.royaltyReport.GetById(ctx, req.ReportId)
=======
	report, err := s.royaltyReport.GetById(req.ReportId)
>>>>>>> 52ce6e8b

	if err != nil {
		if err == mongo.ErrNoDocuments {
			rsp.Status = pkg.ResponseStatusNotFound
			rsp.Message = royaltyReportErrorReportNotFound
			return nil
		}

		return err
	}

	if report.MerchantId != req.MerchantId {
		if err == mgo.ErrNotFound {
			rsp.Status = pkg.ResponseStatusBadData
			rsp.Message = royaltyReportErrorNotOwnedByMerchant

			return nil
		}
	}

	if report.Status != pkg.RoyaltyReportStatusPending {
		rsp.Status = pkg.ResponseStatusBadData
		rsp.Message = royaltyReportErrorReportStatusChangeDenied
		return nil
	}

	if req.IsAccepted == true {
		report.Status = pkg.RoyaltyReportStatusAccepted
		report.AcceptedAt = ptypes.TimestampNow()
	} else {
		report.Status = pkg.RoyaltyReportStatusDispute
		report.DisputeReason = req.DisputeReason
		report.DisputeStartedAt = ptypes.TimestampNow()
	}

	report.UpdatedAt = ptypes.TimestampNow()

<<<<<<< HEAD
	err = s.royaltyReport.Update(ctx, report, req.Ip, pkg.RoyaltyReportChangeSourceMerchant)
=======
	err = s.royaltyReport.Update(report, req.Ip, pkg.RoyaltyReportChangeSourceMerchant)

>>>>>>> 52ce6e8b
	if err != nil {
		if e, ok := err.(*grpc.ResponseErrorMessage); ok {
			rsp.Status = pkg.ResponseStatusSystemError
			rsp.Message = e
			return nil
		}
		return err
	}

	if req.IsAccepted {
		_, err = s.updateMerchantBalance(ctx, report.MerchantId)
		if err != nil {
			rsp.Status = pkg.ResponseStatusSystemError
			rsp.Message = royaltyReportUpdateBalanceError

			return nil
		}
	}

	rsp.Status = pkg.ResponseStatusOk

	return nil
}

func (s *Service) GetRoyaltyReport(
	ctx context.Context,
	req *grpc.GetRoyaltyReportRequest,
	rsp *grpc.GetRoyaltyReportResponse,
) error {
<<<<<<< HEAD
	report, err := s.royaltyReport.GetById(ctx, req.ReportId)
=======
	report, err := s.royaltyReport.GetById(req.ReportId)

>>>>>>> 52ce6e8b
	if err != nil {
		if err == mongo.ErrNoDocuments {
			rsp.Status = pkg.ResponseStatusNotFound
			rsp.Message = royaltyReportErrorReportNotFound
			return nil
		}

		rsp.Status = pkg.ResponseStatusSystemError
		rsp.Message = royaltyReportEntryErrorUnknown
		return nil
	}

	if report.MerchantId != req.MerchantId {
		rsp.Status = pkg.ResponseStatusBadData
		rsp.Message = royaltyReportErrorNotOwnedByMerchant
		return nil
	}

	rsp.Status = pkg.ResponseStatusOk
	rsp.Item = report

	return nil
}

func (s *Service) ChangeRoyaltyReport(
	ctx context.Context,
	req *grpc.ChangeRoyaltyReportRequest,
	rsp *grpc.ResponseError,
) error {
<<<<<<< HEAD
	report, err := s.royaltyReport.GetById(ctx, req.ReportId)
=======
	report, err := s.royaltyReport.GetById(req.ReportId)

>>>>>>> 52ce6e8b
	if err != nil {
		if err == mongo.ErrNoDocuments {
			rsp.Status = pkg.ResponseStatusNotFound
			rsp.Message = royaltyReportErrorReportNotFound
			return nil
		}

		rsp.Status = pkg.ResponseStatusSystemError
		rsp.Message = royaltyReportEntryErrorUnknown
		return nil
	}

	if report.MerchantId != req.MerchantId {
		rsp.Status = pkg.ResponseStatusBadData
		rsp.Message = royaltyReportErrorNotOwnedByMerchant
		return nil
	}

	if req.Status != "" && report.ChangesAvailable(req.Status) == false {
		rsp.Status = pkg.ResponseStatusBadData
		rsp.Message = royaltyReportErrorReportStatusChangeDenied

		return nil
	}

	hasChanges := false

	if report.Status == pkg.RoyaltyReportStatusDispute && req.Correction != nil {

		if req.Correction.Reason == "" {
			rsp.Status = pkg.ResponseStatusBadData
			rsp.Message = royaltyReportErrorCorrectionReasonRequired

			return nil
		}

		if req.Correction.Amount == 0 {
			rsp.Status = pkg.ResponseStatusBadData
			rsp.Message = royaltyReportErrorCorrectionAmountRequired

			return nil
		}

		from, err := ptypes.Timestamp(report.PeriodFrom)
		if err != nil {
			zap.L().Error("time conversion error", zap.Error(err))
			rsp.Status = pkg.ResponseStatusSystemError
			rsp.Message = royaltyReportEntryErrorUnknown
			return nil
		}
		to, err := ptypes.Timestamp(report.PeriodTo)
		if err != nil {
			zap.L().Error("time conversion error", zap.Error(err))
			rsp.Status = pkg.ResponseStatusSystemError
			rsp.Message = royaltyReportEntryErrorUnknown
			return nil
		}

		reqAe := &grpc.CreateAccountingEntryRequest{
			MerchantId: report.MerchantId,
			Amount:     req.Correction.Amount,
			Currency:   report.Currency,
			Reason:     req.Correction.Reason,
			Date:       to.Add(-1 * time.Second).Unix(),
			Type:       pkg.AccountingEntryTypeMerchantRoyaltyCorrection,
		}
		resAe := &grpc.CreateAccountingEntryResponse{}
		err = s.CreateAccountingEntry(ctx, reqAe, resAe)
		if err != nil {
			zap.L().Error("create correction accounting entry failed", zap.Error(err))
			rsp.Status = pkg.ResponseStatusSystemError
			rsp.Message = royaltyReportEntryErrorUnknown
			return nil
		}
		if resAe.Status != pkg.ResponseStatusOk {
			zap.L().Error("create correction accounting entry failed")
			rsp.Status = pkg.ResponseStatusSystemError
			rsp.Message = royaltyReportEntryErrorUnknown
			return nil
		}

		if report.Totals == nil {
			report.Totals = &billing.RoyaltyReportTotals{}
		}
		if report.Summary == nil {
			report.Summary = &billing.RoyaltyReportSummary{}
		}

		handler := &royaltyHandler{
			Service: s,
			from:    from,
			to:      to,
		}
		report.Summary.Corrections, report.Totals.CorrectionAmount, err = handler.getRoyaltyReportCorrections(
			ctx,
			report.MerchantId,
			report.OperatingCompanyId,
			report.Currency,
		)

		if err != nil {
			zap.L().Error("get royalty report corrections error", zap.Error(err))
			rsp.Status = pkg.ResponseStatusSystemError
			rsp.Message = royaltyReportEntryErrorUnknown
			return nil
		}

		hasChanges = true
	}

	if req.Status != "" && req.Status != report.Status {
		if report.Status == pkg.RoyaltyReportStatusDispute {
			report.DisputeClosedAt = ptypes.TimestampNow()
		}

		if req.Status == pkg.RoyaltyReportStatusAccepted {
			report.AcceptedAt = ptypes.TimestampNow()
		}

		report.Status = req.Status

		hasChanges = true
	}

	if hasChanges != true {
		rsp.Status = pkg.ResponseStatusNotModified
		return nil
	}

	report.UpdatedAt = ptypes.TimestampNow()

	err = s.royaltyReport.Update(ctx, report, req.Ip, pkg.RoyaltyReportChangeSourceAdmin)
	if err != nil {
		if e, ok := err.(*grpc.ResponseErrorMessage); ok {
			rsp.Status = pkg.ResponseStatusSystemError
			rsp.Message = e
			return nil
		}
		return err
	}

	s.sendRoyaltyReportNotification(ctx, report)

	_, err = s.updateMerchantBalance(ctx, report.MerchantId)
	if err != nil {
		return err
	}

	rsp.Status = pkg.ResponseStatusOk

	return nil
}

func (s *Service) ListRoyaltyReportOrders(
	ctx context.Context,
	req *grpc.ListRoyaltyReportOrdersRequest,
	res *grpc.TransactionsResponse,
) error {
	res.Status = pkg.ResponseStatusOk
	report, err := s.royaltyReport.GetById(ctx, req.ReportId)

<<<<<<< HEAD
=======
	report, err := s.royaltyReport.GetById(req.ReportId)

>>>>>>> 52ce6e8b
	if err != nil {
		if err == mongo.ErrNoDocuments {
			res.Status = pkg.ResponseStatusNotFound
			res.Message = royaltyReportErrorReportNotFound

			return nil
		}

		res.Status = pkg.ResponseStatusSystemError
		res.Message = royaltyReportEntryErrorUnknown
		return nil
	}


	if err == mgo.ErrNotFound {
		res.Status = pkg.ResponseStatusBadData
		res.Message = royaltyReportErrorReportNotFound
		return nil
	}

	from, _ := ptypes.Timestamp(report.PeriodFrom)
	to, _ := ptypes.Timestamp(report.PeriodTo)
	oid, _ := primitive.ObjectIDFromHex(report.MerchantId)

	match := bson.M{
		"merchant_id":         oid,
		"pm_order_close_date": bson.M{"$gte": from, "$lte": to},
		"status":              bson.M{"$in": orderStatusForRoyaltyReports},
	}

<<<<<<< HEAD
	ts, err := s.orderView.GetTransactionsPublic(ctx, match, req.Limit, req.Offset)
=======
	ts, err := s.orderView.GetTransactionsPublic(match, int(req.Limit), int(req.Offset))

>>>>>>> 52ce6e8b
	if err != nil {
		return err
	}

	res.Data = &grpc.TransactionsPaginate{
		Count: int32(len(ts)),
		Items: ts,
	}

	return nil
}

func (s *Service) getRoyaltyReportMerchantsByPeriod(ctx context.Context, from, to time.Time) []*RoyaltyReportMerchant {
	var merchants []*RoyaltyReportMerchant

	query := []bson.M{
		{
			"$match": bson.M{
				"pm_order_close_date": bson.M{"$gte": from, "$lte": to},
				"status":              bson.M{"$in": orderStatusForRoyaltyReports},
			},
		},
		{"$project": bson.M{"project.merchant_id": true}},
		{"$group": bson.M{"_id": "$project.merchant_id"}},
	}

	cursor, err := s.db.Collection(collectionOrderView).Aggregate(ctx, query)

	if err != nil {
		zap.L().Error(
			pkg.ErrorDatabaseQueryFailed,
			zap.Error(err),
			zap.String(pkg.ErrorDatabaseFieldCollection, collectionOrderView),
			zap.Any(pkg.ErrorDatabaseFieldQuery, query),
		)
	} else {
		err = cursor.All(ctx, &merchants)

		if err != nil {
			zap.L().Error(
				pkg.ErrorQueryCursorExecutionFailed,
				zap.Error(err),
				zap.String(pkg.ErrorDatabaseFieldCollection, collectionOrderView),
				zap.Any(pkg.ErrorDatabaseFieldQuery, query),
			)
		}
	}

	return merchants
}

func (h *royaltyHandler) getRoyaltyReportCorrections(ctx context.Context, merchantId, operatingCompanyId, currency string) (
	entries []*billing.RoyaltyReportCorrectionItem,
	total float64,
	err error) {

	accountingEntries, err := h.accounting.GetCorrectionsForRoyaltyReport(ctx, merchantId, operatingCompanyId, currency, h.from, h.to)
	if err != nil {
		return
	}

	for _, e := range accountingEntries {
		entries = append(entries, &billing.RoyaltyReportCorrectionItem{
			AccountingEntryId: e.Id,
			Amount:            e.Amount,
			Reason:            e.Reason,
			EntryDate:         e.CreatedAt,
		})
		total += e.Amount
	}

	return
}

func (h *royaltyHandler) getRoyaltyReportRollingReserves(merchantId, operatingCompanyId, currency string) (
	entries []*billing.RoyaltyReportCorrectionItem,
	total float64,
	err error) {

	accountingEntries, err := h.accounting.GetRollingReservesForRoyaltyReport(
		h.ctx,
		merchantId,
		operatingCompanyId,
		currency,
		h.from,
		h.to,
	)

	if err != nil {
		return
	}

	for _, e := range accountingEntries {
		entries = append(entries, &billing.RoyaltyReportCorrectionItem{
			AccountingEntryId: e.Id,
			Amount:            e.Amount,
			Reason:            e.Reason,
			EntryDate:         e.CreatedAt,
		})
		total += e.Amount
	}

	return
}

func (h *royaltyHandler) createMerchantRoyaltyReport(ctx context.Context, merchantId primitive.ObjectID) error {
	zap.L().Info("generating royalty reports for merchant", zap.String("merchant_id", merchantId.Hex()))

	merchant, err := h.merchant.GetById(ctx, merchantId.Hex())
	if err != nil {
		return err
	}

	ocIds, err := h.orderView.GetRoyaltyOperatingCompaniesIds(ctx, merchant.Id, merchant.GetPayoutCurrency(), h.from, h.to)

	for _, operatingCompanyId := range ocIds {

		isExists, err := h.royaltyReport.CheckReportExists(ctx, merchant.Id, operatingCompanyId, merchant.GetPayoutCurrency(), h.from, h.to)
		if isExists {
			return royaltyReportErrorAlreadyExists
		}

		summaryItems, summaryTotal, err := h.orderView.GetRoyaltySummary(ctx, merchant.Id, operatingCompanyId, merchant.GetPayoutCurrency(), h.from, h.to)
		if err != nil {
			return err
		}

		corrections, correctionsTotal, err := h.getRoyaltyReportCorrections(
			h.ctx,
			merchant.Id,
			operatingCompanyId,
			merchant.GetPayoutCurrency(),
		)

		if err != nil {
			return err
		}

		reserves, reservesTotal, err := h.getRoyaltyReportRollingReserves(merchant.Id, operatingCompanyId, merchant.GetPayoutCurrency())
		if err != nil {
			return err
		}

		report := &billing.RoyaltyReport{
			Id:                 primitive.NewObjectID().Hex(),
			MerchantId:         merchantId.Hex(),
			OperatingCompanyId: operatingCompanyId,
			Currency:           merchant.GetPayoutCurrency(),
			Status:             pkg.RoyaltyReportStatusPending,
			CreatedAt:          ptypes.TimestampNow(),
			Totals: &billing.RoyaltyReportTotals{
				TransactionsCount:    summaryTotal.TotalTransactions,
				FeeAmount:            summaryTotal.TotalFees,
				VatAmount:            summaryTotal.TotalVat,
				PayoutAmount:         summaryTotal.PayoutAmount,
				CorrectionAmount:     tools.ToPrecise(correctionsTotal),
				RollingReserveAmount: tools.ToPrecise(reservesTotal),
			},
			Summary: &billing.RoyaltyReportSummary{
				ProductsItems:   summaryItems,
				ProductsTotal:   summaryTotal,
				Corrections:     corrections,
				RollingReserves: reserves,
			},
		}

		report.PeriodFrom, err = ptypes.TimestampProto(h.from)
		if err != nil {
			return err
		}

		report.PeriodTo, err = ptypes.TimestampProto(h.to)
		if err != nil {
			return err
		}

		report.AcceptExpireAt, err = ptypes.TimestampProto(time.Now().Add(time.Duration(h.cfg.RoyaltyReportAcceptTimeout) * time.Second))
		if err != nil {
			return err
		}

		err = h.royaltyReport.Insert(ctx, report, "", pkg.RoyaltyReportChangeSourceAuto)
		err = h.Service.renderRoyaltyReport(ctx, report, merchant)

		if err != nil {
			return err
		}

	}

	zap.L().Info("generating royalty reports for merchant finished", zap.String("merchant_id", merchantId.Hex()))

	return nil
}

func (s *Service) renderRoyaltyReport(
	ctx context.Context,
	report *billing.RoyaltyReport,
	merchant *billing.Merchant,
) error {
	params, err := json.Marshal(map[string]interface{}{reporterConst.ParamsFieldId: report.Id})
	if err != nil {
		zap.L().Error(
			"Unable to marshal the params of royalty report for the reporting service.",
			zap.Error(err),
		)
		return err
	}

	fileReq := &reporterProto.ReportFile{
		UserId:           merchant.User.Id,
		MerchantId:       merchant.Id,
		ReportType:       reporterConst.ReportTypeRoyalty,
		FileType:         reporterConst.OutputExtensionPdf,
		Params:           params,
		SendNotification: true,
	}

	if _, err = s.reporterService.CreateFile(ctx, fileReq); err != nil {
		zap.L().Error(
			"Unable to create file in the reporting service for royalty report.",
			zap.Error(err),
		)
		return err
	}
	return nil
}

func (s *Service) RoyaltyReportPdfUploaded(
	ctx context.Context,
	req *grpc.RoyaltyReportPdfUploadedRequest,
	res *grpc.RoyaltyReportPdfUploadedResponse,
) error {
	report, err := s.royaltyReport.GetById(ctx, req.RoyaltyReportId)

	if err != nil {
		if err == mongo.ErrNoDocuments {
			res.Status = pkg.ResponseStatusNotFound
			res.Message = royaltyReportErrorReportNotFound
			return nil
		}
		return err
	}

	merchant, err := s.merchant.GetById(ctx, report.MerchantId)

	if err != nil {
		zap.L().Error("Merchant not found", zap.Error(err), zap.String("merchant_id", report.MerchantId))
		return err
	}

	if merchant.HasAuthorizedEmail() == false {
		zap.L().Warn("Merchant has no authorized email", zap.String("merchant_id", merchant.Id))
		res.Status = pkg.ResponseStatusOk
		return nil
	}

	content := base64.StdEncoding.EncodeToString(req.Content)
	contentType := mime.TypeByExtension(filepath.Ext(req.Filename))

	periodFrom, err := ptypes.Timestamp(report.PeriodFrom)
	if err != nil {
		zap.L().Error(
			pkg.ErrorTimeConversion,
			zap.Any(pkg.ErrorTimeConversionMethod, "ptypes.Timestamp"),
			zap.Any(pkg.ErrorTimeConversionValue, report.PeriodFrom),
			zap.Error(err),
		)
		return err
	}
	periodTo, err := ptypes.Timestamp(report.PeriodTo)
	if err != nil {
		zap.L().Error(
			pkg.ErrorTimeConversion,
			zap.Any(pkg.ErrorTimeConversionMethod, "ptypes.Timestamp"),
			zap.Any(pkg.ErrorTimeConversionValue, report.PeriodTo),
			zap.Error(err),
		)
		return err
	}

	operatingCompany, err := s.operatingCompany.GetById(ctx, report.OperatingCompanyId)
	if err != nil {
		zap.L().Error("Operating company not found", zap.Error(err), zap.String("operating_company_id", report.OperatingCompanyId))
		return err
	}

	payload := &postmarkSdrPkg.Payload{
		TemplateAlias: s.cfg.EmailNewRoyaltyReportTemplate,
		TemplateModel: map[string]string{
			"merchant_id":            merchant.Id,
			"royalty_report_id":      report.Id,
			"period_from":            periodFrom.Format("2006-01-02"),
			"period_to":              periodTo.Format("2006-01-02"),
			"license_agreement":      merchant.AgreementNumber,
			"status":                 report.Status,
			"merchant_greeting":      merchant.GetAuthorizedName(),
			"royalty_reports_url":    s.cfg.RoyaltyReportsUrl,
			"operating_company_name": operatingCompany.Name,
		},
		To: merchant.GetAuthorizedEmail(),
		Attachments: []*postmarkSdrPkg.PayloadAttachment{
			{
				Name:        req.Filename,
				Content:     content,
				ContentType: contentType,
			},
		},
	}

	err = s.postmarkBroker.Publish(postmarkSdrPkg.PostmarkSenderTopicName, payload, amqp.Table{})

	if err != nil {
		zap.L().Error(
			"Publication message about merchant new payout document to queue failed",
			zap.Error(err),
			zap.Any("report", report),
		)
	}

	res.Status = pkg.ResponseStatusOk

	return nil
}

func (s *Service) sendRoyaltyReportNotification(ctx context.Context, report *billing.RoyaltyReport) {
	merchant, err := s.merchant.GetById(ctx, report.MerchantId)

	if err != nil {
		zap.L().Error("Merchant not found", zap.Error(err), zap.String("merchant_id", report.MerchantId))
		return
	}

	if merchant.HasAuthorizedEmail() == true {
		periodFrom, err := ptypes.Timestamp(report.PeriodFrom)
		if err != nil {
			zap.L().Error(
				pkg.ErrorTimeConversion,
				zap.Any(pkg.ErrorTimeConversionMethod, "ptypes.Timestamp"),
				zap.Any(pkg.ErrorTimeConversionValue, report.PeriodFrom),
				zap.Error(err),
			)
			return
		}
		periodTo, err := ptypes.Timestamp(report.PeriodTo)
		if err != nil {
			zap.L().Error(
				pkg.ErrorTimeConversion,
				zap.Any(pkg.ErrorTimeConversionMethod, "ptypes.Timestamp"),
				zap.Any(pkg.ErrorTimeConversionValue, report.PeriodTo),
				zap.Error(err),
			)
			return
		}

		payload := &postmarkSdrPkg.Payload{
			TemplateAlias: s.cfg.EmailUpdateRoyaltyReportTemplate,
			TemplateModel: map[string]string{
				"merchant_id":         merchant.Id,
				"royalty_report_id":   report.Id,
				"period_from":         periodFrom.Format(time.RFC822),
				"period_to":           periodTo.Format(time.RFC822),
				"license_agreement":   merchant.AgreementNumber,
				"status":              report.Status,
				"merchant_greeting":   merchant.GetAuthorizedName(),
				"royalty_reports_url": s.cfg.RoyaltyReportsUrl,
			},
			To: merchant.GetAuthorizedEmail(),
		}

		err = s.postmarkBroker.Publish(postmarkSdrPkg.PostmarkSenderTopicName, payload, amqp.Table{})

		if err != nil {
			zap.L().Error(
				"Publication message about merchant new royalty report to queue failed",
				zap.Error(err),
				zap.Any("report", report),
			)
		}
	}

	msg := map[string]interface{}{"id": report.Id, "code": "rr00001", "message": pkg.EmailRoyaltyReportMessage}
	err = s.centrifugo.Publish(ctx, fmt.Sprintf(s.cfg.CentrifugoMerchantChannel, report.MerchantId), msg)

	if err != nil {
		zap.L().Error(
			"[Centrifugo] Send merchant notification about new royalty report failed",
			zap.Error(err),
			zap.Any("msg", msg),
		)
	}

	return
}

func (r *RoyaltyReport) GetNonPayoutReports(
	ctx context.Context,
	merchantId, operatingCompanyId, currency string,
) (result []*billing.RoyaltyReport, err error) {
	oid, _ := primitive.ObjectIDFromHex(merchantId)
	query := bson.M{
		"merchant_id":          oid,
		"currency":             currency,
		"status":               bson.M{"$in": royaltyReportsStatusActive},
		"operating_company_id": operatingCompanyId,
		"payout_document_id":   "",
	}

	sorts := bson.M{"period_from": 1}
	opts := options.Find().SetSort(sorts)
	cursor, err := r.svc.db.Collection(collectionRoyaltyReport).Find(ctx, query, opts)

	if err != nil {
		zap.L().Error(
			pkg.ErrorDatabaseQueryFailed,
			zap.Error(err),
			zap.String(pkg.ErrorDatabaseFieldCollection, collectionRoyaltyReport),
			zap.Any(pkg.ErrorDatabaseFieldQuery, query),
			zap.Any(pkg.ErrorDatabaseFieldSorts, sorts),
		)
	} else {
		err = cursor.All(ctx, &result)

		if err != nil {
			zap.L().Error(
				pkg.ErrorQueryCursorExecutionFailed,
				zap.Error(err),
				zap.String(pkg.ErrorDatabaseFieldCollection, collectionRoyaltyReport),
				zap.Any(pkg.ErrorDatabaseFieldQuery, query),
				zap.Any(pkg.ErrorDatabaseFieldSorts, sorts),
			)
		}
	}

	return
}

func (r *RoyaltyReport) GetNonPayoutReportsOperatingCompaniesIds(
	ctx context.Context,
	merchantId, currency string,
) ([]string, error) {
	oid, _ := primitive.ObjectIDFromHex(merchantId)
	query := bson.M{
		"merchant_id":        oid,
		"currency":           currency,
		"status":             bson.M{"$in": royaltyReportsStatusActive},
		"payout_document_id": "",
	}

	res, err := r.svc.db.Collection(collectionRoyaltyReport).Distinct(ctx, "operating_company_id", query)

	if err != nil {
		zap.L().Error(
			pkg.ErrorDatabaseQueryFailed,
			zap.Error(err),
			zap.String(pkg.ErrorDatabaseFieldCollection, collectionRoyaltyReport),
			zap.Any(pkg.ErrorDatabaseFieldQuery, query),
		)
		return nil, err
	}

	result := make([]string, len(res))

	for _, v := range res {
		result = append(result, v.(string))
	}

	return result, nil
}

func (r *RoyaltyReport) GetByPayoutId(ctx context.Context, payoutId string) ([]*billing.RoyaltyReport, error) {
	query := bson.M{
		"payout_document_id": payoutId,
	}

	sorts := bson.M{"period_from": 1}
	opts := options.Find().SetSort(sorts)
	cursor, err := r.svc.db.Collection(collectionRoyaltyReport).Find(ctx, query, opts)

	if err != nil {
		zap.L().Error(
			pkg.ErrorDatabaseQueryFailed,
			zap.Error(err),
			zap.String(pkg.ErrorDatabaseFieldCollection, collectionRoyaltyReport),
			zap.Any(pkg.ErrorDatabaseFieldQuery, query),
			zap.Any(pkg.ErrorDatabaseFieldSorts, sorts),
		)
		return nil, err
	}

	var result []*billing.RoyaltyReport
	err = cursor.All(ctx, &result)

	if err != nil {
		zap.L().Error(
			pkg.ErrorQueryCursorExecutionFailed,
			zap.Error(err),
			zap.String(pkg.ErrorDatabaseFieldCollection, collectionRoyaltyReport),
			zap.Any(pkg.ErrorDatabaseFieldQuery, query),
		)
		return nil, err
	}

	return result, nil
}

func (r *RoyaltyReport) GetBalanceAmount(ctx context.Context, merchantId, currency string) (float64, error) {
	oid, _ := primitive.ObjectIDFromHex(merchantId)
	query := []bson.M{
		{
			"$match": bson.M{
				"merchant_id": oid,
				"currency":    currency,
				"status":      bson.M{"$in": royaltyReportsStatusForBalance},
			},
		},
		{
			"$group": bson.M{
				"_id":               "currency",
				"payout_amount":     bson.M{"$sum": "$totals.payout_amount"},
				"correction_amount": bson.M{"$sum": "$totals.correction_amount"},
			},
		},
		{
			"$project": bson.M{
				"_id":    0,
				"amount": bson.M{"$subtract": []interface{}{"$payout_amount", "$correction_amount"}},
			},
		},
	}

	res := &balanceQueryResItem{}
	cursor, err := r.svc.db.Collection(collectionRoyaltyReport).Aggregate(ctx, query)

	if err != nil {
		zap.L().Error(
			pkg.ErrorDatabaseQueryFailed,
			zap.Error(err),
			zap.String("collection", collectionRoyaltyReport),
			zap.Any("query", query),
		)
		return 0, err
	}

	err = cursor.Decode(&res)

	if err != nil {
		zap.L().Error(
			pkg.ErrorQueryCursorExecutionFailed,
			zap.Error(err),
			zap.String(pkg.ErrorDatabaseFieldCollection, collectionRoyaltyReport),
			zap.Any(pkg.ErrorDatabaseFieldQuery, query),
		)
		return 0, err
	}

	return res.Amount, nil
}

func (r *RoyaltyReport) CheckReportExists(
	ctx context.Context,
	merchantId, operatingCompanyId, currency string,
	from, to time.Time,
) (bool, error) {
	oid, _ := primitive.ObjectIDFromHex(merchantId)
	query := bson.M{
		"merchant_id":          oid,
		"period_from":          bson.M{"$gte": from},
		"period_to":            bson.M{"$lte": to},
		"currency":             currency,
		"operating_company_id": operatingCompanyId,
	}
	var report *billing.RoyaltyReport
	err := r.svc.db.Collection(collectionRoyaltyReport).FindOne(ctx, query).Decode(&report)

	if err == mongo.ErrNoDocuments || report == nil {
		return false, nil
	}

	if err != nil {
		zap.L().Error(
			pkg.ErrorDatabaseQueryFailed,
			zap.Error(err),
			zap.String("collection", collectionRoyaltyReport),
			zap.Any("query", query),
		)
		return false, err
	}

	return true, nil
}

func (r *RoyaltyReport) Insert(ctx context.Context, rr *billing.RoyaltyReport, ip, source string) (err error) {
	_, err = r.svc.db.Collection(collectionRoyaltyReport).InsertOne(ctx, rr)

	if err != nil {
		zap.L().Error(
			pkg.ErrorDatabaseQueryFailed,
			zap.Error(err),
			zap.String(pkg.ErrorDatabaseFieldCollection, collectionRoyaltyReport),
			zap.String(pkg.ErrorDatabaseFieldOperation, pkg.ErrorDatabaseFieldOperationInsert),
			zap.Any(pkg.ErrorDatabaseFieldDocument, rr),
		)
		return
	}

	err = r.onRoyaltyReportChange(ctx, rr, ip, source)
	if err != nil {
		return
	}

	key := fmt.Sprintf(cacheKeyRoyaltyReport, rr.Id)
	err = r.svc.cacher.Set(key, rr, 0)
	if err != nil {
		zap.L().Error(
			pkg.ErrorCacheQueryFailed,
			zap.Error(err),
			zap.String(pkg.ErrorCacheFieldCmd, "SET"),
			zap.String(pkg.ErrorCacheFieldKey, key),
			zap.Any(pkg.ErrorCacheFieldData, rr),
		)
	}
	return
}

func (r *RoyaltyReport) Update(ctx context.Context, rr *billing.RoyaltyReport, ip, source string) error {
	oid, _ := primitive.ObjectIDFromHex(rr.Id)
	_, err := r.svc.db.Collection(collectionRoyaltyReport).UpdateOne(ctx, bson.M{"_id": oid}, rr)

	if err != nil {
		zap.L().Error(
			pkg.ErrorDatabaseQueryFailed,
			zap.Error(err),
			zap.String(pkg.ErrorDatabaseFieldCollection, collectionRoyaltyReport),
			zap.String(pkg.ErrorDatabaseFieldOperation, pkg.ErrorDatabaseFieldOperationUpdate),
			zap.Any(pkg.ErrorDatabaseFieldDocument, rr),
		)
		return err
	}

	err = r.onRoyaltyReportChange(ctx, rr, ip, source)
	if err != nil {
		return err
	}

	key := fmt.Sprintf(cacheKeyRoyaltyReport, rr.Id)
	err = r.svc.cacher.Set(fmt.Sprintf(cacheKeyRoyaltyReport, rr.Id), rr, 0)
	if err != nil {
		zap.L().Error(
			pkg.ErrorCacheQueryFailed,
			zap.Error(err),
			zap.String(pkg.ErrorCacheFieldCmd, "SET"),
			zap.String(pkg.ErrorCacheFieldKey, key),
			zap.Any(pkg.ErrorCacheFieldData, rr),
		)
	}

	return nil
}

func (r *RoyaltyReport) GetById(ctx context.Context, id string) (rr *billing.RoyaltyReport, err error) {
	var c billing.RoyaltyReport
	key := fmt.Sprintf(cacheKeyRoyaltyReport, id)
	if err := r.svc.cacher.Get(key, c); err == nil {
		return &c, nil
	}

	oid, _ := primitive.ObjectIDFromHex(id)
	err = r.svc.db.Collection(collectionRoyaltyReport).FindOne(ctx, bson.M{"_id": oid}).Decode(&rr)
	if err != nil {
		zap.L().Error(
			pkg.ErrorDatabaseQueryFailed,
			zap.Error(err),
			zap.String(pkg.ErrorDatabaseFieldCollection, collectionRoyaltyReport),
			zap.String(pkg.ErrorDatabaseFieldDocumentId, id),
		)
		return
	}

	err = r.svc.cacher.Set(key, rr, 0)
	if err != nil {
		zap.L().Error(
			pkg.ErrorCacheQueryFailed,
			zap.Error(err),
			zap.String(pkg.ErrorCacheFieldCmd, "SET"),
			zap.String(pkg.ErrorCacheFieldKey, key),
			zap.Any(pkg.ErrorCacheFieldData, rr),
		)
		// suppress error returning here
		err = nil
	}
	return
}

func (r *RoyaltyReport) onRoyaltyReportChange(
	ctx context.Context,
	document *billing.RoyaltyReport,
	ip, source string,
) (err error) {
	change := &billing.RoyaltyReportChanges{
		Id:              primitive.NewObjectID().Hex(),
		RoyaltyReportId: document.Id,
		Source:          source,
		Ip:              ip,
	}

	b, err := json.Marshal(document)
	if err != nil {
		zap.L().Error(
			pkg.ErrorJsonMarshallingFailed,
			zap.Error(err),
			zap.Any("document", document),
		)
		return
	}
	hash := md5.New()
	hash.Write(b)
	change.Hash = hex.EncodeToString(hash.Sum(nil))

	_, err = r.svc.db.Collection(collectionRoyaltyReportChanges).InsertOne(ctx, change)
	if err != nil {
		zap.L().Error(
			pkg.ErrorDatabaseQueryFailed,
			zap.Error(err),
			zap.String(pkg.ErrorDatabaseFieldCollection, collectionRoyaltyReportChanges),
			zap.String(pkg.ErrorDatabaseFieldOperation, pkg.ErrorDatabaseFieldOperationInsert),
			zap.Any(pkg.ErrorDatabaseFieldDocument, change),
		)
		return
	}

	return
}

func (r *RoyaltyReport) SetPayoutDocumentId(
	ctx context.Context,
	reportIds []string,
	payoutDocumentId, ip, source string,
) error {
	_, err := primitive.ObjectIDFromHex(payoutDocumentId)

	if err != nil {
		return royaltyReportErrorPayoutDocumentIdInvalid
	}

	for _, id := range reportIds {
		rr, err := r.GetById(ctx, id)

		if err != nil {
			return err
		}

		rr.PayoutDocumentId = payoutDocumentId
		rr.Status = pkg.RoyaltyReportStatusWaitForPayment

		err = r.Update(ctx, rr, ip, source)

		if err != nil {
			return err
		}
	}
	return nil
}

func (r *RoyaltyReport) UnsetPayoutDocumentId(ctx context.Context, reportIds []string, ip, source string) (err error) {
	for _, id := range reportIds {
		rr, err := r.GetById(ctx, id)
		if err != nil {
			return err
		}

		rr.PayoutDocumentId = ""
		rr.Status = pkg.RoyaltyReportStatusAccepted

		err = r.Update(ctx, rr, ip, source)
		if err != nil {
			return err
		}
	}
	return nil
}

func (r *RoyaltyReport) SetPaid(ctx context.Context, reportIds []string, payoutDocumentId, ip, source string) (err error) {
	_, err = primitive.ObjectIDFromHex(payoutDocumentId)

	if err != nil {
		return royaltyReportErrorPayoutDocumentIdInvalid
	}

	for _, id := range reportIds {
		rr, err := r.GetById(ctx, id)
		if err != nil {
			return err
		}

		rr.PayoutDocumentId = payoutDocumentId
		rr.Status = pkg.RoyaltyReportStatusPaid
		rr.PayoutDate = ptypes.TimestampNow()

		err = r.Update(ctx, rr, ip, source)
		if err != nil {
			return err
		}
	}
	return nil
}

func (r *RoyaltyReport) UnsetPaid(ctx context.Context, reportIds []string, ip, source string) (err error) {
	for _, id := range reportIds {
		rr, err := r.GetById(ctx, id)
		if err != nil {
			return err
		}

		rr.PayoutDocumentId = ""
		rr.Status = pkg.RoyaltyReportStatusAccepted
		rr.PayoutDate = nil

		err = r.Update(ctx, rr, ip, source)
		if err != nil {
			return err
		}
	}
	return nil
}<|MERGE_RESOLUTION|>--- conflicted
+++ resolved
@@ -10,6 +10,8 @@
 	"encoding/hex"
 	"encoding/json"
 	"fmt"
+	"github.com/globalsign/mgo"
+	"github.com/globalsign/mgo/bson"
 	"github.com/golang/protobuf/ptypes"
 	"github.com/jinzhu/now"
 	"github.com/paysuper/paysuper-billing-server/pkg"
@@ -21,10 +23,6 @@
 	reporterProto "github.com/paysuper/paysuper-reporter/pkg/proto"
 	postmarkSdrPkg "github.com/paysuper/postmark-sender/pkg"
 	"github.com/streadway/amqp"
-	"go.mongodb.org/mongo-driver/bson"
-	"go.mongodb.org/mongo-driver/bson/primitive"
-	"go.mongodb.org/mongo-driver/mongo"
-	"go.mongodb.org/mongo-driver/mongo/options"
 	"go.uber.org/zap"
 	"mime"
 	"path/filepath"
@@ -74,7 +72,7 @@
 )
 
 type RoyaltyReportMerchant struct {
-	Id primitive.ObjectID `bson:"_id"`
+	Id bson.ObjectId `bson:"_id"`
 }
 
 type royaltyHandler struct {
@@ -84,18 +82,18 @@
 }
 
 type RoyaltyReportServiceInterface interface {
-	Insert(ctx context.Context, document *billing.RoyaltyReport, ip, source string) error
-	Update(ctx context.Context, document *billing.RoyaltyReport, ip, source string) error
-	GetById(ctx context.Context, id string) (*billing.RoyaltyReport, error)
-	GetNonPayoutReports(ctx context.Context, merchantId, operatingCompanyId, currency string) ([]*billing.RoyaltyReport, error)
-	GetNonPayoutReportsOperatingCompaniesIds(ctx context.Context, merchantId, currency string) ([]string, error)
-	GetByPayoutId(ctx context.Context, payoutId string) ([]*billing.RoyaltyReport, error)
-	GetBalanceAmount(ctx context.Context, merchantId, currency string) (float64, error)
-	CheckReportExists(ctx context.Context, merchantId, operatingCompanyId, currency string, from, to time.Time) (exists bool, err error)
-	SetPayoutDocumentId(ctx context.Context, reportIds []string, payoutDocumentId, ip, source string) (err error)
-	UnsetPayoutDocumentId(ctx context.Context, reportIds []string, ip, source string) (err error)
-	SetPaid(ctx context.Context, reportIds []string, payoutDocumentId, ip, source string) (err error)
-	UnsetPaid(ctx context.Context, reportIds []string, ip, source string) (err error)
+	Insert(document *billing.RoyaltyReport, ip, source string) error
+	Update(document *billing.RoyaltyReport, ip, source string) error
+	GetById(id string) (*billing.RoyaltyReport, error)
+	GetNonPayoutReports(merchantId, operatingCompanyId, currency string) ([]*billing.RoyaltyReport, error)
+	GetNonPayoutReportsOperatingCompaniesIds(merchantId, currency string) ([]string, error)
+	GetByPayoutId(payoutId string) ([]*billing.RoyaltyReport, error)
+	GetBalanceAmount(merchantId, currency string) (float64, error)
+	CheckReportExists(merchantId, operatingCompanyId, currency string, from, to time.Time) (exists bool, err error)
+	SetPayoutDocumentId(reportIds []string, payoutDocumentId, ip, source string) (err error)
+	UnsetPayoutDocumentId(reportIds []string, ip, source string) (err error)
+	SetPaid(reportIds []string, payoutDocumentId, ip, source string) (err error)
+	UnsetPaid(reportIds []string, ip, source string) (err error)
 }
 
 func newRoyaltyReport(svc *Service) RoyaltyReportServiceInterface {
@@ -128,16 +126,14 @@
 
 	if len(req.Merchants) > 0 {
 		for _, v := range req.Merchants {
-			oid, err := primitive.ObjectIDFromHex(v)
-
-			if err != nil {
+			if bson.IsObjectIdHex(v) == false {
 				continue
 			}
 
-			merchants = append(merchants, &RoyaltyReportMerchant{Id: oid})
+			merchants = append(merchants, &RoyaltyReportMerchant{Id: bson.ObjectIdHex(v)})
 		}
 	} else {
-		merchants = s.getRoyaltyReportMerchantsByPeriod(ctx, from, to)
+		merchants = s.getRoyaltyReportMerchantsByPeriod(from, to)
 	}
 
 	if len(merchants) <= 0 {
@@ -155,7 +151,7 @@
 	}
 
 	for _, v := range merchants {
-		go func(merchantId primitive.ObjectID) {
+		go func(merchantId bson.ObjectId) {
 			err := handler.createMerchantRoyaltyReport(ctx, merchantId)
 
 			if err == nil {
@@ -192,23 +188,10 @@
 	}
 
 	var reports []*billing.RoyaltyReport
-	cursor, err := s.db.Collection(collectionRoyaltyReport).Find(ctx, query)
-
-	if err != nil {
+	err := s.db.Collection(collectionRoyaltyReport).Find(query).All(&reports)
+	if err != nil && err != mgo.ErrNotFound {
 		zap.L().Error(
 			pkg.ErrorDatabaseQueryFailed,
-			zap.Error(err),
-			zap.String(pkg.ErrorDatabaseFieldCollection, collectionRoyaltyReport),
-			zap.Any(pkg.ErrorDatabaseFieldQuery, query),
-		)
-		return err
-	}
-
-	err = cursor.All(ctx, &reports)
-
-	if err != nil {
-		zap.L().Error(
-			pkg.ErrorQueryCursorExecutionFailed,
 			zap.Error(err),
 			zap.String(pkg.ErrorDatabaseFieldCollection, collectionRoyaltyReport),
 			zap.Any(pkg.ErrorDatabaseFieldQuery, query),
@@ -222,12 +205,12 @@
 		report.UpdatedAt = ptypes.TimestampNow()
 		report.IsAutoAccepted = true
 
-		err = s.royaltyReport.Update(ctx, report, "", pkg.RoyaltyReportChangeSourceAuto)
-		if err != nil {
-			return err
-		}
-
-		_, err = s.updateMerchantBalance(ctx, report.MerchantId)
+		err = s.royaltyReport.Update(report, "", pkg.RoyaltyReportChangeSourceAuto)
+		if err != nil {
+			return err
+		}
+
+		_, err = s.updateMerchantBalance(report.MerchantId)
 		if err != nil {
 			return err
 		}
@@ -245,7 +228,7 @@
 	query := bson.M{}
 
 	if req.MerchantId != "" {
-		query["merchant_id"], _ = primitive.ObjectIDFromHex(req.MerchantId)
+		query["merchant_id"] = bson.ObjectIdHex(req.MerchantId)
 	}
 
 	if len(req.Status) > 0 {
@@ -260,7 +243,7 @@
 		query["period_to"] = bson.M{"$gte": time.Unix(req.PeriodFrom, 0)}
 	}
 
-	count, err := s.db.Collection(collectionRoyaltyReport).CountDocuments(ctx, query)
+	count, err := s.db.Collection(collectionRoyaltyReport).Find(query).Count()
 
 	if err != nil {
 		zap.L().Error(
@@ -282,11 +265,7 @@
 	}
 
 	var reports []*billing.RoyaltyReport
-
-	opts := options.Find().
-		SetLimit(req.Limit).
-		SetSkip(req.Offset)
-	cursor, err := s.db.Collection(collectionRoyaltyReport).Find(ctx, query, opts)
+	err = s.db.Collection(collectionRoyaltyReport).Find(query).Limit(int(req.Limit)).Skip(int(req.Offset)).All(&reports)
 
 	if err != nil {
 		zap.L().Error(
@@ -298,25 +277,12 @@
 
 		rsp.Status = pkg.ResponseStatusSystemError
 		rsp.Message = royaltyReportEntryErrorUnknown
+
 		return nil
 	}
 
-	err = cursor.All(ctx, &reports)
-
-	if err != nil {
-		zap.L().Error(
-			pkg.ErrorQueryCursorExecutionFailed,
-			zap.Error(err),
-			zap.String(pkg.ErrorDatabaseFieldCollection, collectionRoyaltyReport),
-			zap.Any(pkg.ErrorDatabaseFieldQuery, query),
-		)
-		rsp.Status = pkg.ResponseStatusSystemError
-		rsp.Message = royaltyReportEntryErrorUnknown
-		return nil
-	}
-
 	rsp.Data = &grpc.RoyaltyReportsPaginate{
-		Count: count,
+		Count: int32(count),
 		Items: reports,
 	}
 
@@ -328,14 +294,10 @@
 	req *grpc.MerchantReviewRoyaltyReportRequest,
 	rsp *grpc.ResponseError,
 ) error {
-<<<<<<< HEAD
-	report, err := s.royaltyReport.GetById(ctx, req.ReportId)
-=======
 	report, err := s.royaltyReport.GetById(req.ReportId)
->>>>>>> 52ce6e8b
-
-	if err != nil {
-		if err == mongo.ErrNoDocuments {
+
+	if err != nil {
+		if err == mgo.ErrNotFound {
 			rsp.Status = pkg.ResponseStatusNotFound
 			rsp.Message = royaltyReportErrorReportNotFound
 			return nil
@@ -370,12 +332,8 @@
 
 	report.UpdatedAt = ptypes.TimestampNow()
 
-<<<<<<< HEAD
-	err = s.royaltyReport.Update(ctx, report, req.Ip, pkg.RoyaltyReportChangeSourceMerchant)
-=======
 	err = s.royaltyReport.Update(report, req.Ip, pkg.RoyaltyReportChangeSourceMerchant)
 
->>>>>>> 52ce6e8b
 	if err != nil {
 		if e, ok := err.(*grpc.ResponseErrorMessage); ok {
 			rsp.Status = pkg.ResponseStatusSystemError
@@ -386,7 +344,7 @@
 	}
 
 	if req.IsAccepted {
-		_, err = s.updateMerchantBalance(ctx, report.MerchantId)
+		_, err = s.updateMerchantBalance(report.MerchantId)
 		if err != nil {
 			rsp.Status = pkg.ResponseStatusSystemError
 			rsp.Message = royaltyReportUpdateBalanceError
@@ -405,14 +363,10 @@
 	req *grpc.GetRoyaltyReportRequest,
 	rsp *grpc.GetRoyaltyReportResponse,
 ) error {
-<<<<<<< HEAD
-	report, err := s.royaltyReport.GetById(ctx, req.ReportId)
-=======
 	report, err := s.royaltyReport.GetById(req.ReportId)
 
->>>>>>> 52ce6e8b
-	if err != nil {
-		if err == mongo.ErrNoDocuments {
+	if err != nil {
+		if err == mgo.ErrNotFound {
 			rsp.Status = pkg.ResponseStatusNotFound
 			rsp.Message = royaltyReportErrorReportNotFound
 			return nil
@@ -440,14 +394,10 @@
 	req *grpc.ChangeRoyaltyReportRequest,
 	rsp *grpc.ResponseError,
 ) error {
-<<<<<<< HEAD
-	report, err := s.royaltyReport.GetById(ctx, req.ReportId)
-=======
 	report, err := s.royaltyReport.GetById(req.ReportId)
 
->>>>>>> 52ce6e8b
-	if err != nil {
-		if err == mongo.ErrNoDocuments {
+	if err != nil {
+		if err == mgo.ErrNotFound {
 			rsp.Status = pkg.ResponseStatusNotFound
 			rsp.Message = royaltyReportErrorReportNotFound
 			return nil
@@ -539,13 +489,7 @@
 			from:    from,
 			to:      to,
 		}
-		report.Summary.Corrections, report.Totals.CorrectionAmount, err = handler.getRoyaltyReportCorrections(
-			ctx,
-			report.MerchantId,
-			report.OperatingCompanyId,
-			report.Currency,
-		)
-
+		report.Summary.Corrections, report.Totals.CorrectionAmount, err = handler.getRoyaltyReportCorrections(report.MerchantId, report.OperatingCompanyId, report.Currency)
 		if err != nil {
 			zap.L().Error("get royalty report corrections error", zap.Error(err))
 			rsp.Status = pkg.ResponseStatusSystemError
@@ -577,7 +521,7 @@
 
 	report.UpdatedAt = ptypes.TimestampNow()
 
-	err = s.royaltyReport.Update(ctx, report, req.Ip, pkg.RoyaltyReportChangeSourceAdmin)
+	err = s.royaltyReport.Update(report, req.Ip, pkg.RoyaltyReportChangeSourceAdmin)
 	if err != nil {
 		if e, ok := err.(*grpc.ResponseErrorMessage); ok {
 			rsp.Status = pkg.ResponseStatusSystemError
@@ -589,7 +533,7 @@
 
 	s.sendRoyaltyReportNotification(ctx, report)
 
-	_, err = s.updateMerchantBalance(ctx, report.MerchantId)
+	_, err = s.updateMerchantBalance(report.MerchantId)
 	if err != nil {
 		return err
 	}
@@ -605,15 +549,11 @@
 	res *grpc.TransactionsResponse,
 ) error {
 	res.Status = pkg.ResponseStatusOk
-	report, err := s.royaltyReport.GetById(ctx, req.ReportId)
-
-<<<<<<< HEAD
-=======
+
 	report, err := s.royaltyReport.GetById(req.ReportId)
 
->>>>>>> 52ce6e8b
-	if err != nil {
-		if err == mongo.ErrNoDocuments {
+	if err != nil {
+		if err == mgo.ErrNotFound {
 			res.Status = pkg.ResponseStatusNotFound
 			res.Message = royaltyReportErrorReportNotFound
 
@@ -634,20 +574,15 @@
 
 	from, _ := ptypes.Timestamp(report.PeriodFrom)
 	to, _ := ptypes.Timestamp(report.PeriodTo)
-	oid, _ := primitive.ObjectIDFromHex(report.MerchantId)
 
 	match := bson.M{
-		"merchant_id":         oid,
+		"merchant_id":         bson.ObjectIdHex(report.MerchantId),
 		"pm_order_close_date": bson.M{"$gte": from, "$lte": to},
 		"status":              bson.M{"$in": orderStatusForRoyaltyReports},
 	}
 
-<<<<<<< HEAD
-	ts, err := s.orderView.GetTransactionsPublic(ctx, match, req.Limit, req.Offset)
-=======
 	ts, err := s.orderView.GetTransactionsPublic(match, int(req.Limit), int(req.Offset))
 
->>>>>>> 52ce6e8b
 	if err != nil {
 		return err
 	}
@@ -660,7 +595,7 @@
 	return nil
 }
 
-func (s *Service) getRoyaltyReportMerchantsByPeriod(ctx context.Context, from, to time.Time) []*RoyaltyReportMerchant {
+func (s *Service) getRoyaltyReportMerchantsByPeriod(from, to time.Time) []*RoyaltyReportMerchant {
 	var merchants []*RoyaltyReportMerchant
 
 	query := []bson.M{
@@ -674,37 +609,26 @@
 		{"$group": bson.M{"_id": "$project.merchant_id"}},
 	}
 
-	cursor, err := s.db.Collection(collectionOrderView).Aggregate(ctx, query)
-
-	if err != nil {
+	err := s.db.Collection(collectionOrderView).Pipe(query).All(&merchants)
+
+	if err != nil && err != mgo.ErrNotFound {
 		zap.L().Error(
 			pkg.ErrorDatabaseQueryFailed,
 			zap.Error(err),
 			zap.String(pkg.ErrorDatabaseFieldCollection, collectionOrderView),
 			zap.Any(pkg.ErrorDatabaseFieldQuery, query),
 		)
-	} else {
-		err = cursor.All(ctx, &merchants)
-
-		if err != nil {
-			zap.L().Error(
-				pkg.ErrorQueryCursorExecutionFailed,
-				zap.Error(err),
-				zap.String(pkg.ErrorDatabaseFieldCollection, collectionOrderView),
-				zap.Any(pkg.ErrorDatabaseFieldQuery, query),
-			)
-		}
 	}
 
 	return merchants
 }
 
-func (h *royaltyHandler) getRoyaltyReportCorrections(ctx context.Context, merchantId, operatingCompanyId, currency string) (
+func (h *royaltyHandler) getRoyaltyReportCorrections(merchantId, operatingCompanyId, currency string) (
 	entries []*billing.RoyaltyReportCorrectionItem,
 	total float64,
 	err error) {
 
-	accountingEntries, err := h.accounting.GetCorrectionsForRoyaltyReport(ctx, merchantId, operatingCompanyId, currency, h.from, h.to)
+	accountingEntries, err := h.accounting.GetCorrectionsForRoyaltyReport(merchantId, operatingCompanyId, currency, h.from, h.to)
 	if err != nil {
 		return
 	}
@@ -727,15 +651,7 @@
 	total float64,
 	err error) {
 
-	accountingEntries, err := h.accounting.GetRollingReservesForRoyaltyReport(
-		h.ctx,
-		merchantId,
-		operatingCompanyId,
-		currency,
-		h.from,
-		h.to,
-	)
-
+	accountingEntries, err := h.accounting.GetRollingReservesForRoyaltyReport(merchantId, operatingCompanyId, currency, h.from, h.to)
 	if err != nil {
 		return
 	}
@@ -753,35 +669,29 @@
 	return
 }
 
-func (h *royaltyHandler) createMerchantRoyaltyReport(ctx context.Context, merchantId primitive.ObjectID) error {
+func (h *royaltyHandler) createMerchantRoyaltyReport(ctx context.Context, merchantId bson.ObjectId) error {
 	zap.L().Info("generating royalty reports for merchant", zap.String("merchant_id", merchantId.Hex()))
 
-	merchant, err := h.merchant.GetById(ctx, merchantId.Hex())
-	if err != nil {
-		return err
-	}
-
-	ocIds, err := h.orderView.GetRoyaltyOperatingCompaniesIds(ctx, merchant.Id, merchant.GetPayoutCurrency(), h.from, h.to)
+	merchant, err := h.merchant.GetById(merchantId.Hex())
+	if err != nil {
+		return err
+	}
+
+	ocIds, err := h.orderView.GetRoyaltyOperatingCompaniesIds(merchant.Id, merchant.GetPayoutCurrency(), h.from, h.to)
 
 	for _, operatingCompanyId := range ocIds {
 
-		isExists, err := h.royaltyReport.CheckReportExists(ctx, merchant.Id, operatingCompanyId, merchant.GetPayoutCurrency(), h.from, h.to)
+		isExists, err := h.royaltyReport.CheckReportExists(merchant.Id, operatingCompanyId, merchant.GetPayoutCurrency(), h.from, h.to)
 		if isExists {
 			return royaltyReportErrorAlreadyExists
 		}
 
-		summaryItems, summaryTotal, err := h.orderView.GetRoyaltySummary(ctx, merchant.Id, operatingCompanyId, merchant.GetPayoutCurrency(), h.from, h.to)
-		if err != nil {
-			return err
-		}
-
-		corrections, correctionsTotal, err := h.getRoyaltyReportCorrections(
-			h.ctx,
-			merchant.Id,
-			operatingCompanyId,
-			merchant.GetPayoutCurrency(),
-		)
-
+		summaryItems, summaryTotal, err := h.orderView.GetRoyaltySummary(merchant.Id, operatingCompanyId, merchant.GetPayoutCurrency(), h.from, h.to)
+		if err != nil {
+			return err
+		}
+
+		corrections, correctionsTotal, err := h.getRoyaltyReportCorrections(merchant.Id, operatingCompanyId, merchant.GetPayoutCurrency())
 		if err != nil {
 			return err
 		}
@@ -792,7 +702,7 @@
 		}
 
 		report := &billing.RoyaltyReport{
-			Id:                 primitive.NewObjectID().Hex(),
+			Id:                 bson.NewObjectId().Hex(),
 			MerchantId:         merchantId.Hex(),
 			OperatingCompanyId: operatingCompanyId,
 			Currency:           merchant.GetPayoutCurrency(),
@@ -829,9 +739,9 @@
 			return err
 		}
 
-		err = h.royaltyReport.Insert(ctx, report, "", pkg.RoyaltyReportChangeSourceAuto)
+		err = h.royaltyReport.Insert(report, "", pkg.RoyaltyReportChangeSourceAuto)
+
 		err = h.Service.renderRoyaltyReport(ctx, report, merchant)
-
 		if err != nil {
 			return err
 		}
@@ -881,10 +791,10 @@
 	req *grpc.RoyaltyReportPdfUploadedRequest,
 	res *grpc.RoyaltyReportPdfUploadedResponse,
 ) error {
-	report, err := s.royaltyReport.GetById(ctx, req.RoyaltyReportId)
-
-	if err != nil {
-		if err == mongo.ErrNoDocuments {
+
+	report, err := s.royaltyReport.GetById(req.RoyaltyReportId)
+	if err != nil {
+		if err == mgo.ErrNotFound {
 			res.Status = pkg.ResponseStatusNotFound
 			res.Message = royaltyReportErrorReportNotFound
 			return nil
@@ -892,7 +802,7 @@
 		return err
 	}
 
-	merchant, err := s.merchant.GetById(ctx, report.MerchantId)
+	merchant, err := s.merchant.GetById(report.MerchantId)
 
 	if err != nil {
 		zap.L().Error("Merchant not found", zap.Error(err), zap.String("merchant_id", report.MerchantId))
@@ -929,7 +839,7 @@
 		return err
 	}
 
-	operatingCompany, err := s.operatingCompany.GetById(ctx, report.OperatingCompanyId)
+	operatingCompany, err := s.operatingCompany.GetById(report.OperatingCompanyId)
 	if err != nil {
 		zap.L().Error("Operating company not found", zap.Error(err), zap.String("operating_company_id", report.OperatingCompanyId))
 		return err
@@ -974,7 +884,7 @@
 }
 
 func (s *Service) sendRoyaltyReportNotification(ctx context.Context, report *billing.RoyaltyReport) {
-	merchant, err := s.merchant.GetById(ctx, report.MerchantId)
+	merchant, err := s.merchant.GetById(report.MerchantId)
 
 	if err != nil {
 		zap.L().Error("Merchant not found", zap.Error(err), zap.String("merchant_id", report.MerchantId))
@@ -1043,22 +953,17 @@
 	return
 }
 
-func (r *RoyaltyReport) GetNonPayoutReports(
-	ctx context.Context,
-	merchantId, operatingCompanyId, currency string,
-) (result []*billing.RoyaltyReport, err error) {
-	oid, _ := primitive.ObjectIDFromHex(merchantId)
+func (r *RoyaltyReport) GetNonPayoutReports(merchantId, operatingCompanyId, currency string) (result []*billing.RoyaltyReport, err error) {
 	query := bson.M{
-		"merchant_id":          oid,
+		"merchant_id":          bson.ObjectIdHex(merchantId),
 		"currency":             currency,
 		"status":               bson.M{"$in": royaltyReportsStatusActive},
 		"operating_company_id": operatingCompanyId,
 		"payout_document_id":   "",
 	}
 
-	sorts := bson.M{"period_from": 1}
-	opts := options.Find().SetSort(sorts)
-	cursor, err := r.svc.db.Collection(collectionRoyaltyReport).Find(ctx, query, opts)
+	sorts := "period_from"
+	err = r.svc.db.Collection(collectionRoyaltyReport).Find(query).Sort(sorts).All(&result)
 
 	if err != nil {
 		zap.L().Error(
@@ -1068,37 +973,20 @@
 			zap.Any(pkg.ErrorDatabaseFieldQuery, query),
 			zap.Any(pkg.ErrorDatabaseFieldSorts, sorts),
 		)
-	} else {
-		err = cursor.All(ctx, &result)
-
-		if err != nil {
-			zap.L().Error(
-				pkg.ErrorQueryCursorExecutionFailed,
-				zap.Error(err),
-				zap.String(pkg.ErrorDatabaseFieldCollection, collectionRoyaltyReport),
-				zap.Any(pkg.ErrorDatabaseFieldQuery, query),
-				zap.Any(pkg.ErrorDatabaseFieldSorts, sorts),
-			)
-		}
 	}
 
 	return
 }
 
-func (r *RoyaltyReport) GetNonPayoutReportsOperatingCompaniesIds(
-	ctx context.Context,
-	merchantId, currency string,
-) ([]string, error) {
-	oid, _ := primitive.ObjectIDFromHex(merchantId)
+func (r *RoyaltyReport) GetNonPayoutReportsOperatingCompaniesIds(merchantId, currency string) (result []string, err error) {
 	query := bson.M{
-		"merchant_id":        oid,
+		"merchant_id":        bson.ObjectIdHex(merchantId),
 		"currency":           currency,
 		"status":             bson.M{"$in": royaltyReportsStatusActive},
 		"payout_document_id": "",
 	}
 
-	res, err := r.svc.db.Collection(collectionRoyaltyReport).Distinct(ctx, "operating_company_id", query)
-
+	err = r.svc.db.Collection(collectionRoyaltyReport).Find(query).Distinct("operating_company_id", &result)
 	if err != nil {
 		zap.L().Error(
 			pkg.ErrorDatabaseQueryFailed,
@@ -1106,26 +994,18 @@
 			zap.String(pkg.ErrorDatabaseFieldCollection, collectionRoyaltyReport),
 			zap.Any(pkg.ErrorDatabaseFieldQuery, query),
 		)
-		return nil, err
-	}
-
-	result := make([]string, len(res))
-
-	for _, v := range res {
-		result = append(result, v.(string))
-	}
-
-	return result, nil
-}
-
-func (r *RoyaltyReport) GetByPayoutId(ctx context.Context, payoutId string) ([]*billing.RoyaltyReport, error) {
+	}
+
+	return
+}
+
+func (r *RoyaltyReport) GetByPayoutId(payoutId string) (result []*billing.RoyaltyReport, err error) {
 	query := bson.M{
 		"payout_document_id": payoutId,
 	}
 
-	sorts := bson.M{"period_from": 1}
-	opts := options.Find().SetSort(sorts)
-	cursor, err := r.svc.db.Collection(collectionRoyaltyReport).Find(ctx, query, opts)
+	sorts := "period_from"
+	err = r.svc.db.Collection(collectionRoyaltyReport).Find(query).Sort(sorts).All(&result)
 
 	if err != nil {
 		zap.L().Error(
@@ -1135,31 +1015,16 @@
 			zap.Any(pkg.ErrorDatabaseFieldQuery, query),
 			zap.Any(pkg.ErrorDatabaseFieldSorts, sorts),
 		)
-		return nil, err
-	}
-
-	var result []*billing.RoyaltyReport
-	err = cursor.All(ctx, &result)
-
-	if err != nil {
-		zap.L().Error(
-			pkg.ErrorQueryCursorExecutionFailed,
-			zap.Error(err),
-			zap.String(pkg.ErrorDatabaseFieldCollection, collectionRoyaltyReport),
-			zap.Any(pkg.ErrorDatabaseFieldQuery, query),
-		)
-		return nil, err
-	}
-
-	return result, nil
-}
-
-func (r *RoyaltyReport) GetBalanceAmount(ctx context.Context, merchantId, currency string) (float64, error) {
-	oid, _ := primitive.ObjectIDFromHex(merchantId)
+	}
+
+	return
+}
+
+func (r *RoyaltyReport) GetBalanceAmount(merchantId, currency string) (float64, error) {
 	query := []bson.M{
 		{
 			"$match": bson.M{
-				"merchant_id": oid,
+				"merchant_id": bson.ObjectIdHex(merchantId),
 				"currency":    currency,
 				"status":      bson.M{"$in": royaltyReportsStatusForBalance},
 			},
@@ -1180,9 +1045,9 @@
 	}
 
 	res := &balanceQueryResItem{}
-	cursor, err := r.svc.db.Collection(collectionRoyaltyReport).Aggregate(ctx, query)
-
-	if err != nil {
+
+	err := r.svc.db.Collection(collectionRoyaltyReport).Pipe(query).One(&res)
+	if err != nil && err != mgo.ErrNotFound {
 		zap.L().Error(
 			pkg.ErrorDatabaseQueryFailed,
 			zap.Error(err),
@@ -1192,38 +1057,20 @@
 		return 0, err
 	}
 
-	err = cursor.Decode(&res)
-
-	if err != nil {
-		zap.L().Error(
-			pkg.ErrorQueryCursorExecutionFailed,
-			zap.Error(err),
-			zap.String(pkg.ErrorDatabaseFieldCollection, collectionRoyaltyReport),
-			zap.Any(pkg.ErrorDatabaseFieldQuery, query),
-		)
-		return 0, err
-	}
-
 	return res.Amount, nil
 }
 
-func (r *RoyaltyReport) CheckReportExists(
-	ctx context.Context,
-	merchantId, operatingCompanyId, currency string,
-	from, to time.Time,
-) (bool, error) {
-	oid, _ := primitive.ObjectIDFromHex(merchantId)
+func (r *RoyaltyReport) CheckReportExists(merchantId, operatingCompanyId, currency string, from, to time.Time) (bool, error) {
 	query := bson.M{
-		"merchant_id":          oid,
+		"merchant_id":          bson.ObjectIdHex(merchantId),
 		"period_from":          bson.M{"$gte": from},
 		"period_to":            bson.M{"$lte": to},
 		"currency":             currency,
 		"operating_company_id": operatingCompanyId,
 	}
 	var report *billing.RoyaltyReport
-	err := r.svc.db.Collection(collectionRoyaltyReport).FindOne(ctx, query).Decode(&report)
-
-	if err == mongo.ErrNoDocuments || report == nil {
+	err := r.svc.db.Collection(collectionRoyaltyReport).Find(query).One(&report)
+	if err == mgo.ErrNotFound || report == nil {
 		return false, nil
 	}
 
@@ -1240,9 +1087,8 @@
 	return true, nil
 }
 
-func (r *RoyaltyReport) Insert(ctx context.Context, rr *billing.RoyaltyReport, ip, source string) (err error) {
-	_, err = r.svc.db.Collection(collectionRoyaltyReport).InsertOne(ctx, rr)
-
+func (r *RoyaltyReport) Insert(rr *billing.RoyaltyReport, ip, source string) (err error) {
+	err = r.svc.db.Collection(collectionRoyaltyReport).Insert(rr)
 	if err != nil {
 		zap.L().Error(
 			pkg.ErrorDatabaseQueryFailed,
@@ -1254,7 +1100,7 @@
 		return
 	}
 
-	err = r.onRoyaltyReportChange(ctx, rr, ip, source)
+	err = r.onRoyaltyReportChange(rr, ip, source)
 	if err != nil {
 		return
 	}
@@ -1273,9 +1119,8 @@
 	return
 }
 
-func (r *RoyaltyReport) Update(ctx context.Context, rr *billing.RoyaltyReport, ip, source string) error {
-	oid, _ := primitive.ObjectIDFromHex(rr.Id)
-	_, err := r.svc.db.Collection(collectionRoyaltyReport).UpdateOne(ctx, bson.M{"_id": oid}, rr)
+func (r *RoyaltyReport) Update(rr *billing.RoyaltyReport, ip, source string) error {
+	err := r.svc.db.Collection(collectionRoyaltyReport).UpdateId(bson.ObjectIdHex(rr.Id), rr)
 
 	if err != nil {
 		zap.L().Error(
@@ -1285,10 +1130,11 @@
 			zap.String(pkg.ErrorDatabaseFieldOperation, pkg.ErrorDatabaseFieldOperationUpdate),
 			zap.Any(pkg.ErrorDatabaseFieldDocument, rr),
 		)
-		return err
-	}
-
-	err = r.onRoyaltyReportChange(ctx, rr, ip, source)
+
+		return err
+	}
+
+	err = r.onRoyaltyReportChange(rr, ip, source)
 	if err != nil {
 		return err
 	}
@@ -1308,15 +1154,15 @@
 	return nil
 }
 
-func (r *RoyaltyReport) GetById(ctx context.Context, id string) (rr *billing.RoyaltyReport, err error) {
+func (r *RoyaltyReport) GetById(id string) (rr *billing.RoyaltyReport, err error) {
+
 	var c billing.RoyaltyReport
 	key := fmt.Sprintf(cacheKeyRoyaltyReport, id)
 	if err := r.svc.cacher.Get(key, c); err == nil {
 		return &c, nil
 	}
 
-	oid, _ := primitive.ObjectIDFromHex(id)
-	err = r.svc.db.Collection(collectionRoyaltyReport).FindOne(ctx, bson.M{"_id": oid}).Decode(&rr)
+	err = r.svc.db.Collection(collectionRoyaltyReport).FindId(bson.ObjectIdHex(id)).One(&rr)
 	if err != nil {
 		zap.L().Error(
 			pkg.ErrorDatabaseQueryFailed,
@@ -1342,13 +1188,9 @@
 	return
 }
 
-func (r *RoyaltyReport) onRoyaltyReportChange(
-	ctx context.Context,
-	document *billing.RoyaltyReport,
-	ip, source string,
-) (err error) {
+func (r *RoyaltyReport) onRoyaltyReportChange(document *billing.RoyaltyReport, ip, source string) (err error) {
 	change := &billing.RoyaltyReportChanges{
-		Id:              primitive.NewObjectID().Hex(),
+		Id:              bson.NewObjectId().Hex(),
 		RoyaltyReportId: document.Id,
 		Source:          source,
 		Ip:              ip,
@@ -1367,7 +1209,7 @@
 	hash.Write(b)
 	change.Hash = hex.EncodeToString(hash.Sum(nil))
 
-	_, err = r.svc.db.Collection(collectionRoyaltyReportChanges).InsertOne(ctx, change)
+	err = r.svc.db.Collection(collectionRoyaltyReportChanges).Insert(change)
 	if err != nil {
 		zap.L().Error(
 			pkg.ErrorDatabaseQueryFailed,
@@ -1382,20 +1224,13 @@
 	return
 }
 
-func (r *RoyaltyReport) SetPayoutDocumentId(
-	ctx context.Context,
-	reportIds []string,
-	payoutDocumentId, ip, source string,
-) error {
-	_, err := primitive.ObjectIDFromHex(payoutDocumentId)
-
-	if err != nil {
+func (r *RoyaltyReport) SetPayoutDocumentId(reportIds []string, payoutDocumentId, ip, source string) error {
+	if bson.IsObjectIdHex(payoutDocumentId) == false {
 		return royaltyReportErrorPayoutDocumentIdInvalid
 	}
 
 	for _, id := range reportIds {
-		rr, err := r.GetById(ctx, id)
-
+		rr, err := r.GetById(id)
 		if err != nil {
 			return err
 		}
@@ -1403,18 +1238,17 @@
 		rr.PayoutDocumentId = payoutDocumentId
 		rr.Status = pkg.RoyaltyReportStatusWaitForPayment
 
-		err = r.Update(ctx, rr, ip, source)
-
-		if err != nil {
-			return err
-		}
-	}
-	return nil
-}
-
-func (r *RoyaltyReport) UnsetPayoutDocumentId(ctx context.Context, reportIds []string, ip, source string) (err error) {
+		err = r.Update(rr, ip, source)
+		if err != nil {
+			return err
+		}
+	}
+	return nil
+}
+
+func (r *RoyaltyReport) UnsetPayoutDocumentId(reportIds []string, ip, source string) (err error) {
 	for _, id := range reportIds {
-		rr, err := r.GetById(ctx, id)
+		rr, err := r.GetById(id)
 		if err != nil {
 			return err
 		}
@@ -1422,23 +1256,21 @@
 		rr.PayoutDocumentId = ""
 		rr.Status = pkg.RoyaltyReportStatusAccepted
 
-		err = r.Update(ctx, rr, ip, source)
-		if err != nil {
-			return err
-		}
-	}
-	return nil
-}
-
-func (r *RoyaltyReport) SetPaid(ctx context.Context, reportIds []string, payoutDocumentId, ip, source string) (err error) {
-	_, err = primitive.ObjectIDFromHex(payoutDocumentId)
-
-	if err != nil {
+		err = r.Update(rr, ip, source)
+		if err != nil {
+			return err
+		}
+	}
+	return nil
+}
+
+func (r *RoyaltyReport) SetPaid(reportIds []string, payoutDocumentId, ip, source string) (err error) {
+	if bson.IsObjectIdHex(payoutDocumentId) == false {
 		return royaltyReportErrorPayoutDocumentIdInvalid
 	}
 
 	for _, id := range reportIds {
-		rr, err := r.GetById(ctx, id)
+		rr, err := r.GetById(id)
 		if err != nil {
 			return err
 		}
@@ -1447,17 +1279,17 @@
 		rr.Status = pkg.RoyaltyReportStatusPaid
 		rr.PayoutDate = ptypes.TimestampNow()
 
-		err = r.Update(ctx, rr, ip, source)
-		if err != nil {
-			return err
-		}
-	}
-	return nil
-}
-
-func (r *RoyaltyReport) UnsetPaid(ctx context.Context, reportIds []string, ip, source string) (err error) {
+		err = r.Update(rr, ip, source)
+		if err != nil {
+			return err
+		}
+	}
+	return nil
+}
+
+func (r *RoyaltyReport) UnsetPaid(reportIds []string, ip, source string) (err error) {
 	for _, id := range reportIds {
-		rr, err := r.GetById(ctx, id)
+		rr, err := r.GetById(id)
 		if err != nil {
 			return err
 		}
@@ -1466,7 +1298,7 @@
 		rr.Status = pkg.RoyaltyReportStatusAccepted
 		rr.PayoutDate = nil
 
-		err = r.Update(ctx, rr, ip, source)
+		err = r.Update(rr, ip, source)
 		if err != nil {
 			return err
 		}
