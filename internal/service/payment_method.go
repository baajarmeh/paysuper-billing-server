--- conflicted
+++ resolved
@@ -27,7 +27,6 @@
 	paymentMethodErrorNotFoundProductionSettings = "payment method is not contain requesting settings"
 )
 
-<<<<<<< HEAD
 func (s *Service) CreateOrUpdatePaymentMethod(
 	ctx context.Context,
 	req *billing.PaymentMethod,
@@ -180,10 +179,10 @@
 	}
 
 	return nil
-=======
+}
+
 type paymentMethods struct {
 	Methods map[string]*billing.PaymentMethod
->>>>>>> 16da4aad
 }
 
 func newPaymentMethodService(svc *Service) *PaymentMethod {
@@ -223,7 +222,8 @@
 	return &c, nil
 }
 
-<<<<<<< HEAD
+func (h PaymentMethod) GetAll() (map[string]*billing.PaymentMethod, error) {
+	var c paymentMethods
 func (h PaymentMethod) GetByIdAndCurrency(id string, currencyCodeA3 string) (*billing.PaymentMethodParams, error) {
 	pm, err := h.GetById(id)
 	if err != nil {
@@ -237,30 +237,12 @@
 	return pm.ProductionSettings[currencyCodeA3], nil
 }
 
-func (h PaymentMethod) GetAll() map[string]*billing.PaymentMethod {
-	var c map[string]*billing.PaymentMethod
-=======
-func (h PaymentMethod) GetAll() (map[string]*billing.PaymentMethod, error) {
-	var c paymentMethods
->>>>>>> 16da4aad
-	key := cachePaymentMethodAll
-
-	if err := h.svc.cacher.Get(key, c); err != nil {
-		var data []*billing.PaymentMethod
-		if err = h.svc.db.Collection(collectionPaymentMethod).Find(bson.M{}).All(&data); err != nil {
-			return nil, err
-		}
-
-		pool := make(map[string]*billing.PaymentMethod, len(data))
-		for _, v := range data {
-			pool[v.Id] = v
-		}
-		c.Methods = pool
-	}
-
-	_ = h.svc.cacher.Set(key, c, 0)
-	return c.Methods, nil
-}
+	if err := s.paymentMethod.Update(pm); err != nil {
+		rsp.Status = pkg.ResponseStatusSystemError
+		rsp.Message = err.Error()
+
+		return nil
+	}
 
 func (h PaymentMethod) Groups() (map[string]map[int32]*billing.PaymentMethod, error) {
 	pool, err := h.GetAll()
