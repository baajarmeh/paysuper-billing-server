package service

import (
	"bytes"
	"context"
	"crypto/sha512"
	"encoding/hex"
	"encoding/json"
	"errors"
	"fmt"
	geoip "github.com/ProtocolONE/geoip-service/pkg/proto"
	"github.com/golang/protobuf/jsonpb"
	protobuf "github.com/golang/protobuf/proto"
	"github.com/golang/protobuf/ptypes"
	structpb "github.com/golang/protobuf/ptypes/struct"
	"github.com/google/uuid"
	"github.com/jinzhu/copier"
	"github.com/paysuper/paysuper-billing-server/internal/helper"
	"github.com/paysuper/paysuper-billing-server/internal/payment_system"
	intPkg "github.com/paysuper/paysuper-billing-server/internal/pkg"
	"github.com/paysuper/paysuper-billing-server/pkg"
	errors2 "github.com/paysuper/paysuper-billing-server/pkg/errors"
	"github.com/paysuper/paysuper-proto/go/billingpb"
	"github.com/paysuper/paysuper-proto/go/currenciespb"
	"github.com/paysuper/paysuper-proto/go/postmarkpb"
	"github.com/paysuper/paysuper-proto/go/recurringpb"
	"github.com/paysuper/paysuper-proto/go/taxpb"
	tools "github.com/paysuper/paysuper-tools/number"
	stringTools "github.com/paysuper/paysuper-tools/string"
	"github.com/streadway/amqp"
	"github.com/ttacon/libphonenumber"
	"go.mongodb.org/mongo-driver/bson/primitive"
	"go.mongodb.org/mongo-driver/mongo"
	"go.uber.org/zap"
	"golang.org/x/crypto/bcrypt"
	"math"
	"regexp"
	"sort"
	"strconv"
	"strings"
	"time"
)

const (
	paymentRequestIncorrect             = "payment request has incorrect format"
	callbackRequestIncorrect            = "callback request has incorrect format"
	callbackHandlerIncorrect            = "unknown callback type"
	orderErrorPublishNotificationFailed = "publish order notification failed"
	orderErrorUpdateOrderDataFailed     = "update order data failed"
	brokerPublicationFailed             = "message publication to broker failed"
	subscriptionUpdateFailed            = "unable to update recurring subscription"

	defaultExpireDateToFormInput = 30
	cookieCounterUpdateTime      = 1800

	taxTypeVat      = "vat"
	taxTypeSalesTax = "sales_tax"

	defaultPaymentFormOpeningMode = "embed"
)

var (
	orderErrorProjectIdIncorrect                              = errors2.NewBillingServerErrorMsg("fm000001", "project identifier is incorrect")
	orderErrorProjectNotFound                                 = errors2.NewBillingServerErrorMsg("fm000002", "project with specified identifier not found")
	orderErrorProjectInactive                                 = errors2.NewBillingServerErrorMsg("fm000003", "project with specified identifier is inactive")
	orderErrorProjectMerchantInactive                         = errors2.NewBillingServerErrorMsg("fm000004", "merchant for project with specified identifier is inactive")
	orderErrorPaymentMethodNotAllowed                         = errors2.NewBillingServerErrorMsg("fm000005", "payment Method not available for project")
	orderErrorPaymentMethodNotFound                           = errors2.NewBillingServerErrorMsg("fm000006", "payment Method with specified identifier not found")
	orderErrorPaymentMethodInactive                           = errors2.NewBillingServerErrorMsg("fm000007", "payment Method with specified identifier is inactive")
	orderErrorConvertionCurrency                              = errors2.NewBillingServerErrorMsg("fm000008", "currency conversion error")
	orderErrorPaymentMethodEmptySettings                      = errors2.NewBillingServerErrorMsg("fm000009", "payment Method setting for project is empty")
	orderErrorPaymentSystemInactive                           = errors2.NewBillingServerErrorMsg("fm000010", "payment system for specified payment Method is inactive")
	orderErrorPayerRegionUnknown                              = errors2.NewBillingServerErrorMsg("fm000011", "payer region can't be found")
	orderErrorDynamicNotifyUrlsNotAllowed                     = errors2.NewBillingServerErrorMsg("fm000013", "dynamic verify url or notify url not allowed for project")
	orderErrorDynamicRedirectUrlsNotAllowed                   = errors2.NewBillingServerErrorMsg("fm000014", "dynamic payer redirect urls not allowed for project")
	orderErrorCurrencyNotFound                                = errors2.NewBillingServerErrorMsg("fm000015", "currency received from request not found")
	orderErrorAmountLowerThanMinAllowed                       = errors2.NewBillingServerErrorMsg("fm000016", "order amount is lower than min allowed payment amount for project")
	orderErrorAmountGreaterThanMaxAllowed                     = errors2.NewBillingServerErrorMsg("fm000017", "order amount is greater than max allowed payment amount for project")
	orderErrorAmountLowerThanMinAllowedPaymentMethod          = errors2.NewBillingServerErrorMsg("fm000018", "order amount is lower than min allowed payment amount for payment Method")
	orderErrorAmountGreaterThanMaxAllowedPaymentMethod        = errors2.NewBillingServerErrorMsg("fm000019", "order amount is greater than max allowed payment amount for payment Method")
	orderErrorCanNotCreate                                    = errors2.NewBillingServerErrorMsg("fm000020", "order can't create. try request later")
	orderErrorNotFound                                        = errors2.NewBillingServerErrorMsg("fm000021", "order with specified identifier not found")
	orderErrorOrderCreatedAnotherProject                      = errors2.NewBillingServerErrorMsg("fm000022", "order created for another project")
	orderErrorFormInputTimeExpired                            = errors2.NewBillingServerErrorMsg("fm000023", "time to enter date on payment form expired")
	orderErrorCurrencyIsRequired                              = errors2.NewBillingServerErrorMsg("fm000024", "parameter currency in create order request is required")
	orderErrorUnknown                                         = errors2.NewBillingServerErrorMsg("fm000025", "unknown error. try request later")
	orderCountryPaymentRestrictedError                        = errors2.NewBillingServerErrorMsg("fm000027", "payments from your country are not allowed")
	orderGetSavedCardError                                    = errors2.NewBillingServerErrorMsg("fm000028", "saved card data with specified identifier not found")
	orderErrorCountryByPaymentAccountNotFound                 = errors2.NewBillingServerErrorMsg("fm000029", "information about user country can't be found")
	orderErrorPaymentAccountIncorrect                         = errors2.NewBillingServerErrorMsg("fm000030", "account in payment system is incorrect")
	orderErrorProductsEmpty                                   = errors2.NewBillingServerErrorMsg("fm000031", "products set is empty")
	orderErrorProductsInvalid                                 = errors2.NewBillingServerErrorMsg("fm000032", "some products in set are invalid or inactive")
	orderErrorNoProductsCommonCurrency                        = errors2.NewBillingServerErrorMsg("fm000033", "no common prices neither in requested currency nor in default currency")
	orderErrorNoNameInDefaultLanguage                         = errors2.NewBillingServerErrorMsg("fm000034", "no name in default language %s")
	orderErrorNoNameInRequiredLanguage                        = errors2.NewBillingServerErrorMsg("fm000035", "no name in required language %s")
	orderErrorNoDescriptionInDefaultLanguage                  = errors2.NewBillingServerErrorMsg("fm000036", "no description in default language %s")
	orderErrorNoDescriptionInRequiredLanguage                 = errors2.NewBillingServerErrorMsg("fm000037", "no description in required language %s")
	orderErrorProjectMerchantNotFound                         = errors2.NewBillingServerErrorMsg("fm000038", "merchant for project with specified identifier not found")
	orderErrorRecurringCardNotOwnToUser                       = errors2.NewBillingServerErrorMsg("fm000039", "you can't use not own bank card for payment")
	orderErrorNotRestricted                                   = errors2.NewBillingServerErrorMsg("fm000040", "order country not restricted")
	orderErrorEmailRequired                                   = errors2.NewBillingServerErrorMsg("fm000041", "email is required")
	orderErrorCreatePaymentRequiredFieldIdNotFound            = errors2.NewBillingServerErrorMsg("fm000042", "required field with order identifier not found")
	orderErrorCreatePaymentRequiredFieldPaymentMethodNotFound = errors2.NewBillingServerErrorMsg("fm000043", "required field with payment Method identifier not found")
	orderErrorCreatePaymentRequiredFieldEmailNotFound         = errors2.NewBillingServerErrorMsg("fm000044", "required field \"email\" not found")
	orderErrorCreatePaymentRequiredFieldUserCountryNotFound   = errors2.NewBillingServerErrorMsg("fm000045", "user country is required")
	orderErrorCreatePaymentRequiredFieldUserZipNotFound       = errors2.NewBillingServerErrorMsg("fm000046", "user zip is required")
	orderErrorOrderAlreadyComplete                            = errors2.NewBillingServerErrorMsg("fm000047", "order with specified identifier paid early")
	orderErrorSignatureInvalid                                = errors2.NewBillingServerErrorMsg("fm000048", "request signature is invalid")
	orderErrorProductsPrice                                   = errors2.NewBillingServerErrorMsg("fm000051", "can't get product price")
	orderErrorCheckoutWithoutProducts                         = errors2.NewBillingServerErrorMsg("fm000052", "order products not specified")
	orderErrorCheckoutWithoutAmount                           = errors2.NewBillingServerErrorMsg("fm000053", "order amount not specified")
	orderErrorUnknownType                                     = errors2.NewBillingServerErrorMsg("fm000055", "unknown type of order")
	orderErrorMerchantBadTariffs                              = errors2.NewBillingServerErrorMsg("fm000056", "merchant don't have tariffs")
	orderErrorReceiptNotEquals                                = errors2.NewBillingServerErrorMsg("fm000057", "receipts not equals")
	orderErrorDuringFormattingCurrency                        = errors2.NewBillingServerErrorMsg("fm000058", "error during formatting currency")
	orderErrorDuringFormattingDate                            = errors2.NewBillingServerErrorMsg("fm000059", "error during formatting date")
	orderErrorMerchantForOrderNotFound                        = errors2.NewBillingServerErrorMsg("fm000060", "merchant for order not found")
	orderErrorNoPlatforms                                     = errors2.NewBillingServerErrorMsg("fm000062", "no available platforms")
	orderCountryPaymentRestricted                             = errors2.NewBillingServerErrorMsg("fm000063", "payments from your country are not allowed")
	orderErrorCostsRatesNotFound                              = errors2.NewBillingServerErrorMsg("fm000064", "settings to calculate commissions for order not found")
	orderErrorVirtualCurrencyNotFilled                        = errors2.NewBillingServerErrorMsg("fm000065", "virtual currency is not filled")
	orderErrorVirtualCurrencyFracNotSupported                 = errors2.NewBillingServerErrorMsg("fm000066", "fractional numbers is not supported for this virtual currency")
	orderErrorVirtualCurrencyLimits                           = errors2.NewBillingServerErrorMsg("fm000067", "amount of order is more than max amount or less than minimal amount for virtual currency")
	orderErrorCheckoutWithProducts                            = errors2.NewBillingServerErrorMsg("fm000069", "request to processing simple payment can't contain products list")
	orderErrorMerchantDoNotHaveBanking                        = errors2.NewBillingServerErrorMsg("fm000071", "merchant don't have completed banking info")
	orderErrorMerchantUserAccountNotChecked                   = errors2.NewBillingServerErrorMsg("fm000073", "failed to check user account")
	orderErrorAmountLowerThanMinLimitSystem                   = errors2.NewBillingServerErrorMsg("fm000074", "order amount is lower than min system limit")
	orderErrorAlreadyProcessed                                = errors2.NewBillingServerErrorMsg("fm000075", "order is already processed")
	orderErrorDontHaveReceiptUrl                              = errors2.NewBillingServerErrorMsg("fm000076", "processed order don't have receipt url")
	orderErrorWrongPrivateStatus                              = errors2.NewBillingServerErrorMsg("fm000077", "order has wrong private status and cannot be recreated")
	orderCountryChangeRestrictedError                         = errors2.NewBillingServerErrorMsg("fm000078", "change country is not allowed")
	orderErrorVatPayerUnknown                                 = errors2.NewBillingServerErrorMsg("fm000079", "vat payer unknown")
	orderErrorCookieIsEmpty                                   = errors2.NewBillingServerErrorMsg("fm000080", "can't get payment cookie")
	orderErrorCookieInvalid                                   = errors2.NewBillingServerErrorMsg("fm000081", "unable to read payment cookie")
	orderErrorRecurringNotAllowed                             = errors2.NewBillingServerErrorMsg("fm000082", "payment method not allowed recurring payments")
	orderErrorRecurringPlanNotFound                           = errors2.NewBillingServerErrorMsg("fm000083", "recurring plan not found")
	orderErrorRecurringSubscriptionAlreadyExists              = errors2.NewBillingServerErrorMsg("fm000084", "recurring subscription already exists")
	orderErrorRecurringPlanDisable                            = errors2.NewBillingServerErrorMsg("fm000085", "recurring plan is disabled")
	orderErrorRecurringSubscriptionNotFound                   = errors2.NewBillingServerErrorMsg("fm000086", "recurring subscription not found")
	orderErrorRecurringUnableToAdd                            = errors2.NewBillingServerErrorMsg("fm000087", "unable to add recurring subscription")
	orderErrorRecurringUnableToUpdate                         = errors2.NewBillingServerErrorMsg("fm000088", "unable to update recurring subscription")

	virtualCurrencyPayoutCurrencyMissed = errors2.NewBillingServerErrorMsg("vc000001", "virtual currency don't have price in merchant payout currency")

	paymentSystemPaymentProcessingSuccessStatus = "PAYMENT_SYSTEM_PROCESSING_SUCCESS"

	possiblePaymentFormOpeningModes = map[string]bool{"embed": true, "iframe": true, "standalone": true}
)

type orderCreateRequestProcessorChecked struct {
	id                      string
	project                 *billingpb.Project
	merchant                *billingpb.Merchant
	currency                string
	amount                  float64
	paymentMethod           *billingpb.PaymentMethod
	products                []string
	items                   []*billingpb.OrderItem
	metadata                map[string]string
	privateMetadata         map[string]string
	user                    *billingpb.OrderUser
	virtualAmount           float64
	mccCode                 string
	operatingCompanyId      string
	priceGroup              *billingpb.PriceGroup
	isCurrencyPredefined    bool
	isBuyForVirtualCurrency bool
	recurringPlan           *billingpb.RecurringPlan
}

type OrderCreateRequestProcessor struct {
	*Service
	checked *orderCreateRequestProcessorChecked
	request *billingpb.OrderCreateRequest
	ctx     context.Context
}

type PaymentFormProcessor struct {
	service *Service
	order   *billingpb.Order
	request *billingpb.PaymentFormJsonDataRequest
}

type PaymentCreateProcessor struct {
	service        *Service
	data           map[string]string
	ip             string
	acceptLanguage string
	userAgent      string
	checked        struct {
		order         *billingpb.Order
		project       *billingpb.Project
		paymentMethod *billingpb.PaymentMethod
	}
}

func (s *Service) OrderCreateByPaylink(
	ctx context.Context,
	req *billingpb.OrderCreateByPaylink,
	rsp *billingpb.OrderCreateProcessResponse,
) error {
	pl, err := s.paylinkRepository.GetById(ctx, req.PaylinkId)
	if err != nil {
		if err == mongo.ErrNoDocuments {
			rsp.Status = billingpb.ResponseStatusNotFound
			rsp.Message = errorPaylinkNotFound
			return nil
		}
		if e, ok := err.(*billingpb.ResponseErrorMessage); ok {
			rsp.Status = billingpb.ResponseStatusBadData
			rsp.Message = e
			return nil
		}
		return err
	}

	if pl.GetIsExpired() == true {
		rsp.Status = billingpb.ResponseStatusGone
		rsp.Message = errorPaylinkExpired
		return nil
	}

	oReq := &billingpb.OrderCreateRequest{
		ProjectId: pl.ProjectId,
		User: &billingpb.OrderUser{
			Ip: req.PayerIp,
		},
		Products: pl.Products,
		PrivateMetadata: map[string]string{
			"PaylinkId": pl.Id,
		},
		Type:                pl.ProductsType,
		IssuerUrl:           req.IssuerUrl,
		IsEmbedded:          req.IsEmbedded,
		IssuerReferenceType: pkg.OrderIssuerReferenceTypePaylink,
		IssuerReference:     pl.Id,
		UtmSource:           req.UtmSource,
		UtmMedium:           req.UtmMedium,
		UtmCampaign:         req.UtmCampaign,
		Cookie:              req.Cookie,
	}

	err = s.OrderCreateProcess(ctx, oReq, rsp)
	if err != nil {
		if e, ok := err.(*billingpb.ResponseErrorMessage); ok {
			rsp.Status = billingpb.ResponseStatusBadData
			rsp.Message = e
			return nil
		}
		return err
	}

	return nil
}

func (s *Service) OrderCreateProcess(
	ctx context.Context,
	req *billingpb.OrderCreateRequest,
	rsp *billingpb.OrderCreateProcessResponse,
) error {
	rsp.Status = billingpb.ResponseStatusOk

	processor := &OrderCreateRequestProcessor{
		Service: s,
		request: req,
		checked: &orderCreateRequestProcessorChecked{},
		ctx:     ctx,
	}

	if req.Token != "" {
		err := processor.processCustomerToken(ctx)

		if err != nil {
			zap.S().Errorw(pkg.MethodFinishedWithError, "err", err.Error())
			if e, ok := err.(*billingpb.ResponseErrorMessage); ok {
				rsp.Status = billingpb.ResponseStatusBadData
				rsp.Message = e
				return nil
			}
			return err
		}
	} else {
		if req.ProjectId == "" {
			rsp.Status = billingpb.ResponseStatusBadData
			rsp.Message = orderErrorProjectIdIncorrect
			return nil
		}

		_, err := primitive.ObjectIDFromHex(req.ProjectId)

		if err != nil {
			rsp.Status = billingpb.ResponseStatusBadData
			rsp.Message = orderErrorProjectIdIncorrect
			return nil
		}
	}

	if err := processor.processProject(); err != nil {
		zap.S().Errorw(pkg.MethodFinishedWithError, "err", err.Error())
		if e, ok := err.(*billingpb.ResponseErrorMessage); ok {
			rsp.Status = billingpb.ResponseStatusBadData
			rsp.Message = e
			return nil
		}
		return err
	}

	if err := processor.processMerchant(); err != nil {
		zap.S().Errorw(pkg.MethodFinishedWithError, "err", err.Error())
		if e, ok := err.(*billingpb.ResponseErrorMessage); ok {
			rsp.Status = billingpb.ResponseStatusBadData
			rsp.Message = e
			return nil
		}
		return err
	}

	if processor.checked.mccCode == "" {
		processor.checked.mccCode = processor.checked.merchant.MccCode
	}
	if processor.checked.operatingCompanyId == "" {
		processor.checked.operatingCompanyId = processor.checked.merchant.OperatingCompanyId
	}

	if req.Signature != "" || processor.checked.project.SignatureRequired == true {
		if err := processor.processSignature(); err != nil {
			zap.S().Errorw(pkg.MethodFinishedWithError, "err", err.Error())
			if e, ok := err.(*billingpb.ResponseErrorMessage); ok {
				rsp.Status = billingpb.ResponseStatusBadData
				rsp.Message = e
				return nil
			}
			return err
		}
	}

	switch req.Type {
	case pkg.OrderType_simple, pkg.OrderTypeVirtualCurrency:
		if req.Products != nil {
			rsp.Status = billingpb.ResponseStatusBadData
			rsp.Message = orderErrorCheckoutWithProducts
			return nil
		}

		if req.Amount <= 0 {
			rsp.Status = billingpb.ResponseStatusBadData
			rsp.Message = orderErrorCheckoutWithoutAmount
			return nil
		}
		break
	case pkg.OrderType_product, pkg.OrderType_key:
		if req.Amount > float64(0) {
			rsp.Status = billingpb.ResponseStatusBadData
			rsp.Message = orderErrorCheckoutWithoutProducts
			return nil
		}
		break
	default:
		rsp.Status = billingpb.ResponseStatusBadData
		rsp.Message = orderErrorUnknownType
		return nil
	}

	if req.User != nil {
		err := processor.processUserData()

		if err != nil {
			zap.S().Errorw(pkg.MethodFinishedWithError, "err", err.Error())
			if e, ok := err.(*billingpb.ResponseErrorMessage); ok {
				rsp.Status = billingpb.ResponseStatusBadData
				rsp.Message = e
				return nil
			}
			return err
		}
	}

	if processor.checked.user != nil && processor.checked.user.Ip != "" && !processor.checked.user.HasAddress() {
		err := processor.processPayerIp(ctx)

		if err != nil {
			zap.S().Errorw(pkg.MethodFinishedWithError, "err", err.Error())
			if e, ok := err.(*billingpb.ResponseErrorMessage); ok {
				rsp.Status = billingpb.ResponseStatusBadData
				rsp.Message = e
				return nil
			}
			return err
		}

		// try to restore country change from cookie
		if req.Cookie != "" {
			decryptedBrowserCustomer, err := s.decryptBrowserCookie(req.Cookie)

			if err == nil &&
				processor.checked.user.Address != nil &&
				processor.checked.user.Address.Country == decryptedBrowserCustomer.IpCountry &&
				processor.checked.user.Ip == decryptedBrowserCustomer.Ip &&
				decryptedBrowserCustomer.SelectedCountry != "" {

				processor.checked.user.Address = &billingpb.OrderBillingAddress{
					Country: decryptedBrowserCustomer.SelectedCountry,
				}
			}
		}
	}

	// We need to check for recurring subscriptions before validating currency and amount.
	// Upon successful validation, we must take the currency and value from the recurring plan.
	if err := processor.processRecurringSettings(); err != nil {
		zap.S().Errorw(pkg.MethodFinishedWithError, "err", err.Error())
		if e, ok := err.(*billingpb.ResponseErrorMessage); ok {
			rsp.Status = billingpb.ResponseStatusBadData
			rsp.Message = e
			return nil
		}
		return err
	}

	err := processor.processCurrency(req.Type)
	if err != nil {
		zap.L().Error("process currency failed", zap.Error(err))
		if e, ok := err.(*billingpb.ResponseErrorMessage); ok {
			rsp.Status = billingpb.ResponseStatusBadData
			rsp.Message = e
			return nil
		}
		return err
	}

	switch req.Type {
	case pkg.OrderType_simple:
		if req.Amount != 0 {
			processor.processAmount()
		}
		break
	case pkg.OrderTypeVirtualCurrency:
		err := processor.processVirtualCurrency(ctx)
		if err != nil {
			zap.L().Error(
				pkg.MethodFinishedWithError,
				zap.Error(err),
			)

			rsp.Status = billingpb.ResponseStatusBadData
			rsp.Message = err.(*billingpb.ResponseErrorMessage)
			return nil
		}
		break
	case pkg.OrderType_product:
		if err := processor.processPaylinkProducts(ctx); err != nil {
			if pid := req.PrivateMetadata["PaylinkId"]; pid != "" {
				s.notifyPaylinkError(ctx, pid, err, req, nil)
			}
			zap.S().Errorw(pkg.MethodFinishedWithError, "err", err.Error())
			if e, ok := err.(*billingpb.ResponseErrorMessage); ok {
				rsp.Status = billingpb.ResponseStatusBadData
				rsp.Message = e
				return nil
			}

			if err == billingpb.ProductNoPriceInCurrencyError {
				rsp.Status = billingpb.ResponseStatusBadData
				rsp.Message = productNoPriceInCurrencyError
				return nil
			}

			return err
		}
		break
	case pkg.OrderType_key:
		if err := processor.processPaylinkKeyProducts(); err != nil {
			if pid := req.PrivateMetadata["PaylinkId"]; pid != "" {
				s.notifyPaylinkError(ctx, pid, err, req, nil)
			}
			zap.S().Errorw(pkg.MethodFinishedWithError, "err", err.Error())
			if e, ok := err.(*billingpb.ResponseErrorMessage); ok {
				rsp.Status = billingpb.ResponseStatusBadData
				rsp.Message = e
				return nil
			}
			return err
		}
		break
	}

	if req.PaymentMethod != "" {
		pm, err := s.paymentMethodRepository.GetByGroupAndCurrency(
			ctx,
			processor.checked.project.IsProduction(),
			req.PaymentMethod,
			processor.checked.currency,
		)

		if err != nil {
			rsp.Status = billingpb.ResponseStatusBadData
			rsp.Message = orderErrorPaymentMethodNotFound
			return nil
		}

		if err := processor.processPaymentMethod(pm); err != nil {
			zap.S().Errorw(pkg.MethodFinishedWithError, "err", err.Error())
			if e, ok := err.(*billingpb.ResponseErrorMessage); ok {
				rsp.Status = billingpb.ResponseStatusBadData
				rsp.Message = e
				return nil
			}
			return err
		}

		if processor.checked.recurringPlan != nil && !processor.checked.paymentMethod.RecurringAllowed {
			rsp.Status = billingpb.ResponseStatusBadData
			rsp.Message = orderErrorRecurringNotAllowed
			return nil
		}
	}

	if req.Type == pkg.OrderType_simple {
		if err := processor.processLimitAmounts(); err != nil {
			zap.S().Errorw(pkg.MethodFinishedWithError, "err", err.Error())
			if e, ok := err.(*billingpb.ResponseErrorMessage); ok {
				rsp.Status = billingpb.ResponseStatusBadData
				rsp.Message = e
				return nil
			}
			return err
		}
	}

	processor.processMetadata()
	processor.processPrivateMetadata()

	order, err := processor.prepareOrder()

	if err != nil {
		zap.S().Errorw(pkg.MethodFinishedWithError, "err", err.Error())
		if e, ok := err.(*billingpb.ResponseErrorMessage); ok {
			rsp.Status = billingpb.ResponseStatusBadData
			rsp.Message = e
			return nil
		}
		return err
	}

	if err = s.orderRepository.Insert(ctx, order); err != nil {
		rsp.Status = billingpb.ResponseStatusBadData
		rsp.Message = orderErrorCanNotCreate
		return nil
	}

	rsp.Item = order

	return nil
}

func (s *Service) PaymentFormJsonDataProcess(
	ctx context.Context,
	req *billingpb.PaymentFormJsonDataRequest,
	rsp *billingpb.PaymentFormJsonDataResponse,
) error {
	rsp.Status = billingpb.ResponseStatusOk
	rsp.Item = &billingpb.PaymentFormJsonData{}

	order, err := s.getOrderByUuidToForm(ctx, req.OrderId)

	if err != nil {
		zap.S().Errorw(pkg.MethodFinishedWithError, "err", err.Error())
		if e, ok := err.(*billingpb.ResponseErrorMessage); ok {
			rsp.Status = billingpb.ResponseStatusBadData
			rsp.Message = e
			return nil
		}
		return err
	}

	rsp.Item.Type = order.ProductType

	if order.IsDeclinedByCountry() {
		rsp.Status = billingpb.ResponseStatusBadData
		rsp.Message = orderCountryPaymentRestrictedError
		return nil
	}

	if order.PrivateStatus != recurringpb.OrderStatusNew && order.PrivateStatus != recurringpb.OrderStatusPaymentSystemComplete {
		if len(order.ReceiptUrl) == 0 {
			rsp.Status = billingpb.ResponseStatusBadData
			rsp.Message = orderErrorDontHaveReceiptUrl
			return nil
		}
		s.fillPaymentFormJsonData(order, rsp)
		rsp.Item.IsAlreadyProcessed = true
		rsp.Item.ReceiptUrl = order.ReceiptUrl
		return nil
	}

	p := &PaymentFormProcessor{service: s, order: order, request: req}
	p1 := &OrderCreateRequestProcessor{
		Service: s,
		checked: &orderCreateRequestProcessorChecked{
			user: &billingpb.OrderUser{
				Ip:      req.Ip,
				Address: &billingpb.OrderBillingAddress{},
			},
		},
		ctx: ctx,
	}

	if !order.User.HasAddress() && p1.checked.user.Ip != "" {
		err = p1.processPayerIp(ctx)

		if err != nil {
			zap.S().Errorw(pkg.MethodFinishedWithError, "err", err.Error())
			if e, ok := err.(*billingpb.ResponseErrorMessage); ok {
				rsp.Status = billingpb.ResponseStatusSystemError
				rsp.Message = e
				return nil
			}
			return err
		}

		order.User.Ip = p1.checked.user.Ip
		order.User.Address = &billingpb.OrderBillingAddress{
			Country:    p1.checked.user.Address.Country,
			City:       p1.checked.user.Address.City,
			PostalCode: p1.checked.user.Address.PostalCode,
			State:      p1.checked.user.Address.State,
		}
	}

	loc, _ := s.getCountryFromAcceptLanguage(req.Locale)
	isIdentified := helper.IsIdentified(order.User.Id)
	browserCustomer := &BrowserCookieCustomer{
		Ip:             req.Ip,
		UserAgent:      req.UserAgent,
		AcceptLanguage: req.Locale,
		CreatedAt:      time.Now(),
		UpdatedAt:      time.Now(),
	}

	var customer *billingpb.Customer

	if isIdentified == true {
		customer, err = s.processCustomerData(ctx, order.User.Id, order, req, browserCustomer, loc)

		if err == nil {
			browserCustomer.CustomerId = customer.Id
		}
	} else {
		if req.Cookie != "" {
			decryptedBrowserCustomer, err := s.decryptBrowserCookie(req.Cookie)

			if err == nil {
				if (time.Now().Unix() - decryptedBrowserCustomer.UpdatedAt.Unix()) <= cookieCounterUpdateTime {
					decryptedBrowserCustomer.SessionCount++
				}

				if decryptedBrowserCustomer.CustomerId != "" {
					customer, err = s.processCustomerData(
						ctx,
						decryptedBrowserCustomer.CustomerId,
						order,
						req,
						decryptedBrowserCustomer,
						loc,
					)

					if err != nil {
						zap.L().Error("Customer by identifier in browser cookie not processed", zap.Error(err))
					}

					if customer != nil {
						browserCustomer = decryptedBrowserCustomer
						order.User.Id = customer.Id
						order.User.TechEmail = customer.TechEmail
						order.User.Uuid = customer.Uuid
					} else {
						browserCustomer.VirtualCustomerId = s.getTokenString(s.cfg.Length)
					}
				} else {
					if decryptedBrowserCustomer.VirtualCustomerId == "" {
						browserCustomer.VirtualCustomerId = s.getTokenString(s.cfg.Length)
					} else {
						browserCustomer.VirtualCustomerId = decryptedBrowserCustomer.VirtualCustomerId
					}
				}

				// restore user address from cookie, if it was changed manually
				if order.User.Address != nil &&
					order.User.Address.Country == decryptedBrowserCustomer.IpCountry &&
					order.User.Ip == decryptedBrowserCustomer.Ip &&
					decryptedBrowserCustomer.SelectedCountry != "" {

					order.User.Address = &billingpb.OrderBillingAddress{
						Country: decryptedBrowserCustomer.SelectedCountry,
					}
				}

			} else {
				browserCustomer.VirtualCustomerId = s.getTokenString(s.cfg.Length)
			}
		} else {
			browserCustomer.VirtualCustomerId = s.getTokenString(s.cfg.Length)
		}

		if order.User.Id == "" {
			order.User.Id = browserCustomer.VirtualCustomerId
		}

		if order.User.TechEmail == "" {
			order.User.TechEmail = order.User.Id + pkg.TechEmailDomain
		}
	}

	if order.PaymentMethod != nil && order.PaymentMethod.RecurringAllowed && customer != nil && customer.Id != "" {
		subscriptions, err := s.recurringSubscriptionRepository.FindByCustomerId(ctx, customer.Id)

		if err != nil {
			zap.L().Error(
				"Unable to find recurring subscriptions for the customer",
				zap.Error(err),
				zap.String("customer_id", customer.Id),
			)
		}

		if len(subscriptions) > 0 {
			rsp.Item.RecurringManagementUrl = fmt.Sprintf("%s/subscriptions", s.cfg.CheckoutUrl)
		}
	}

	if order.User.Locale == "" && loc != "" && loc != order.User.Locale {
		order.User.Locale = loc
	}

	restricted, err := s.applyCountryRestriction(ctx, order, order.GetCountry())
	if err != nil {
		zap.S().Errorw(pkg.MethodFinishedWithError, "err", err.Error())
		if e, ok := err.(*billingpb.ResponseErrorMessage); ok {
			rsp.Status = billingpb.ResponseStatusSystemError
			rsp.Message = e
			return nil
		}
		return err
	}
	if restricted {
		rsp.Status = billingpb.ResponseStatusForbidden
		rsp.Message = orderCountryPaymentRestricted
		rsp.Item.Id = order.Uuid
		return nil
	}

	switch order.ProductType {
	case pkg.OrderType_product:
		err = s.ProcessOrderProducts(ctx, order)
		break
	case pkg.OrderType_key:
		rsp.Item.Platforms, err = s.ProcessOrderKeyProducts(ctx, order)
	case pkg.OrderTypeVirtualCurrency:
		err = s.ProcessOrderVirtualCurrency(ctx, order)
	}

	if err != nil {
		if pid := order.PrivateMetadata["PaylinkId"]; pid != "" {
			s.notifyPaylinkError(ctx, pid, err, req, order)
		}
		zap.S().Errorw(pkg.MethodFinishedWithError, "err", err.Error())
		if e, ok := err.(*billingpb.ResponseErrorMessage); ok {
			rsp.Status = billingpb.ResponseStatusSystemError
			rsp.Message = e
			return nil
		}
		return err
	}

	if order.Issuer == nil {
		order.Issuer = &billingpb.OrderIssuer{
			Embedded: req.IsEmbedded,
		}
	}
	if order.Issuer.Url == "" {
		order.Issuer.Url = req.Referer
		order.Issuer.ReferrerHost = getHostFromUrl(req.Referer)
	}
	if order.Issuer.ReferenceType == "" {
		order.Issuer.ReferenceType = req.IssuerReferenceType
	}
	if order.Issuer.Reference == "" {
		order.Issuer.Reference = req.IssuerReference
	}
	if order.Issuer.UtmSource == "" {
		order.Issuer.UtmSource = req.UtmSource
	}
	if order.Issuer.UtmCampaign == "" {
		order.Issuer.UtmCampaign = req.UtmCampaign
	}
	if order.Issuer.UtmMedium == "" {
		order.Issuer.UtmMedium = req.UtmMedium
	}
	order.Issuer.ReferrerHost = getHostFromUrl(order.Issuer.Url)

	err = p1.processOrderVat(order)
	if err != nil {
		zap.S().Errorw(pkg.MethodFinishedWithError, "err", err.Error(), "method", "processOrderVat")
		if e, ok := err.(*billingpb.ResponseErrorMessage); ok {
			rsp.Status = billingpb.ResponseStatusSystemError
			rsp.Message = e
			return nil
		}
		return err
	}

	err = s.updateOrder(ctx, order)

	if err != nil {
		zap.S().Errorw(pkg.MethodFinishedWithError, "err", err.Error())
		if e, ok := err.(*billingpb.ResponseErrorMessage); ok {
			rsp.Status = billingpb.ResponseStatusSystemError
			rsp.Message = e
			return nil
		}
		return err
	}

	pms, err := p.processRenderFormPaymentMethods(ctx)

	if err != nil {
		zap.S().Errorw(pkg.MethodFinishedWithError, "err", err.Error())
		if e, ok := err.(*billingpb.ResponseErrorMessage); ok {
			rsp.Status = billingpb.ResponseStatusSystemError
			rsp.Message = e

			if e == orderErrorPaymentMethodNotAllowed {
				rsp.Status = billingpb.ResponseStatusNotFound
			}

			return nil
		}
		return err
	}

	s.fillPaymentFormJsonData(order, rsp)
	rsp.Item.PaymentMethods = pms

	rsp.Item.VatInChargeCurrency = tools.FormatAmount(order.GetTaxAmountInChargeCurrency())
	rsp.Item.VatRate = tools.ToPrecise(order.Tax.Rate)

	cookie, err := s.generateBrowserCookie(browserCustomer)

	if err == nil {
		rsp.Cookie = cookie
	}

	return nil
}

func (s *Service) fillPaymentFormJsonData(order *billingpb.Order, rsp *billingpb.PaymentFormJsonDataResponse) {
	localeParts := strings.Split(order.User.Locale, "-")
	language := localeParts[0]

	projectName, ok := order.Project.Name[language]
	if !ok {
		projectName = order.Project.Name[DefaultLanguage]
	}

	formDefaultText := ""
	if order.Project.FormDefaultText != nil && len(order.Project.FormDefaultText) > 0 {
		formDefaultText, ok = order.Project.FormDefaultText[language]
		if !ok {
			formDefaultText, ok = order.Project.FormDefaultText[DefaultLanguage]
			if !ok {
				formDefaultText = ""
			}
		}
	}

	expire := time.Now().Add(time.Minute * 30).Unix()

	rsp.Item.Id = order.Uuid
	rsp.Item.Account = order.User.ExternalId
	rsp.Item.Description = order.Description
	rsp.Item.HasVat = order.Tax.Amount > 0
	rsp.Item.Vat = order.Tax.Amount
	rsp.Item.Currency = order.Currency
	rsp.Item.Project = &billingpb.PaymentFormJsonDataProject{
		Id:               order.Project.Id,
		Name:             projectName,
		UrlSuccess:       order.Project.UrlSuccess,
		UrlFail:          order.Project.UrlFail,
		RedirectSettings: order.Project.RedirectSettings,
		FormDefaultText:  formDefaultText,
	}
	rsp.Item.Token = s.centrifugoPaymentForm.GetChannelToken(order.Uuid, expire)
	rsp.Item.Amount = order.OrderAmount
	rsp.Item.TotalAmount = order.TotalPaymentAmount
	rsp.Item.ChargeCurrency = order.ChargeCurrency
	rsp.Item.ChargeAmount = order.ChargeAmount
	rsp.Item.Items = order.Items
	rsp.Item.Email = order.User.Email
	rsp.Item.UserAddressDataRequired = order.UserAddressDataRequired

	if order.CountryRestriction != nil {
		rsp.Item.CountryPaymentsAllowed = order.CountryRestriction.PaymentsAllowed
		rsp.Item.CountryChangeAllowed = order.CountryRestriction.ChangeAllowed
	} else {
		rsp.Item.CountryPaymentsAllowed = true
		rsp.Item.CountryChangeAllowed = true
	}

	rsp.Item.UserIpData = &billingpb.UserIpData{
		Country: order.User.Address.Country,
		City:    order.User.Address.City,
		Zip:     order.User.Address.PostalCode,
	}
	rsp.Item.Lang = order.User.Locale
	rsp.Item.VatPayer = order.VatPayer
	rsp.Item.IsProduction = order.IsProduction

	if order.HasRecurringPlan() {
		plan, _ := s.recurringPlanRepository.GetById(s.ctx, order.RecurringPlanId)

		if plan != nil {
			var dateEnd string

			expireTime, _ := plan.GetExpirationTime()
			if expireTime != nil {
				dateEnd = expireTime.Format(billingpb.FilterDatetimeFormat)
			}

			rsp.Item.RecurringSettings = &billingpb.OrderRecurringSettings{
				Period:   plan.Charge.Period.Type,
				Interval: plan.Charge.Period.Value,
				DateEnd:  dateEnd,
			}
		}
	}
}

func (s *Service) PaymentCreateProcess(
	ctx context.Context,
	req *billingpb.PaymentCreateRequest,
	rsp *billingpb.PaymentCreateResponse,
) error {
	processor := &PaymentCreateProcessor{
		service:        s,
		data:           req.Data,
		ip:             req.Ip,
		acceptLanguage: req.AcceptLanguage,
		userAgent:      req.UserAgent,
	}

	if req.Cookie == "" {
		rsp.Message = orderErrorCookieIsEmpty
		rsp.Status = billingpb.ResponseStatusBadData
		return nil
	}

	decryptedBrowserCustomer, err := s.decryptBrowserCookie(req.Cookie)
	if err != nil {
		rsp.Message = orderErrorCookieInvalid
		rsp.Status = billingpb.ResponseStatusBadData
		return nil
	}

	err = processor.processPaymentFormData(ctx)
	if err != nil {
		zap.S().Errorw(pkg.MethodFinishedWithError, "err", err.Error())
		if e, ok := err.(*billingpb.ResponseErrorMessage); ok {
			rsp.Status = billingpb.ResponseStatusBadData
			rsp.Message = e
			return nil
		}
		return err
	}

	order := processor.checked.order

	decryptedBrowserCustomer.CustomerId = order.User.Id
	cookie, err := s.generateBrowserCookie(decryptedBrowserCustomer)

	if err != nil {
		zap.S().Errorw(pkg.MethodFinishedWithError, "err", err.Error())
		if e, ok := err.(*billingpb.ResponseErrorMessage); ok {
			rsp.Status = billingpb.ResponseStatusBadData
			rsp.Message = e
			return nil
		}
	}

	rsp.Cookie = cookie

	if !order.CountryRestriction.PaymentsAllowed {
		rsp.Message = orderCountryPaymentRestrictedError
		rsp.Status = billingpb.ResponseStatusForbidden
		return nil
	}

	if order.ProductType == pkg.OrderType_product {
		err = s.ProcessOrderProducts(ctx, order)
	} else if order.ProductType == pkg.OrderType_key {
		// We should reserve keys only before payment
		if _, err = s.ProcessOrderKeyProducts(ctx, order); err == nil {
			err = processor.reserveKeysForOrder(ctx, order)
		}
	} else if order.ProductType == pkg.OrderTypeVirtualCurrency {
		err = s.ProcessOrderVirtualCurrency(ctx, order)
	}

	if err != nil {
		if pid := order.PrivateMetadata["PaylinkId"]; pid != "" {
			s.notifyPaylinkError(ctx, pid, err, req, order)
		}

		zap.S().Errorw(pkg.MethodFinishedWithError, "err", err.Error())
		if e, ok := err.(*billingpb.ResponseErrorMessage); ok {
			rsp.Status = billingpb.ResponseStatusBadData
			rsp.Message = e
			return nil
		}
		return err
	}

	p1 := &OrderCreateRequestProcessor{Service: s, ctx: ctx}
	err = p1.processOrderVat(order)
	if err != nil {
		zap.S().Errorw(pkg.MethodFinishedWithError, "err", err.Error(), "method", "processOrderVat")
		if e, ok := err.(*billingpb.ResponseErrorMessage); ok {
			rsp.Status = billingpb.ResponseStatusSystemError
			rsp.Message = e
			return nil
		}
		return err
	}

	if req.Ip != "" {
		address, err := s.getAddressByIp(ctx, req.Ip)
		if err == nil {
			order.PaymentIpCountry = address.Country
		}
	}

	ps, err := s.paymentSystemRepository.GetById(ctx, processor.checked.paymentMethod.PaymentSystemId)
	if err != nil {
		rsp.Message = orderErrorPaymentSystemInactive
		rsp.Status = billingpb.ResponseStatusBadData

		return nil
	}

	order.PaymentMethod = &billingpb.PaymentMethodOrder{
		Id:               processor.checked.paymentMethod.Id,
		Name:             processor.checked.paymentMethod.Name,
		PaymentSystemId:  ps.Id,
		Group:            processor.checked.paymentMethod.Group,
		ExternalId:       processor.checked.paymentMethod.ExternalId,
		Handler:          ps.Handler,
		RefundAllowed:    processor.checked.paymentMethod.RefundAllowed,
		RecurringAllowed: processor.checked.paymentMethod.RecurringAllowed,
	}

	err = s.setOrderChargeAmountAndCurrency(ctx, order)
	if err != nil {
		if e, ok := err.(*billingpb.ResponseErrorMessage); ok {
			rsp.Status = billingpb.ResponseStatusBadData
			rsp.Message = e
			return nil
		}
		return err
	}

	methodName, err := order.GetCostPaymentMethodName()
	if err != nil {
		if e, ok := err.(*billingpb.ResponseErrorMessage); ok {
			rsp.Status = billingpb.ResponseStatusBadData
			rsp.Message = e
			return nil
		}

		return err
	}

	order.PaymentMethod.Params, err = s.getPaymentSettings(
		processor.checked.paymentMethod,
		order.ChargeCurrency,
		order.MccCode,
		order.OperatingCompanyId,
		methodName,
		order.IsProduction,
	)

	if err != nil {
		if e, ok := err.(*billingpb.ResponseErrorMessage); ok {
			rsp.Status = billingpb.ResponseStatusBadData
			rsp.Message = e
			return nil
		}

		return err
	}

	if _, ok := order.PaymentRequisites[billingpb.PaymentCreateFieldRecurringId]; ok {
		req.Data[billingpb.PaymentCreateFieldRecurringId] = order.PaymentRequisites[billingpb.PaymentCreateFieldRecurringId]
		delete(order.PaymentRequisites, billingpb.PaymentCreateFieldRecurringId)
	}

	merchant, err := s.merchantRepository.GetById(ctx, order.GetMerchantId())
	if err != nil {
		return merchantErrorNotFound
	}
	order.MccCode = merchant.MccCode
	order.IsHighRisk = merchant.IsHighRisk()

	order.OperatingCompanyId, err = s.getOrderOperatingCompanyId(ctx, order.GetCountry(), merchant)
	if err != nil {
		if e, ok := err.(*billingpb.ResponseErrorMessage); ok {
			rsp.Status = billingpb.ResponseStatusBadData
			rsp.Message = e
			return nil
		}
		return err
	}

	err = s.updateOrder(ctx, order)

	if err != nil {
		zap.L().Error(
			"s.updateOrder Method failed",
			zap.Error(err),
			zap.Any("order", order),
		)
		if e, ok := err.(*billingpb.ResponseErrorMessage); ok {
			rsp.Status = billingpb.ResponseStatusSystemError
			rsp.Message = e
			return nil
		} else {
			rsp.Message = orderErrorUnknown
			rsp.Status = billingpb.ResponseStatusSystemError
		}
		return nil
	}

	if !s.hasPaymentCosts(ctx, order) {
		rsp.Status = billingpb.ResponseStatusBadData
		rsp.Message = orderErrorCostsRatesNotFound
		return nil
	}

	h, err := s.paymentSystemGateway.GetGateway(order.PaymentMethod.Handler)

	if err != nil {
		zap.S().Errorw(pkg.MethodFinishedWithError, "err", err.Error())
		if e, ok := err.(*billingpb.ResponseErrorMessage); ok {
			rsp.Status = billingpb.ResponseStatusSystemError
			rsp.Message = e
			return nil
		}
		return err
	}

	var url string

	if order.HasRecurringPlan() {
		var subscription *billingpb.RecurringSubscription

		subscription, url, err = s.addRecurringSubscription(ctx, order, h, req.Data)

		if err != nil {
			return err
		}

		order.RecurringSubscriptionId = subscription.Id
		rsp.RecurringExpireDate = subscription.ExpireAt
	} else {
		url, err = h.CreatePayment(
			order,
			s.cfg.GetRedirectUrlSuccess(nil),
			s.cfg.GetRedirectUrlFail(nil),
			req.Data,
		)

		if err != nil {
			zap.L().Error(
				"h.CreatePayment Method failed",
				zap.Error(err),
				zap.Any("order", order),
			)
			if e, ok := err.(*billingpb.ResponseErrorMessage); ok {
				rsp.Status = billingpb.ResponseStatusSystemError
				rsp.Message = e
				return nil
			} else {
				rsp.Message = orderErrorUnknown
				rsp.Status = billingpb.ResponseStatusBadData
			}
			return nil
		}
	}

	order.Status = recurringpb.OrderPublicStatusPending
	order.PrivateStatus = recurringpb.OrderStatusProjectInProgress

	err = s.updateOrder(ctx, order)
	if err != nil {
		zap.S().Errorf("Order create in payment system failed", "err", err.Error(), "order", order)

		zap.S().Errorw(pkg.MethodFinishedWithError, "err", err.Error())
		if e, ok := err.(*billingpb.ResponseErrorMessage); ok {
			rsp.Status = billingpb.ResponseStatusSystemError
			rsp.Message = e
			return nil
		}
		return err
	}

	rsp.Status = billingpb.ResponseStatusOk
	rsp.RedirectUrl = url
	rsp.NeedRedirect = true

	if _, ok := req.Data[billingpb.PaymentCreateFieldRecurringId]; ok && url == "" {
		rsp.NeedRedirect = false
	}

	return nil
}

func (s *Service) getOrderOperatingCompanyId(
	ctx context.Context,
	orderCountry string,
	merchant *billingpb.Merchant,
) (string, error) {
	orderOperatingCompany, err := s.operatingCompanyRepository.GetByPaymentCountry(ctx, orderCountry)

	if err != nil {
		if err == mongo.ErrNoDocuments {
			return merchant.OperatingCompanyId, nil
		}

		return "", err
	}
	return orderOperatingCompany.Id, nil
}

func (s *Service) PaymentCallbackProcess(
	ctx context.Context,
	req *billingpb.PaymentNotifyRequest,
	rsp *billingpb.PaymentNotifyResponse,
) error {
	order, err := s.getOrderById(ctx, req.OrderId)

	if err != nil {
		return orderErrorNotFound
	}

	var data protobuf.Message

	ps, err := s.paymentSystemRepository.GetById(ctx, order.PaymentMethod.PaymentSystemId)
	if err != nil {
		return orderErrorPaymentSystemInactive
	}

	switch ps.Handler {
	case billingpb.PaymentSystemHandlerCardPay, PaymentSystemHandlerCardPayMock:
		data = &billingpb.CardPayPaymentCallback{}
		err := json.Unmarshal(req.Request, data)

		if err != nil {
			return errors.New(paymentRequestIncorrect)
		}
		break
	default:
		return orderErrorPaymentMethodNotFound
	}

	h, err := s.paymentSystemGateway.GetGateway(ps.Handler)

	if err != nil {
		return err
	}

	pErr := h.ProcessPayment(order, data, string(req.Request), req.Signature)

	if pErr != nil {
		pErr, _ := pErr.(*billingpb.ResponseError)

		rsp.Error = pErr.Error()
		rsp.Status = pErr.Status

		zap.L().Error(
			"error on ProcessPayment method",
			zap.Error(err),
			zap.Any("request", req.Request),
		)

		if pErr.Status == pkg.StatusTemporary {
			return nil
		}
	}

	switch order.PaymentMethod.ExternalId {
	case recurringpb.PaymentSystemGroupAliasBankCard:
		if err := s.fillPaymentDataCard(order); err != nil {
			return err
		}
		break
	case recurringpb.PaymentSystemGroupAliasQiwi,
		recurringpb.PaymentSystemGroupAliasWebMoney,
		recurringpb.PaymentSystemGroupAliasNeteller,
		recurringpb.PaymentSystemGroupAliasAlipay:
		if err := s.fillPaymentDataEwallet(order); err != nil {
			return err
		}
		break
	case recurringpb.PaymentSystemGroupAliasBitcoin:
		if err := s.fillPaymentDataCrypto(order); err != nil {
			return err
		}
		break
	}

	merchant, err := s.merchantRepository.GetById(ctx, order.GetMerchantId())
	if err != nil {
		return err
	}

	if order.IsProduction {
		zap.L().Info("debug info", zap.Any("merchant_first_payment_at", merchant.FirstPaymentAt))
		if merchant.FirstPaymentAt == nil || merchant.FirstPaymentAt.Seconds <= 0 {
			currentTimeOrder := order.PaymentMethodOrderClosedAt
			merchant.FirstPaymentAt = currentTimeOrder
			order.Project.FirstPaymentAt = currentTimeOrder
			err = s.merchantRepository.Update(ctx, merchant)
			if err != nil {
				zap.L().Error("can't update first_payment_at field", zap.Error(err), zap.String("merchant_id", merchant.Id), zap.Any("time", currentTimeOrder))
				return err
			}
		} else {
			if order.Project.FirstPaymentAt == nil || merchant.FirstPaymentAt.Seconds <= 0 {
				order.Project.FirstPaymentAt = merchant.FirstPaymentAt
			}
		}
	}

	var subscription *billingpb.RecurringSubscription

	if h.IsSubscriptionCallback(data) {
		subscription, err = s.recurringSubscriptionRepository.GetById(ctx, order.RecurringSubscriptionId)

		if err != nil {
			zap.L().Error(
				pkg.MethodFinishedWithError,
				zap.String("Method", "GetSubscription"),
				zap.Error(err),
				zap.String("orderId", order.Id),
				zap.String("subscriptionId", order.RecurringSubscriptionId),
			)
			return err
		}

		if subscription.LastPaymentAt != nil {
			newOrder := new(billingpb.Order)
			err = copier.Copy(&newOrder, &order)

			if err != nil {
				zap.S().Error(
					"Copy order to new structure order by recurring subscription failed",
					zap.Error(err),
					zap.Any("order", order),
				)
				return err
			}

			newOrder.Id = primitive.NewObjectID().Hex()
			newOrder.Uuid = uuid.New().String()
			newOrder.ReceiptId = uuid.New().String()
			newOrder.CreatedAt = ptypes.TimestampNow()
			newOrder.UpdatedAt = ptypes.TimestampNow()
			newOrder.Canceled = false
			newOrder.CanceledAt = nil
			newOrder.ReceiptUrl = ""
			newOrder.RoyaltyReportId = ""
			newOrder.PrivateStatus = recurringpb.OrderStatusNew
			newOrder.ParentOrder = &billingpb.ParentOrder{
				Id:   order.Id,
				Uuid: order.Uuid,
			}

			if err = s.orderRepository.Insert(ctx, newOrder); err != nil {
				return err
			}

			newOrder.PrivateStatus = order.PrivateStatus
			order = newOrder
		}
	}

	err = s.updateOrder(ctx, order)

	if err != nil {
		zap.S().Errorw(pkg.MethodFinishedWithError, "err", err.Error())
		if e, ok := err.(*billingpb.ResponseErrorMessage); ok {
			rsp.Status = pkg.StatusErrorSystem
			rsp.Error = e.Message
			return nil
		}
		return err
	}

	if pErr == nil {
		if h.IsSubscriptionCallback(data) && subscription != nil {
			if order.PrivateStatus != recurringpb.OrderStatusPaymentSystemComplete {
				subscription.Status = billingpb.RecurringSubscriptionStatusCanceled

				err = h.DeleteRecurringSubscription(order, subscription)

				if err != nil {
					zap.L().Error(
						pkg.MethodFinishedWithError,
						zap.String("Method", "DeleteRecurringSubscription"),
						zap.Error(err),
						zap.String("orderId", order.Id),
						zap.String("subscriptionId", order.RecurringSubscriptionId),
						zap.String("cardPaySubscriptionId", subscription.CardpaySubscriptionId),
					)
					return err
				}
			} else {
				t := time.Now().UTC()
				latestPayment, _ := ptypes.TimestampProto(time.Date(t.Year(), t.Month(), t.Day(), t.Hour(), t.Minute(), t.Second(), 0, t.Location()))

				subscription.Status = billingpb.RecurringSubscriptionStatusActive
				subscription.LastPaymentAt = latestPayment
				subscription.TotalAmount += subscription.Plan.Charge.Amount
			}

			err := s.recurringSubscriptionRepository.Update(ctx, subscription)

			if err != nil {
				zap.L().Error(
					pkg.MethodFinishedWithError,
					zap.String("Method", "UpdateSubscription"),
					zap.Error(err),
					zap.String("orderId", order.Id),
					zap.String("subscriptionId", order.RecurringSubscriptionId),
					zap.String("cardPaySubscriptionId", subscription.CardpaySubscriptionId),
				)

				return errors.New(subscriptionUpdateFailed)
			}
		}

		if order.PrivateStatus == recurringpb.OrderStatusPaymentSystemComplete {
			err = s.paymentSystemPaymentCallbackComplete(ctx, order)

			if err != nil {
				rsp.Status = pkg.StatusErrorSystem
				rsp.Error = err.Error()
				return nil
			}
		}

		err = s.onPaymentNotify(ctx, order)

		if err != nil {
			zap.L().Error(
				pkg.MethodFinishedWithError,
				zap.String("Method", "onPaymentNotify"),
				zap.Error(err),
				zap.String("orderId", order.Id),
				zap.String("orderUuid", order.Uuid),
			)

			if e, ok := err.(*billingpb.ResponseErrorMessage); ok {
				rsp.Status = pkg.StatusErrorSystem
				rsp.Error = e.Message
				return nil
			}
			return err
		}

		if order.PrivateStatus == recurringpb.OrderStatusPaymentSystemComplete {
			s.sendMailWithReceipt(ctx, order)
		}

		if h.CanSaveCard(data) {
			s.saveRecurringCard(ctx, order, h.GetRecurringId(data))
		}

		rsp.Status = pkg.StatusOK
	}

	return nil
}

func (s *Service) PaymentFormLanguageChanged(
	ctx context.Context,
	req *billingpb.PaymentFormUserChangeLangRequest,
	rsp *billingpb.PaymentFormDataChangeResponse,
) error {
	order, err := s.getOrderByUuidToForm(ctx, req.OrderId)

	if err != nil {
		zap.S().Errorw(pkg.MethodFinishedWithError, "err", err.Error())
		if e, ok := err.(*billingpb.ResponseErrorMessage); ok {
			rsp.Status = billingpb.ResponseStatusBadData
			rsp.Message = e
			return nil
		}
		return err
	}

	rsp.Status = billingpb.ResponseStatusOk
	rsp.Item = order.GetPaymentFormDataChangeResult()

	if order.User.Locale == req.Lang {
		return nil
	}

	if helper.IsIdentified(order.User.Id) == true {
		s.updateCustomerFromRequestLocale(ctx, order, req.Ip, req.AcceptLanguage, req.UserAgent, req.Lang)
	}

	order.User.Locale = req.Lang

	if order.ProductType == pkg.OrderType_product {
		err = s.ProcessOrderProducts(ctx, order)
	} else if order.ProductType == pkg.OrderType_key {
		_, err = s.ProcessOrderKeyProducts(ctx, order)
	}

	if err != nil {
		if pid := order.PrivateMetadata["PaylinkId"]; pid != "" {
			s.notifyPaylinkError(ctx, pid, err, req, order)
		}
		zap.S().Errorw(pkg.MethodFinishedWithError, "err", err.Error())
		if e, ok := err.(*billingpb.ResponseErrorMessage); ok {
			rsp.Status = billingpb.ResponseStatusBadData
			rsp.Message = e
			return nil
		}
		return err
	}

	err = s.updateOrder(ctx, order)

	if err != nil {
		zap.S().Errorw(pkg.MethodFinishedWithError, "err", err.Error())
		if e, ok := err.(*billingpb.ResponseErrorMessage); ok {
			rsp.Status = billingpb.ResponseStatusSystemError
			rsp.Message = e
			return nil
		}
		return err
	}

	rsp.Item = order.GetPaymentFormDataChangeResult()

	return nil
}

func (s *Service) PaymentFormPaymentAccountChanged(
	ctx context.Context,
	req *billingpb.PaymentFormUserChangePaymentAccountRequest,
	rsp *billingpb.PaymentFormDataChangeResponse,
) error {
	order, err := s.getOrderByUuidToForm(ctx, req.OrderId)

	if err != nil {
		rsp.Status = billingpb.ResponseStatusBadData
		rsp.Message = err.(*billingpb.ResponseErrorMessage)
		return nil
	}

	project, err := s.project.GetById(ctx, order.Project.Id)
	if err != nil {
		return orderErrorProjectNotFound
	}
	if project.IsDeleted() == true {
		return orderErrorProjectInactive
	}

	pm, err := s.paymentMethodRepository.GetById(ctx, req.MethodId)

	if err != nil {
		rsp.Status = billingpb.ResponseStatusBadData
		rsp.Message = orderErrorPaymentMethodNotFound
		return nil
	}

	ps, err := s.paymentSystemRepository.GetById(ctx, pm.PaymentSystemId)
	if err != nil {
		rsp.Message = orderErrorPaymentSystemInactive
		rsp.Status = billingpb.ResponseStatusBadData

		return nil
	}

	regex := pm.AccountRegexp

	if pm.ExternalId == recurringpb.PaymentSystemGroupAliasBankCard {
		regex = "^\\d{6}(.*)\\d{4}$"
	}

	match, err := regexp.MatchString(regex, req.Account)

	if match == false || err != nil {
		rsp.Status = billingpb.ResponseStatusBadData
		rsp.Message = orderErrorPaymentAccountIncorrect
		return nil
	}

	rsp.Status = billingpb.ResponseStatusOk

	switch pm.ExternalId {
	case recurringpb.PaymentSystemGroupAliasBankCard:
		data := s.getBinData(ctx, req.Account)

		if data == nil {
			rsp.Status = billingpb.ResponseStatusBadData
			rsp.Message = orderErrorCountryByPaymentAccountNotFound
			return nil
		}

		if order.PaymentRequisites == nil {
			order.PaymentRequisites = make(map[string]string)
		}
		order.PaymentRequisites[billingpb.PaymentCreateBankCardFieldBrand] = data.CardBrand
		order.PaymentRequisites[billingpb.PaymentCreateBankCardFieldIssuerCountryIsoCode] = data.BankCountryIsoCode

		break

	case recurringpb.PaymentSystemGroupAliasQiwi:
		req.Account = "+" + req.Account
		num, err := libphonenumber.Parse(req.Account, CountryCodeUSA)

		if err != nil || num.CountryCode == nil {
			rsp.Status = billingpb.ResponseStatusBadData
			rsp.Message = orderErrorPaymentAccountIncorrect
			return nil
		}

		_, ok := pkg.CountryPhoneCodes[*num.CountryCode]
		if !ok {
			rsp.Status = billingpb.ResponseStatusBadData
			rsp.Message = orderErrorCountryByPaymentAccountNotFound
			return nil
		}
		break
	}

	order.PaymentMethod = &billingpb.PaymentMethodOrder{
		Id:              pm.Id,
		Name:            pm.Name,
		PaymentSystemId: ps.Id,
		Group:           pm.Group,
		ExternalId:      pm.ExternalId,
		Handler:         ps.Handler,
		RefundAllowed:   pm.RefundAllowed,
	}

	err = s.setOrderChargeAmountAndCurrency(ctx, order)
	if err != nil {
		if e, ok := err.(*billingpb.ResponseErrorMessage); ok {
			rsp.Status = billingpb.ResponseStatusBadData
			rsp.Message = e
			return nil
		}
		return err
	}

	methodName, err := order.GetCostPaymentMethodName()
	if err != nil {
		if e, ok := err.(*billingpb.ResponseErrorMessage); ok {
			rsp.Status = billingpb.ResponseStatusBadData
			rsp.Message = e
			return nil
		}

		return err
	}

	order.PaymentMethod.Params, err = s.getPaymentSettings(
		pm,
		order.ChargeCurrency,
		order.MccCode,
		order.OperatingCompanyId,
		methodName,
		order.IsProduction,
	)

	if err != nil {
		if e, ok := err.(*billingpb.ResponseErrorMessage); ok {
			rsp.Status = billingpb.ResponseStatusBadData
			rsp.Message = e
			return nil
		}

		return err
	}

	if !s.hasPaymentCosts(ctx, order) {
		rsp.Status = billingpb.ResponseStatusBadData
		rsp.Message = orderErrorCostsRatesNotFound
		return nil
	}

	err = s.updateOrder(ctx, order)

	if err != nil {
		zap.S().Errorw(pkg.MethodFinishedWithError, "err", err.Error())
		if e, ok := err.(*billingpb.ResponseErrorMessage); ok {
			rsp.Status = billingpb.ResponseStatusSystemError
			rsp.Message = e
			return nil
		}
		return err
	}

	rsp.Item = order.GetPaymentFormDataChangeResult()
	return nil
}

func (s *Service) ProcessBillingAddress(
	ctx context.Context,
	req *billingpb.ProcessBillingAddressRequest,
	rsp *billingpb.ProcessBillingAddressResponse,
) error {
	var err error
	var zip *billingpb.ZipCode

	order, err := s.getOrderByUuidToForm(ctx, req.OrderId)

	if err != nil {
		zap.S().Errorw(pkg.MethodFinishedWithError, "err", err.Error())
		if e, ok := err.(*billingpb.ResponseErrorMessage); ok {
			rsp.Status = billingpb.ResponseStatusBadData
			rsp.Message = e
			return nil
		}
		return err
	}

	initialCountry := order.GetCountry()

	billingAddress := &billingpb.OrderBillingAddress{
		Country: req.Country,
	}

	if req.Country == CountryCodeUSA && req.Zip != "" {
		billingAddress.PostalCode = req.Zip

		zip, err = s.zipCodeRepository.GetByZipAndCountry(ctx, req.Zip, req.Country)

		if err == nil && zip != nil {
			billingAddress.Country = zip.Country
			billingAddress.PostalCode = zip.Zip
			billingAddress.City = zip.City
			billingAddress.State = zip.State.Code
		}
	}

	if !order.CountryChangeAllowed() && initialCountry != billingAddress.Country {
		rsp.Status = billingpb.ResponseStatusForbidden
		rsp.Message = orderCountryChangeRestrictedError
		return nil
	}

	order.BillingAddress = billingAddress

	restricted, err := s.applyCountryRestriction(ctx, order, billingAddress.Country)
	if err != nil {
		zap.L().Error(
			"s.applyCountryRestriction Method failed",
			zap.Error(err),
			zap.Any("order", order),
		)
		if e, ok := err.(*billingpb.ResponseErrorMessage); ok {
			rsp.Status = billingpb.ResponseStatusSystemError
			rsp.Message = e
			return nil
		} else {
			rsp.Message = orderErrorUnknown
			rsp.Status = billingpb.ResponseStatusSystemError
		}
		return nil
	}
	if restricted {
		rsp.Status = billingpb.ResponseStatusForbidden
		rsp.Message = orderCountryPaymentRestrictedError
		return nil
	}

	// save user replace country rule to cookie - start
	cookie := ""
	customer := &BrowserCookieCustomer{
		CreatedAt: time.Now(),
	}
	if req.Cookie != "" {
		customer, err = s.decryptBrowserCookie(req.Cookie)
		if err != nil || customer == nil {
			customer = &BrowserCookieCustomer{
				CreatedAt: time.Now(),
			}
		}
	}

	address, err := s.getAddressByIp(ctx, req.Ip)
	if err == nil {
		customer.Ip = req.Ip
		customer.IpCountry = address.Country
		customer.SelectedCountry = billingAddress.Country
		customer.UpdatedAt = time.Now()

		cookie, err = s.generateBrowserCookie(customer)
		if err != nil {
			cookie = ""
		}
	}
	// save user replace country rule to cookie - end

	if order.ProductType == pkg.OrderType_product {
		err = s.ProcessOrderProducts(ctx, order)
	} else if order.ProductType == pkg.OrderType_key {
		_, err = s.ProcessOrderKeyProducts(ctx, order)
	}

	if err != nil {
		if pid := order.PrivateMetadata["PaylinkId"]; pid != "" {
			s.notifyPaylinkError(ctx, pid, err, req, order)
		}
		return err
	}

	processor := &OrderCreateRequestProcessor{Service: s, ctx: ctx}
	err = processor.processOrderVat(order)
	if err != nil {
		zap.S().Errorw(pkg.MethodFinishedWithError, "err", err.Error(), "method", "processOrderVat")
		if e, ok := err.(*billingpb.ResponseErrorMessage); ok {
			rsp.Status = billingpb.ResponseStatusSystemError
			rsp.Message = e
			return nil
		}
		return err
	}

	err = s.setOrderChargeAmountAndCurrency(ctx, order)
	if err != nil {
		if e, ok := err.(*billingpb.ResponseErrorMessage); ok {
			rsp.Status = billingpb.ResponseStatusBadData
			rsp.Message = e
			return nil
		}
		return err
	}

	methodName, _ := order.GetCostPaymentMethodName()
	if methodName != "" && !s.hasPaymentCosts(ctx, order) {
		rsp.Status = billingpb.ResponseStatusBadData
		rsp.Message = orderErrorCostsRatesNotFound
		return nil
	}

	order.BillingCountryChangedByUser = order.BillingCountryChangedByUser == true || initialCountry != order.GetCountry()

	err = s.updateOrder(ctx, order)

	if err != nil {
		zap.S().Errorw(pkg.MethodFinishedWithError, "err", err.Error())
		if e, ok := err.(*billingpb.ResponseErrorMessage); ok {
			rsp.Status = billingpb.ResponseStatusSystemError
			rsp.Message = e
			return nil
		}
		return err
	}

	rsp.Status = billingpb.ResponseStatusOk
	rsp.Cookie = cookie
	rsp.Item = &billingpb.ProcessBillingAddressResponseItem{
		HasVat:               order.Tax.Rate > 0,
		VatRate:              tools.ToPrecise(order.Tax.Rate),
		Vat:                  order.Tax.Amount,
		VatInChargeCurrency:  s.FormatAmount(order.GetTaxAmountInChargeCurrency(), order.Currency),
		Amount:               order.OrderAmount,
		TotalAmount:          order.TotalPaymentAmount,
		Currency:             order.Currency,
		ChargeCurrency:       order.ChargeCurrency,
		ChargeAmount:         order.ChargeAmount,
		Items:                order.Items,
		CountryChangeAllowed: order.CountryChangeAllowed(),
	}

	return nil
}

func (s *Service) saveRecurringCard(ctx context.Context, order *billingpb.Order, recurringId string) {
	req := &recurringpb.SavedCardRequest{
		Token:      order.User.Id,
		ProjectId:  order.Project.Id,
		MerchantId: order.Project.MerchantId,
		MaskedPan:  order.PaymentMethodTxnParams[billingpb.PaymentCreateFieldPan],
		CardHolder: order.PaymentMethodTxnParams[billingpb.PaymentCreateFieldHolder],
		Expire: &recurringpb.CardExpire{
			Month: order.PaymentRequisites[billingpb.PaymentCreateFieldMonth],
			Year:  order.PaymentRequisites[billingpb.PaymentCreateFieldYear],
		},
		RecurringId: recurringId,
	}

	_, err := s.rep.InsertSavedCard(ctx, req)

	if err != nil {
		zap.L().Error(
			pkg.ErrorGrpcServiceCallFailed,
			zap.Error(err),
			zap.String(errorFieldService, recurringpb.PayOneRepositoryServiceName),
			zap.String(errorFieldMethod, "InsertSavedCard"),
		)
	} else {
		order, err := s.orderRepository.GetById(ctx, order.Id)

		if err != nil {
			zap.L().Error(
				"Failed to refresh order data",
				zap.Error(err),
				zap.String("uuid", order.Uuid),
			)
			return
		}

		order.PaymentRequisites["saved"] = "1"
		err = s.updateOrder(ctx, order)

		if err != nil {
			zap.L().Error(
				"Failed to update order after save recurruing card",
				zap.Error(err),
			)
		}
	}
}

func (s *Service) updateOrder(ctx context.Context, order *billingpb.Order) error {
	order.Status = order.GetPublicStatus()

	zap.S().Debug("[updateOrder] updating order", "order_id", order.Id, "status", order.Status)

	originalOrder, _ := s.getOrderById(ctx, order.Id)

	statusChanged := false
	if originalOrder != nil {
		ops := originalOrder.GetPublicStatus()
		zap.S().Debug("[updateOrder] no original order status", "order_id", order.Id, "status", ops)
		statusChanged = ops != order.Status
	} else {
		zap.S().Debug("[updateOrder] no original order found", "order_id", order.Id)
	}

	needReceipt := statusChanged && (order.Status == recurringpb.OrderPublicStatusChargeback || order.Status == recurringpb.OrderPublicStatusRefunded || order.Status == recurringpb.OrderPublicStatusProcessed)

	if needReceipt {
		switch order.Type {
		case pkg.OrderTypeRefund:
			order.ReceiptUrl = s.cfg.GetReceiptRefundUrl(order.Uuid, order.ReceiptId)
		case pkg.OrderTypeOrder:
			order.ReceiptUrl = s.cfg.GetReceiptPurchaseUrl(order.Uuid, order.ReceiptId)
		}
	}

	if err := s.orderRepository.Update(ctx, order); err != nil {
		if err == mongo.ErrNoDocuments {
			return orderErrorNotFound
		}
		return orderErrorUnknown
	}

	zap.S().Debug("[updateOrder] updating order success", "order_id", order.Id, "status_changed", statusChanged, "type", order.ProductType)

	if order.ProductType == pkg.OrderType_key {
		s.orderNotifyKeyProducts(ctx, order)
	}

	if statusChanged && order.NeedCallbackNotification() {
		s.orderNotifyMerchant(ctx, order)
	}

	return nil
}

func (s *Service) orderNotifyKeyProducts(ctx context.Context, order *billingpb.Order) {
	zap.S().Debug("[orderNotifyKeyProducts] called", "order_id", order.Id, "status", order.GetPublicStatus(), "is product notified: ", order.IsKeyProductNotified)

	if order.IsKeyProductNotified {
		return
	}

	keys := order.Keys
	var err error
	switch order.GetPublicStatus() {
	case recurringpb.OrderPublicStatusCanceled, recurringpb.OrderPublicStatusRejected:
		for _, key := range keys {
			zap.S().Infow("[orderNotifyKeyProducts] trying to cancel reserving key", "order_id", order.Id, "key", key)
			rsp := &billingpb.EmptyResponseWithStatus{}
			err = s.CancelRedeemKeyForOrder(ctx, &billingpb.KeyForOrderRequest{KeyId: key}, rsp)
			if err != nil {
				zap.S().Error("internal error during canceling reservation for key", "err", err, "key", key)
				continue
			}
			if rsp.Status != billingpb.ResponseStatusOk {
				zap.S().Error("could not cancel reservation for key", "key", key, "message", rsp.Message)
				continue
			}
		}
		order.IsKeyProductNotified = true
		break
	case recurringpb.OrderPublicStatusProcessed:
		for _, key := range keys {
			zap.S().Infow("[orderNotifyKeyProducts] trying to finish reserving key", "order_id", order.Id, "key", key)
			rsp := &billingpb.GetKeyForOrderRequestResponse{}
			err = s.FinishRedeemKeyForOrder(ctx, &billingpb.KeyForOrderRequest{KeyId: key}, rsp)
			if err != nil {
				zap.S().Errorw("internal error during finishing reservation for key", "err", err, "key", key)
				continue
			}
			if rsp.Status != billingpb.ResponseStatusOk {
				zap.S().Errorw("could not finish reservation for key", "key", key, "message", rsp.Message)
				continue
			}

			s.sendMailWithCode(ctx, order, rsp.Key)
		}
		order.IsKeyProductNotified = true
		break
	}
}

func (s *Service) sendMailWithReceipt(ctx context.Context, order *billingpb.Order) {
	payload, err := s.getPayloadForReceipt(ctx, order)
	if err != nil {
		zap.L().Error("get order receipt object failed", zap.Error(err))
		return
	}

	zap.S().Infow("sending receipt to broker", "order_id", order.Id, "topic", postmarkpb.PostmarkSenderTopicName)
	err = s.postmarkBroker.Publish(postmarkpb.PostmarkSenderTopicName, payload, amqp.Table{})
	if err != nil {
		zap.S().Errorw(
			"Publication receipt to user email queue is failed",
			"err", err, "email", order.ReceiptEmail, "order_id", order.Id, "topic", postmarkpb.PostmarkSenderTopicName)
	}
}

func (s *Service) getPayloadForReceipt(ctx context.Context, order *billingpb.Order) (*postmarkpb.Payload, error) {
	template := s.cfg.EmailTemplates.SuccessTransaction
	if order.Type == pkg.OrderTypeRefund {
		template = s.cfg.EmailTemplates.RefundTransaction
	}

	receipt, err := s.getOrderReceiptObject(ctx, order)
	if err != nil {
		return nil, err
	}

	var items []*structpb.Value
	if receipt.Items != nil && len(receipt.Items) > 0 {
		for _, item := range receipt.Items {
			item := &structpb.Value{
				Kind: &structpb.Value_StructValue{
					StructValue: &structpb.Struct{
						Fields: map[string]*structpb.Value{
							"name": {
								Kind: &structpb.Value_StringValue{StringValue: item.Name},
							},
							"is-simple": {
								Kind: &structpb.Value_BoolValue{BoolValue: false},
							},
							"price": {
								Kind: &structpb.Value_StringValue{StringValue: item.Price},
							},
						},
					},
				},
			}

			items = append(items, item)
		}
	} else {
		item := &structpb.Value{
			Kind: &structpb.Value_StructValue{
				StructValue: &structpb.Struct{
					Fields: map[string]*structpb.Value{
						"name": {
							Kind: &structpb.Value_StringValue{StringValue: "In-game purchase"},
						},
						"is-simple": {
							Kind: &structpb.Value_BoolValue{BoolValue: true},
						},
						"price": {
							Kind: &structpb.Value_StringValue{StringValue: receipt.TotalPrice},
						},
					},
				},
			},
		}

		items = append(items, item)
	}

	// set receipt items to nil to omit this field in jsonpb Marshal result
	// otherwise we get an Unmarshal error on attempt to marshal array to string
	receipt.Items = nil

	march := &jsonpb.Marshaler{}
	var buf bytes.Buffer
	err = march.Marshal(&buf, receipt)
	if err != nil {
		return nil, err
	}

	templateModel := make(map[string]string)
	err = json.Unmarshal(buf.Bytes(), &templateModel)
	if err != nil {
		return nil, err
	}

	// removing empty "platform" key (if any), for easy email template condition
	if v, ok := templateModel["platform"]; ok && v == "" {
		delete(templateModel, "platform")
	}

	templateModel["current_year"] = time.Now().UTC().Format("2006")

	// pass subtotal row info as struct, for email template condition
	var subTotal *structpb.Value
	if receipt.TotalAmount != receipt.TotalCharge {
		subTotal = &structpb.Value{
			Kind: &structpb.Value_StructValue{
				StructValue: &structpb.Struct{
					Fields: map[string]*structpb.Value{
						"totalAmount": {
							Kind: &structpb.Value_StringValue{StringValue: receipt.TotalAmount},
						},
						"totalCharge": {
							Kind: &structpb.Value_StringValue{StringValue: receipt.TotalCharge},
						},
					},
				},
			},
		}
	}

	// pass vat row info as struct, for email template condition
	var vat *structpb.Value
	if receipt.VatRate != "0%" {
		vat = &structpb.Value{
			Kind: &structpb.Value_StructValue{
				StructValue: &structpb.Struct{
					Fields: map[string]*structpb.Value{
						"rate": {
							Kind: &structpb.Value_StringValue{StringValue: receipt.VatRate},
						},
						"amount": {
							Kind: &structpb.Value_StringValue{StringValue: receipt.VatInOrderCurrency},
						},
						"including": {
							Kind: &structpb.Value_BoolValue{BoolValue: receipt.VatPayer == billingpb.VatPayerSeller},
						},
					},
				},
			},
		}
	}

	payload := &postmarkpb.Payload{
		TemplateAlias: template,
		TemplateModel: templateModel,
		To:            order.ReceiptEmail,
	}

	fields := map[string]*structpb.Value{
		"items": {
			Kind: &structpb.Value_ListValue{ListValue: &structpb.ListValue{
				Values: items,
			}},
		},
		"showSummary": {
			Kind: &structpb.Value_BoolValue{BoolValue: receipt.Items != nil && len(receipt.Items) > 1},
		},
	}

	if subTotal != nil {
		fields["subTotal"] = subTotal
	}

	if vat != nil {
		fields["vat"] = vat
	}

	payload.TemplateObjectModel = &structpb.Struct{
		Fields: fields,
	}

	return payload, nil
}

func (s *Service) sendMailWithCode(_ context.Context, order *billingpb.Order, key *billingpb.Key) {
	platformIconUrl := ""
	activationInstructionUrl := ""
	platformName := ""

	if platform, ok := availablePlatforms[order.PlatformId]; ok {
		platformIconUrl = platform.Icon
		activationInstructionUrl = platform.ActivationInstructionUrl
		platformName = platform.Name
	}

	for _, item := range order.Items {
		if item.Id == key.KeyProductId {
			item.Code = key.Code
			payload := &postmarkpb.Payload{
				TemplateAlias: s.cfg.EmailTemplates.ActivationGameKey,
				TemplateModel: map[string]string{
					"code":                       key.Code,
					"platform_icon":              platformIconUrl,
					"product_name":               item.Name,
					"activation_instruction_url": activationInstructionUrl,
					"platform_name":              platformName,
					"receipt_url":                order.ReceiptUrl,
					"current_year":               time.Now().UTC().Format("2006"),
				},
				To: order.ReceiptEmail,
			}

			if len(item.Images) > 0 {
				payload.TemplateModel["product_image"] = item.Images[0]
			}

			err := s.postmarkBroker.Publish(postmarkpb.PostmarkSenderTopicName, payload, amqp.Table{})
			if err != nil {
				zap.S().Errorw(
					"Publication activation code to user email queue is failed",
					"err", err, "email", order.ReceiptEmail, "order_id", order.Id, "key_id", key.Id)

			} else {
				zap.S().Infow("Sent payload to broker", "email", order.ReceiptEmail, "order_id", order.Id, "key_id", key.Id, "topic", postmarkpb.PostmarkSenderTopicName)
			}
			return
		}
	}

	zap.S().Errorw("Mail not sent because no items found for key", "order_id", order.Id, "key_id", key.Id, "email", order.ReceiptEmail)
}

func (s *Service) orderNotifyMerchant(ctx context.Context, order *billingpb.Order) {
	zap.S().Debug("[orderNotifyMerchant] try to send notify merchant to rmq", "order_id", order.Id, "status", order.GetPublicStatus())

	err := s.broker.Publish(recurringpb.PayOneTopicNotifyPaymentName, order, amqp.Table{"x-retry-count": int32(0)})
	if err != nil {
		zap.S().Debug("[orderNotifyMerchant] send notify merchant to rmq failed", "order_id", order.Id)
		s.logError(orderErrorPublishNotificationFailed, []interface{}{
			"err", err.Error(), "order", order, "topic", recurringpb.PayOneTopicNotifyPaymentName,
		})
	} else {
		zap.S().Debug("[orderNotifyMerchant] send notify merchant to rmq failed", "order_id", order.Id)
	}
	order.SetNotificationStatus(order.GetPublicStatus(), err == nil)

	if err = s.orderRepository.Update(ctx, order); err != nil {
		zap.S().Debug("[orderNotifyMerchant] notification status update failed", "order_id", order.Id)
		s.logError(orderErrorUpdateOrderDataFailed, []interface{}{"error", err.Error(), "order", order})
	} else {
		zap.S().Debug("[orderNotifyMerchant] notification status updated successfully", "order_id", order.Id)
	}
}

func (s *Service) getOrderById(ctx context.Context, id string) (order *billingpb.Order, err error) {
	order, err = s.orderRepository.GetById(ctx, id)

	if order == nil {
		return order, orderErrorNotFound
	}

	return
}

func (s *Service) getOrderByUuid(ctx context.Context, uuid string) (order *billingpb.Order, err error) {
	order, err = s.orderRepository.GetByUuid(ctx, uuid)

	if err != nil && err != mongo.ErrNoDocuments {
		zap.S().Errorf("Order not found in payment create process", "err", err.Error(), "uuid", uuid)
	}

	if order == nil {
		return order, orderErrorNotFound
	}

	return
}

func (s *Service) getOrderByUuidToForm(ctx context.Context, uuid string) (*billingpb.Order, error) {
	order, err := s.getOrderByUuid(ctx, uuid)

	if err != nil {
		return nil, orderErrorNotFound
	}

	if order.HasEndedStatus() == true {
		return nil, orderErrorOrderAlreadyComplete
	}

	if order.FormInputTimeIsEnded() == true {
		return nil, orderErrorFormInputTimeExpired
	}

	return order, nil
}

func (s *Service) getBinData(ctx context.Context, pan string) (data *intPkg.BinData) {
	if len(pan) < 6 {
		zap.S().Errorf("Incorrect PAN to get BIN data", "pan", pan)
		return
	}

	i, err := strconv.ParseInt(pan[:6], 10, 32)

	if err != nil {
		zap.S().Errorf("Parse PAN to int failed", "error", err.Error(), "pan", pan)
		return
	}

	data, err = s.bankBinRepository.GetByBin(ctx, int32(i))

	if err != nil {
		zap.S().Errorf("Query to get bank card BIN data failed", "error", err.Error(), "pan", pan)
		return
	}

	return
}

func (v *OrderCreateRequestProcessor) prepareOrder() (*billingpb.Order, error) {
	id := primitive.NewObjectID().Hex()
	amount := v.FormatAmount(v.checked.amount, v.checked.currency)

	if (v.request.UrlVerify != "" || v.request.UrlNotify != "") && v.checked.project.AllowDynamicNotifyUrls == false {
		return nil, orderErrorDynamicNotifyUrlsNotAllowed
	}

	if (v.request.UrlSuccess != "" || v.request.UrlFail != "") && v.checked.project.AllowDynamicRedirectUrls == false {
		return nil, orderErrorDynamicRedirectUrlsNotAllowed
	}

	order := &billingpb.Order{
		Id:   id,
		Type: pkg.OrderTypeOrder,
		Project: &billingpb.ProjectOrder{
			Id:                      v.checked.project.Id,
			Name:                    v.checked.project.Name,
			UrlSuccess:              v.checked.project.UrlRedirectSuccess,
			UrlFail:                 v.checked.project.UrlRedirectFail,
			SendNotifyEmail:         v.checked.project.SendNotifyEmail,
			NotifyEmails:            v.checked.project.NotifyEmails,
			SecretKey:               v.checked.project.SecretKey,
			UrlCheckAccount:         v.checked.project.UrlCheckAccount,
			UrlProcessPayment:       v.checked.project.UrlProcessPayment,
			UrlChargebackPayment:    v.checked.project.UrlChargebackPayment,
			UrlCancelPayment:        v.checked.project.UrlCancelPayment,
			UrlRefundPayment:        v.checked.project.UrlRefundPayment,
			UrlFraudPayment:         v.checked.project.UrlFraudPayment,
			CallbackProtocol:        v.checked.project.CallbackProtocol,
			MerchantId:              v.checked.merchant.Id,
			Status:                  v.checked.project.Status,
			MerchantRoyaltyCurrency: v.checked.merchant.GetPayoutCurrency(),
			RedirectSettings:        v.checked.project.RedirectSettings,
			FirstPaymentAt:          v.checked.merchant.FirstPaymentAt,
			FormDefaultText:         v.checked.project.FormDefaultText,
		},
		Description:   fmt.Sprintf(pkg.OrderDefaultDescription, id),
		PrivateStatus: recurringpb.OrderStatusNew,
		CreatedAt:     ptypes.TimestampNow(),
		IsJsonRequest: v.request.IsJson,

		Uuid:               uuid.New().String(),
		ReceiptId:          uuid.New().String(),
		User:               v.checked.user,
		OrderAmount:        amount,
		TotalPaymentAmount: amount,
		ChargeAmount:       amount,
		Currency:           v.checked.currency,
		ChargeCurrency:     v.checked.currency,
		Products:           v.checked.products,
		Items:              v.checked.items,
		Metadata:           v.checked.metadata,
		PrivateMetadata:    v.checked.privateMetadata,
		Issuer: &billingpb.OrderIssuer{
			Url:           v.request.IssuerUrl,
			Embedded:      v.request.IsEmbedded,
			ReferenceType: v.request.IssuerReferenceType,
			Reference:     v.request.IssuerReference,
			UtmSource:     v.request.UtmSource,
			UtmCampaign:   v.request.UtmCampaign,
			UtmMedium:     v.request.UtmMedium,
			ReferrerHost:  getHostFromUrl(v.request.IssuerUrl),
		},
		CountryRestriction: &billingpb.CountryRestriction{
			IsoCodeA2:       "",
			PaymentsAllowed: true,
			ChangeAllowed:   true,
		},
		PlatformId:              v.request.PlatformId,
		ProductType:             v.request.Type,
		IsBuyForVirtualCurrency: v.checked.isBuyForVirtualCurrency,
		MccCode:                 v.checked.merchant.MccCode,
		OperatingCompanyId:      v.checked.merchant.OperatingCompanyId,
		IsHighRisk:              v.checked.merchant.IsHighRisk(),
		TestingCase:             v.request.TestingCase,
		IsCurrencyPredefined:    v.checked.isCurrencyPredefined,
		VatPayer:                v.checked.project.VatPayer,
		IsProduction:            v.checked.project.IsProduction(),
		MerchantInfo: &billingpb.OrderViewMerchantInfo{
			CompanyName:     v.checked.merchant.GetCompanyName(),
			AgreementNumber: v.checked.merchant.AgreementNumber,
		},
	}

	if v.checked.virtualAmount > 0 {
		order.VirtualCurrencyAmount = v.checked.virtualAmount
	}

	if order.User == nil {
		order.User = &billingpb.OrderUser{
			Object:     pkg.ObjectTypeUser,
			ExternalId: v.request.Account,
		}
	} else {
		if order.User.Address != nil {
			err := v.processOrderVat(order)
			if err != nil {
				zap.S().Errorw(pkg.MethodFinishedWithError, "err", err.Error(), "method", "processOrderVat")
				return nil, err
			}

			restricted, err := v.applyCountryRestriction(v.ctx, order, order.GetCountry())
			if err != nil {
				return nil, err
			}
			if restricted {
				return nil, orderCountryPaymentRestrictedError
			}
		}
	}

	if v.request.Description != "" {
		order.Description = v.request.Description
	}

	if v.request.UrlSuccess != "" {
		order.Project.UrlSuccess = v.request.UrlSuccess
	}

	if v.request.UrlFail != "" {
		order.Project.UrlFail = v.request.UrlFail
	}

	if v.checked.paymentMethod != nil {
		ps, err := v.paymentSystemRepository.GetById(v.ctx, v.checked.paymentMethod.PaymentSystemId)
		if err != nil {
			return nil, err
		}

		order.PaymentMethod = &billingpb.PaymentMethodOrder{
			Id:               v.checked.paymentMethod.Id,
			Name:             v.checked.paymentMethod.Name,
			PaymentSystemId:  ps.Id,
			Group:            v.checked.paymentMethod.Group,
			RecurringAllowed: v.checked.paymentMethod.RecurringAllowed,
		}

		methodName, err := order.GetCostPaymentMethodName()
		if err == nil {
			order.PaymentMethod.Params, err = v.getPaymentSettings(
				v.checked.paymentMethod,
				v.checked.currency,
				v.checked.mccCode,
				v.checked.operatingCompanyId,
				methodName,
				order.IsProduction,
			)

			if err != nil {
				return nil, err
			}
		}
	}

	order.FormMode = defaultPaymentFormOpeningMode

	if _, ok := possiblePaymentFormOpeningModes[v.request.FormMode]; ok {
		order.FormMode = v.request.FormMode
	}

	order.ExpireDateToFormInput, _ = ptypes.TimestampProto(time.Now().Add(time.Minute * defaultExpireDateToFormInput))

	if v.checked.recurringPlan != nil {
		order.RecurringPlanId = v.checked.recurringPlan.Id
	}

	return order, nil
}

func (v *OrderCreateRequestProcessor) processMerchant() error {
	if v.checked.merchant.Banking == nil || v.checked.merchant.Banking.Currency == "" {
		return orderErrorMerchantDoNotHaveBanking
	}

	if v.checked.merchant.HasTariff() == false {
		return orderErrorMerchantBadTariffs
	}

	return nil
}

func (v *OrderCreateRequestProcessor) processProject() error {
	project, err := v.project.GetById(v.ctx, v.request.ProjectId)

	if err != nil {
		zap.S().Errorw("Order create get project error", "err", err, "request", v.request)
		return orderErrorProjectNotFound
	}

	if project.IsDeleted() == true {
		return orderErrorProjectInactive
	}

	if project.MerchantId == "" {
		return orderErrorProjectMerchantNotFound
	}

	_, err = primitive.ObjectIDFromHex(project.MerchantId)

	if err != nil {
		return orderErrorProjectMerchantNotFound
	}

	merchant, err := v.merchantRepository.GetById(v.ctx, project.MerchantId)
	if err != nil {
		return orderErrorProjectMerchantNotFound
	}

	if merchant.IsDeleted() == true {
		return orderErrorProjectMerchantInactive
	}

	v.checked.project = project
	v.checked.merchant = merchant

	if v.request.ButtonCaption != "" {
		v.checked.setRedirectButtonCaption(v.request.ButtonCaption)
	}

	return nil
}

func (v *OrderCreateRequestProcessor) processCurrency(orderType string) error {
	if v.checked.recurringPlan != nil {
		v.request.Currency = v.checked.recurringPlan.Charge.Currency
	}

	if v.request.Currency != "" {
		if !helper.Contains(v.supportedCurrencies, v.request.Currency) {
			return orderErrorCurrencyNotFound
		}

		v.checked.currency = v.request.Currency
		v.checked.isCurrencyPredefined = true

		pricegroup, err := v.priceGroupRepository.GetByRegion(v.ctx, v.checked.currency)
		if err == nil {
			v.checked.priceGroup = pricegroup
		}
		return nil
	}

	if orderType == pkg.OrderType_simple {
		return orderErrorCurrencyIsRequired
	}

	v.checked.isCurrencyPredefined = false

	countryCode := v.getCountry()
	if countryCode == "" {
		v.checked.currency = v.checked.merchant.GetPayoutCurrency()
		pricegroup, err := v.priceGroupRepository.GetByRegion(v.ctx, v.checked.currency)
		if err == nil {
			v.checked.priceGroup = pricegroup
		}
		return nil
	}

	country, err := v.country.GetByIsoCodeA2(v.ctx, countryCode)
	if err != nil {
		v.checked.currency = v.checked.merchant.GetPayoutCurrency()
		pricegroup, err := v.priceGroupRepository.GetByRegion(v.ctx, v.checked.currency)
		if err == nil {
			v.checked.priceGroup = pricegroup
		}
		return nil
	}

	pricegroup, err := v.priceGroupRepository.GetById(v.ctx, country.PriceGroupId)
	if err != nil {
		v.checked.currency = v.checked.merchant.GetPayoutCurrency()
		pricegroup, err := v.priceGroupRepository.GetByRegion(v.ctx, v.checked.currency)
		if err == nil {
			v.checked.priceGroup = pricegroup
		}
		return nil
	}

	v.checked.currency = pricegroup.Currency
	v.checked.priceGroup = pricegroup

	return nil
}

func (v *OrderCreateRequestProcessor) processAmount() {
	v.checked.amount = v.request.Amount

	if v.checked.recurringPlan != nil {
		v.checked.amount = v.checked.recurringPlan.Charge.Amount
	}
}

func (v *OrderCreateRequestProcessor) processMetadata() {
	v.checked.metadata = v.request.Metadata
}

func (v *OrderCreateRequestProcessor) processPrivateMetadata() {
	v.checked.privateMetadata = v.request.PrivateMetadata
}

func (v *OrderCreateRequestProcessor) getCountry() string {
	if v.checked.user == nil {
		return ""
	}
	return v.checked.user.GetCountry()
}

func (v *OrderCreateRequestProcessor) processPayerIp(ctx context.Context) error {
	address, err := v.getAddressByIp(ctx, v.checked.user.Ip)

	if err != nil {
		return err
	}

	// fully replace address, to avoid inconsistency
	v.checked.user.Address = address

	return nil
}

func (v *OrderCreateRequestProcessor) processPaylinkKeyProducts() error {
	amount, priceGroup, items, _, err := v.processKeyProducts(
		v.ctx,
		v.checked.project.Id,
		v.request.Products,
		v.checked.priceGroup,
		DefaultLanguage,
		v.request.PlatformId,
	)

	if err != nil {
		return err
	}

	if len(v.request.PlatformId) == 0 && len(items) > 0 {
		v.request.PlatformId = items[0].PlatformId
	}

	if v.checked.recurringPlan != nil {
		amount = v.checked.recurringPlan.Charge.Amount
	}

	v.checked.priceGroup = priceGroup
	v.checked.products = v.request.Products
	v.checked.currency = priceGroup.Currency
	v.checked.amount = amount
	v.checked.items = items

	return nil
}

func (v *OrderCreateRequestProcessor) processPaylinkProducts(_ context.Context) error {
	amount, priceGroup, items, isBuyForVirtual, err := v.processProducts(
		v.ctx,
		v.checked.project.Id,
		v.request.Products,
		v.checked.priceGroup,
		DefaultLanguage,
	)

	v.checked.isBuyForVirtualCurrency = isBuyForVirtual

	if err != nil {
		return err
	}

	if v.checked.recurringPlan != nil {
		amount = v.checked.recurringPlan.Charge.Amount
	}

	v.checked.priceGroup = priceGroup
	v.checked.products = v.request.Products
	v.checked.currency = priceGroup.Currency
	v.checked.amount = amount
	v.checked.items = items

	return nil
}

func (v *OrderCreateRequestProcessor) processPaymentMethod(pm *billingpb.PaymentMethod) error {
	if pm.IsActive == false {
		return orderErrorPaymentMethodInactive
	}

	if _, err := v.paymentSystemRepository.GetById(v.ctx, pm.PaymentSystemId); err != nil {
		return orderErrorPaymentSystemInactive
	}

	_, err := v.Service.getPaymentSettings(pm, v.checked.currency, v.checked.mccCode, v.checked.operatingCompanyId, "", v.checked.project.IsProduction())

	if err != nil {
		return err
	}

	v.checked.paymentMethod = pm

	return nil
}

func (v *OrderCreateRequestProcessor) processLimitAmounts() (err error) {
	amount := v.checked.amount

	pmls, err := v.paymentMinLimitSystemRepository.GetByCurrency(v.ctx, v.checked.currency)
	if err != nil {
		return errorPaymentMinLimitSystemNotFound
	}

	if amount < pmls.Amount {
		return orderErrorAmountLowerThanMinLimitSystem
	}

	if v.checked.project.LimitsCurrency != "" && v.checked.project.LimitsCurrency != v.checked.currency {
		if !helper.Contains(v.supportedCurrencies, v.checked.project.LimitsCurrency) {
			return orderErrorCurrencyNotFound
		}
		req := &currenciespb.ExchangeCurrencyCurrentForMerchantRequest{
			From:              v.checked.currency,
			To:                v.checked.project.LimitsCurrency,
			MerchantId:        v.checked.merchant.Id,
			RateType:          currenciespb.RateTypeOxr,
			ExchangeDirection: currenciespb.ExchangeDirectionSell,
			Amount:            amount,
		}

		rsp, err := v.curService.ExchangeCurrencyCurrentForMerchant(v.ctx, req)

		if err != nil {
			zap.S().Error(
				pkg.ErrorGrpcServiceCallFailed,
				zap.Error(err),
				zap.String(errorFieldService, "CurrencyRatesService"),
				zap.String(errorFieldMethod, "ExchangeCurrencyCurrentForMerchant"),
			)

			return orderErrorConvertionCurrency
		}

		amount = rsp.ExchangedAmount
	}

	if amount < v.checked.project.MinPaymentAmount {
		return orderErrorAmountLowerThanMinAllowed
	}

	if v.checked.project.MaxPaymentAmount > 0 && amount > v.checked.project.MaxPaymentAmount {
		return orderErrorAmountGreaterThanMaxAllowed
	}

	if v.checked.paymentMethod != nil {
		if v.request.Amount < v.checked.paymentMethod.MinPaymentAmount {
			return orderErrorAmountLowerThanMinAllowedPaymentMethod
		}

		if v.checked.paymentMethod.MaxPaymentAmount > 0 && v.request.Amount > v.checked.paymentMethod.MaxPaymentAmount {
			return orderErrorAmountGreaterThanMaxAllowedPaymentMethod
		}
	}

	return
}

func (v *OrderCreateRequestProcessor) processRecurringSettings() (err error) {
	if v.request.RecurringPlanId == "" {
		return nil
	}

	plan, err := v.recurringPlanRepository.GetById(v.ctx, v.request.RecurringPlanId)
	if err != nil || plan.ProjectId != v.checked.project.Id {
		return orderErrorRecurringPlanNotFound
	}

	if plan.Status != pkg.RecurringPlanStatusActive {
		return orderErrorRecurringPlanDisable
	}

<<<<<<< HEAD
	if v.checked.user.Id != "" {
=======
	if v.checked.user != nil && v.checked.user.Id != "" {
>>>>>>> 8048c654
		subscription, err := v.recurringSubscriptionRepository.GetActiveByPlanIdCustomerId(v.ctx, v.request.RecurringPlanId, v.checked.user.Id)
		if err != nil && err != mongo.ErrNoDocuments {
			return err
		}

		if subscription != nil {
			return orderErrorRecurringSubscriptionAlreadyExists
		}
	}

	v.checked.recurringPlan = plan

	return
}

func (v *OrderCreateRequestProcessor) processSignature() error {
	var hashString string

	if v.request.IsJson == false {
		var keys []string
		var elements []string

		for k := range v.request.RawParams {
			keys = append(keys, k)
		}

		sort.Strings(keys)

		for _, k := range keys {
			value := k + "=" + v.request.RawParams[k]
			elements = append(elements, value)
		}

		hashString = strings.Join(elements, "") + v.checked.project.SecretKey
	} else {
		hashString = v.request.RawBody + v.checked.project.SecretKey
	}

	h := sha512.New()
	h.Write([]byte(hashString))

	if hex.EncodeToString(h.Sum(nil)) != v.request.Signature {
		return orderErrorSignatureInvalid
	}

	return nil
}

// Calculate VAT for order
func (v *OrderCreateRequestProcessor) processOrderVat(order *billingpb.Order) error {
	order.Tax = &billingpb.OrderTax{
		Amount:   0,
		Rate:     0,
		Type:     taxTypeVat,
		Currency: order.Currency,
	}
	order.TotalPaymentAmount = order.OrderAmount
	order.ChargeAmount = order.TotalPaymentAmount
	order.ChargeCurrency = order.Currency

	countryCode := order.GetCountry()

	if countryCode == "" {
		return nil
	}

	if countryCode == CountryCodeUSA {
		order.Tax.Type = taxTypeSalesTax
	}

	if order.VatPayer == billingpb.VatPayerNobody {
		return nil
	}

	if countryCode != "" {
		country, err := v.country.GetByIsoCodeA2(v.ctx, countryCode)
		if err != nil {
			return err
		}
		if country.VatEnabled == false {
			return nil
		}
	}

	req := &taxpb.GeoIdentity{
		Country: countryCode,
	}

	if countryCode == CountryCodeUSA {
		req.Zip = order.GetPostalCode()
	}

	rsp, err := v.tax.GetRate(v.ctx, req)

	if err != nil {
		v.logError("Tax service return error", []interface{}{"error", err.Error(), "request", req})
		return err
	}

	order.Tax.Rate = rsp.Rate

	switch order.VatPayer {

	case billingpb.VatPayerBuyer:
		order.Tax.Amount = v.FormatAmount(order.OrderAmount*order.Tax.Rate, order.Currency)
		order.TotalPaymentAmount = v.FormatAmount(order.OrderAmount+order.Tax.Amount, order.Currency)
		order.ChargeAmount = order.TotalPaymentAmount
		break

	case billingpb.VatPayerSeller:
		order.Tax.Amount = v.FormatAmount(tools.GetPercentPartFromAmount(order.TotalPaymentAmount, order.Tax.Rate), order.Currency)
		break

	default:
		return orderErrorVatPayerUnknown
	}

	return nil
}

func (v *OrderCreateRequestProcessor) processCustomerToken(ctx context.Context) error {
	token, err := v.getTokenBy(v.request.Token)

	if err != nil {
		return err
	}

	customer, err := v.getCustomerById(ctx, token.CustomerId)

	if err != nil {
		return err
	}

	v.request.Type = token.Settings.Type
	v.request.PlatformId = token.Settings.PlatformId

	v.request.ProjectId = token.Settings.ProjectId
	v.request.Description = token.Settings.Description
	v.request.Amount = token.Settings.Amount
	v.request.Currency = token.Settings.Currency
	v.request.Products = token.Settings.ProductsIds
	v.request.Metadata = token.Settings.Metadata
	v.request.PaymentMethod = token.Settings.PaymentMethod
	v.request.RecurringPlanId = token.Settings.RecurringPlanId

	if token.Settings.ReturnUrl != nil {
		v.request.UrlSuccess = token.Settings.ReturnUrl.Success
		v.request.UrlFail = token.Settings.ReturnUrl.Fail
	}

	v.checked.user = &billingpb.OrderUser{
		ExternalId: token.User.Id,
		Address:    token.User.Address,
		Metadata:   token.User.Metadata,
	}

	if token.User.Name != nil {
		v.checked.user.Name = token.User.Name.Value
	}

	if token.User.Email != nil {
		v.checked.user.Email = token.User.Email.Value
		v.checked.user.EmailVerified = token.User.Email.Verified
	}

	if token.User.Phone != nil {
		v.checked.user.Phone = token.User.Phone.Value
		v.checked.user.PhoneVerified = token.User.Phone.Verified
	}

	if token.User.Ip != nil {
		v.checked.user.Ip = token.User.Ip.Value
	}

	if token.User.Locale != nil {
		v.checked.user.Locale = token.User.Locale.Value
	}

	v.request.ButtonCaption = token.Settings.ButtonCaption

	v.checked.user.Id = customer.Id
	v.checked.user.Uuid = customer.Uuid
	v.checked.user.Object = pkg.ObjectTypeUser
	v.checked.user.TechEmail = customer.TechEmail

	return nil
}

func (v *OrderCreateRequestProcessor) processUserData() (err error) {
	customer := new(billingpb.Customer)
	tokenReq := v.transformOrderUser2TokenRequest(v.request.User)

	if v.request.Token == "" {
		customer, _ = v.findCustomer(v.ctx, tokenReq, v.checked.project)
	}

	if customer != nil {
		customer, err = v.updateCustomer(v.ctx, tokenReq, v.checked.project, customer)
	} else {
		customer, err = v.createCustomer(v.ctx, tokenReq, v.checked.project)
	}

	if err != nil {
		return err
	}

	v.checked.user = v.request.User
	v.checked.user.Id = customer.Id
	v.checked.user.Uuid = customer.Uuid
	v.checked.user.Object = pkg.ObjectTypeUser
	v.checked.user.TechEmail = customer.TechEmail

	return
}

// GetById payment methods of project for rendering in payment form
func (v *PaymentFormProcessor) processRenderFormPaymentMethods(
	ctx context.Context,
) ([]*billingpb.PaymentFormPaymentMethod, error) {
	var projectPms []*billingpb.PaymentFormPaymentMethod

	paymentMethods, err := v.service.paymentMethodRepository.ListByOrder(
		ctx,
		v.order,
	)

	if err != nil {
		zap.S().Errorw("ListByOrder failed", "error", err, "order_id", v.order.Id, "order_uuid", v.order.Uuid)
		return nil, orderErrorUnknown
	}

	for _, pm := range paymentMethods {
		if pm.IsActive == false {
			continue
		}

		ps, err := v.service.paymentSystemRepository.GetById(ctx, pm.PaymentSystemId)

		if err != nil {
			zap.S().Errorw("GetById failed", "error", err, "order_id", v.order.Id, "order_uuid", v.order.Uuid)
			continue
		}

		if ps.IsActive == false {
			continue
		}

		if v.order.OrderAmount < pm.MinPaymentAmount ||
			(pm.MaxPaymentAmount > 0 && v.order.OrderAmount > pm.MaxPaymentAmount) {
			continue
		}
		_, err = v.service.getPaymentSettings(pm, v.order.Currency, v.order.MccCode, v.order.OperatingCompanyId, "", v.order.IsProduction)

		if err != nil {
			zap.S().Errorw("GetPaymentSettings failed", "error", err, "order_id", v.order.Id, "order_uuid", v.order.Uuid)
			continue
		}

		formPm := &billingpb.PaymentFormPaymentMethod{
			Id:            pm.Id,
			Name:          pm.Name,
			Type:          pm.Type,
			Group:         pm.Group,
			AccountRegexp: pm.AccountRegexp,
		}

		err = v.processPaymentMethodsData(ctx, formPm)

		if err != nil {
			zap.S().Errorw(
				"Process payment Method data failed",
				"error", err,
				"order_id", v.order.Id,
			)
			continue
		}

		projectPms = append(projectPms, formPm)
	}

	if len(projectPms) <= 0 {
		zap.S().Errorw("Not found any active payment methods", "order_id", v.order.Id, "order_uuid", v.order.Uuid)
		return projectPms, orderErrorPaymentMethodNotAllowed
	}

	return projectPms, nil
}

func (v *PaymentFormProcessor) processPaymentMethodsData(ctx context.Context, pm *billingpb.PaymentFormPaymentMethod) error {
	pm.HasSavedCards = false

	if pm.IsBankCard() == true {
		req := &recurringpb.SavedCardRequest{Token: v.order.User.Id}
		rsp, err := v.service.rep.FindSavedCards(ctx, req)

		if err != nil {
			zap.S().Errorw(
				"Get saved cards from repository failed",
				"error", err,
				"token", v.order.User.Id,
				"project_id", v.order.Project.Id,
				"order_id", v.order.Id,
			)
		} else {
			pm.HasSavedCards = len(rsp.SavedCards) > 0
			pm.SavedCards = []*billingpb.SavedCard{}

			for _, v := range rsp.SavedCards {
				d := &billingpb.SavedCard{
					Id:         v.Id,
					Pan:        v.MaskedPan,
					CardHolder: v.CardHolder,
					Expire:     &billingpb.CardExpire{Month: v.Expire.Month, Year: v.Expire.Year},
				}

				pm.SavedCards = append(pm.SavedCards, d)
			}

		}
	}

	return nil
}

func (v *PaymentCreateProcessor) reserveKeysForOrder(ctx context.Context, order *billingpb.Order) error {
	if len(order.Keys) == 0 {
		zap.S().Infow("[ProcessOrderKeyProducts] reserving keys", "order_id", order.Id)
		keys := make([]string, len(order.Products))
		for i, productId := range order.Products {
			reserveRes := &billingpb.PlatformKeyReserveResponse{}
			reserveReq := &billingpb.PlatformKeyReserveRequest{
				PlatformId:   order.PlatformId,
				MerchantId:   order.Project.MerchantId,
				OrderId:      order.Id,
				KeyProductId: productId,
				Ttl:          oneDayTtl,
			}

			err := v.service.ReserveKeyForOrder(ctx, reserveReq, reserveRes)
			if err != nil {
				zap.L().Error(
					pkg.ErrorGrpcServiceCallFailed,
					zap.Error(err),
					zap.String(errorFieldService, "KeyService"),
					zap.String(errorFieldMethod, "ReserveKeyForOrder"),
				)
				return err
			}

			if reserveRes.Status != billingpb.ResponseStatusOk {
				zap.S().Errorw("[ProcessOrderKeyProducts] can't reserve key. Cancelling reserved before", "message", reserveRes.Message, "order_id", order.Id)

				// we should cancel reservation for keys reserved before
				for _, keyToCancel := range keys {
					if len(keyToCancel) > 0 {
						cancelRes := &billingpb.EmptyResponseWithStatus{}
						err := v.service.CancelRedeemKeyForOrder(ctx, &billingpb.KeyForOrderRequest{KeyId: keyToCancel}, cancelRes)
						if err != nil {
							zap.L().Error(
								pkg.ErrorGrpcServiceCallFailed,
								zap.Error(err),
								zap.String(errorFieldService, "KeyService"),
								zap.String(errorFieldMethod, "CancelRedeemKeyForOrder"),
							)
						} else if cancelRes.Status != billingpb.ResponseStatusOk {
							zap.S().Errorw("[ProcessOrderKeyProducts] error during cancelling reservation", "message", cancelRes.Message, "order_id", order.Id)
						} else {
							zap.S().Infow("[ProcessOrderKeyProducts] successful canceled reservation", "order_id", order.Id, "key_id", keyToCancel)
						}
					}
				}

				return reserveRes.Message
			}
			zap.S().Infow("[ProcessOrderKeyProducts] reserved for product", "product ", productId, "reserveRes ", reserveRes, "order_id", order.Id)
			keys[i] = reserveRes.KeyId
		}

		order.Keys = keys
	}

	return nil
}

// Validate data received from payment form and write validated data to order
func (v *PaymentCreateProcessor) processPaymentFormData(ctx context.Context) error {
	if _, ok := v.data[billingpb.PaymentCreateFieldOrderId]; !ok ||
		v.data[billingpb.PaymentCreateFieldOrderId] == "" {
		return orderErrorCreatePaymentRequiredFieldIdNotFound
	}

	if _, ok := v.data[billingpb.PaymentCreateFieldPaymentMethodId]; !ok ||
		v.data[billingpb.PaymentCreateFieldPaymentMethodId] == "" {
		return orderErrorCreatePaymentRequiredFieldPaymentMethodNotFound
	}

	if _, ok := v.data[billingpb.PaymentCreateFieldEmail]; !ok ||
		v.data[billingpb.PaymentCreateFieldEmail] == "" {
		return orderErrorCreatePaymentRequiredFieldEmailNotFound
	}

	order, err := v.service.getOrderByUuidToForm(ctx, v.data[billingpb.PaymentCreateFieldOrderId])

	if err != nil {
		return err
	}

	if order.PrivateStatus != recurringpb.OrderStatusNew && order.PrivateStatus != recurringpb.OrderStatusPaymentSystemComplete {
		return orderErrorAlreadyProcessed
	}

	if order.UserAddressDataRequired == true {
		country, ok := v.data[billingpb.PaymentCreateFieldUserCountry]

		if !ok || country == "" {
			return orderErrorCreatePaymentRequiredFieldUserCountryNotFound
		}

		if country == CountryCodeUSA {
			zip, ok := v.data[billingpb.PaymentCreateFieldUserZip]

			if !ok || zip == "" {
				return orderErrorCreatePaymentRequiredFieldUserZipNotFound
			}

			zipData, err := v.service.zipCodeRepository.GetByZipAndCountry(ctx, zip, country)

			if err == nil && zipData != nil {
				v.data[billingpb.PaymentCreateFieldUserCity] = zipData.City
				v.data[billingpb.PaymentCreateFieldUserState] = zipData.State.Code
			}
		}
	}

	merchant, err := v.service.merchantRepository.GetById(ctx, order.GetMerchantId())
	if err != nil {
		return merchantErrorNotFound
	}

	if order.MccCode == "" {
		order.MccCode = merchant.MccCode
		order.IsHighRisk = merchant.IsHighRisk()
	}

	order.OperatingCompanyId, err = v.service.getOrderOperatingCompanyId(ctx, order.GetCountry(), merchant)
	if err != nil {
		return err
	}

	processor := &OrderCreateRequestProcessor{
		Service: v.service,
		request: &billingpb.OrderCreateRequest{
			ProjectId: order.Project.Id,
			Amount:    order.OrderAmount,
		},
		checked: &orderCreateRequestProcessorChecked{
			currency:           order.Currency,
			amount:             order.OrderAmount,
			mccCode:            order.MccCode,
			operatingCompanyId: order.OperatingCompanyId,
		},
		ctx: ctx,
	}

	if err := processor.processProject(); err != nil {
		return err
	}

	pm, err := v.service.paymentMethodRepository.GetById(ctx, v.data[billingpb.PaymentCreateFieldPaymentMethodId])
	if err != nil {
		return orderErrorPaymentMethodNotFound
	}

	if pm.IsActive == false {
		return orderErrorPaymentMethodInactive
	}

	ps, err := v.service.paymentSystemRepository.GetById(ctx, pm.PaymentSystemId)
	if err != nil {
		return orderErrorPaymentSystemInactive
	}

	if err := processor.processLimitAmounts(); err != nil {
		if e, ok := err.(*billingpb.ResponseErrorMessage); ok {
			return e
		}
		return err
	}

	if order.User.Ip != v.ip {
		order.User.Ip = v.ip
	}

	updCustomerReq := &billingpb.TokenRequest{User: &billingpb.TokenUser{}}

	if val, ok := v.data[billingpb.PaymentCreateFieldEmail]; ok {
		order.User.Email = val
		updCustomerReq.User.Email = &billingpb.TokenUserEmailValue{Value: val}
	}

	order.PaymentRequisites = make(map[string]string)

	if order.UserAddressDataRequired == true {
		if order.BillingAddress == nil {
			order.BillingAddress = &billingpb.OrderBillingAddress{}
		}

		if order.BillingAddress.Country != v.data[billingpb.PaymentCreateFieldUserCountry] {
			order.BillingAddress.Country = v.data[billingpb.PaymentCreateFieldUserCountry]
		}

		if order.BillingAddress.Country == CountryCodeUSA {
			if order.BillingAddress.City != v.data[billingpb.PaymentCreateFieldUserCity] {
				order.BillingAddress.City = v.data[billingpb.PaymentCreateFieldUserCity]
			}

			if order.BillingAddress.PostalCode != v.data[billingpb.PaymentCreateFieldUserZip] {
				order.BillingAddress.PostalCode = v.data[billingpb.PaymentCreateFieldUserZip]
			}

			if order.BillingAddress.State != v.data[billingpb.PaymentCreateFieldUserState] {
				order.BillingAddress.State = v.data[billingpb.PaymentCreateFieldUserState]
			}
		}

		err = processor.processOrderVat(order)
		if err != nil {
			zap.S().Errorw(pkg.MethodFinishedWithError, "err", err.Error(), "method", "processOrderVat")
			return err
		}
		updCustomerReq.User.Address = order.BillingAddress
	}

	restricted, err := v.service.applyCountryRestriction(ctx, order, order.GetCountry())
	if err != nil {
		zap.L().Error(
			"v.service.applyCountryRestriction Method failed",
			zap.Error(err),
			zap.Any("order", order),
		)
		if e, ok := err.(*billingpb.ResponseErrorMessage); ok {
			return e
		}
		return orderErrorUnknown
	}
	if restricted {
		return orderCountryPaymentRestrictedError
	}

	var customer *billingpb.Customer

	if helper.IsIdentified(order.User.Id) == true {
		customer, _ = v.service.customerRepository.GetById(ctx, order.User.Id)

		if customer != nil && customer.Email != order.User.Email {
			customer = nil
		}
	}

	if customer != nil {
		customer, err := v.service.updateCustomerFromRequest(ctx, order, updCustomerReq, v.ip, v.acceptLanguage, v.userAgent)

		if err != nil {
			v.service.logError("Update customer data by request failed", []interface{}{"error", err.Error(), "data", updCustomerReq})
		} else {
			if order.User.Locale == "" && customer.Locale != "" &&
				customer.Locale != order.User.Locale {
				order.User.Locale = customer.Locale
			}
		}
	} else {
		customer, err := v.service.createCustomerFromRequest(ctx, order, updCustomerReq, v.ip, v.acceptLanguage, v.userAgent)
		if err != nil {
			v.service.logError("Create customer data by request failed", []interface{}{"error", err.Error(), "data", updCustomerReq})
			return err
		}

		order.User.Id = customer.Id
		order.User.Uuid = customer.Uuid
	}

	delete(v.data, billingpb.PaymentCreateFieldOrderId)
	delete(v.data, billingpb.PaymentCreateFieldPaymentMethodId)
	delete(v.data, billingpb.PaymentCreateFieldEmail)

	if pm.IsBankCard() == true {
		if id, ok := v.data[billingpb.PaymentCreateFieldStoredCardId]; ok {
			storedCard, err := v.service.rep.FindSavedCardById(ctx, &recurringpb.FindByStringValue{Value: id})

			if err != nil {
				v.service.logError("Get data about stored card failed", []interface{}{"err", err.Error(), "id", id})
			}

			if storedCard == nil {
				v.service.logError("Get data about stored card failed", []interface{}{"id", id})
				return orderGetSavedCardError
			}

			if storedCard.Token != order.User.Id {
				v.service.logError("Alarm: user try use not own bank card for payment", []interface{}{"user_id", order.User.Id, "card_id", id})
				return orderErrorRecurringCardNotOwnToUser
			}

			order.PaymentRequisites[billingpb.PaymentCreateFieldPan] = storedCard.MaskedPan
			order.PaymentRequisites[billingpb.PaymentCreateFieldMonth] = storedCard.Expire.Month
			order.PaymentRequisites[billingpb.PaymentCreateFieldYear] = storedCard.Expire.Year
			order.PaymentRequisites[billingpb.PaymentCreateFieldHolder] = storedCard.CardHolder
			order.PaymentRequisites[billingpb.PaymentCreateFieldRecurringId] = storedCard.RecurringId
		} else {
			validator := &bankCardValidator{
				Pan:    v.data[billingpb.PaymentCreateFieldPan],
				Cvv:    v.data[billingpb.PaymentCreateFieldCvv],
				Month:  v.data[billingpb.PaymentCreateFieldMonth],
				Year:   v.data[billingpb.PaymentCreateFieldYear],
				Holder: v.data[billingpb.PaymentCreateFieldHolder],
			}

			if err := validator.Validate(); err != nil {
				return err
			}

			order.PaymentRequisites[billingpb.PaymentCreateFieldPan] = stringTools.MaskBankCardNumber(v.data[billingpb.PaymentCreateFieldPan])
			order.PaymentRequisites[billingpb.PaymentCreateFieldMonth] = v.data[billingpb.PaymentCreateFieldMonth]

			if len(v.data[billingpb.PaymentCreateFieldYear]) < 3 {
				v.data[billingpb.PaymentCreateFieldYear] = strconv.Itoa(time.Now().UTC().Year())[:2] + v.data[billingpb.PaymentCreateFieldYear]
			}

			order.PaymentRequisites[billingpb.PaymentCreateFieldYear] = v.data[billingpb.PaymentCreateFieldYear]
		}

		bin := v.service.getBinData(ctx, order.PaymentRequisites[billingpb.PaymentCreateFieldPan])

		if bin != nil {
			order.PaymentRequisites[billingpb.PaymentCreateBankCardFieldBrand] = bin.CardBrand
			order.PaymentRequisites[billingpb.PaymentCreateBankCardFieldType] = bin.CardType
			order.PaymentRequisites[billingpb.PaymentCreateBankCardFieldCategory] = bin.CardCategory
			order.PaymentRequisites[billingpb.PaymentCreateBankCardFieldIssuerName] = bin.BankName
			order.PaymentRequisites[billingpb.PaymentCreateBankCardFieldIssuerCountry] = bin.BankCountryName
			order.PaymentRequisites[billingpb.PaymentCreateBankCardFieldIssuerCountryIsoCode] = bin.BankCountryIsoCode
		}
	} else {
		account := ""

		if acc, ok := v.data[billingpb.PaymentCreateFieldEWallet]; ok {
			account = acc
		}

		if acc, ok := v.data[billingpb.PaymentCreateFieldCrypto]; ok {
			account = acc
		}

		if account == "" {
			return payment_system.PaymentSystemErrorEWalletIdentifierIsInvalid
		}

		order.PaymentRequisites = v.data
	}

	if order.PaymentMethod == nil {
		order.PaymentMethod = &billingpb.PaymentMethodOrder{
			Id:              pm.Id,
			Name:            pm.Name,
			PaymentSystemId: ps.Id,
			Group:           pm.Group,
			ExternalId:      pm.ExternalId,
			Handler:         ps.Handler,
			RefundAllowed:   pm.RefundAllowed,
		}
	}

	methodName, err := order.GetCostPaymentMethodName()

	if err == nil {
		order.PaymentMethod.Params, err = v.service.getPaymentSettings(
			pm,
			processor.checked.currency,
			processor.checked.mccCode,
			processor.checked.operatingCompanyId,
			methodName,
			order.IsProduction,
		)

		if err != nil {
			return err
		}
	}

	v.checked.project = processor.checked.project
	v.checked.paymentMethod = pm
	v.checked.order = order

	if v.checked.project.CallbackProtocol == billingpb.ProjectCallbackProtocolDefault &&
		v.checked.project.WebhookMode == pkg.ProjectWebhookPreApproval {
		err = v.service.webhookCheckUser(order)

		if err != nil {
			return err
		}
	}

	return nil
}

func (s *Service) GetOrderKeyProducts(ctx context.Context, projectId string, productIds []string) ([]*billingpb.KeyProduct, error) {
	if len(productIds) == 0 {
		return nil, orderErrorProductsEmpty
	}

	result := billingpb.ListKeyProductsResponse{}

	err := s.GetKeyProductsForOrder(ctx, &billingpb.GetKeyProductsForOrderRequest{
		ProjectId: projectId,
		Ids:       productIds,
	}, &result)

	if err != nil {
		zap.L().Error(
			"v.GetKeyProductsForOrder Method failed",
			zap.Error(err),
		)
		if e, ok := err.(*billingpb.ResponseErrorMessage); ok {
			return nil, e
		}
		return nil, orderErrorUnknown
	}

	if result.Count != int64(len(productIds)) {
		return nil, orderErrorProductsInvalid
	}

	return result.Products, nil
}

func (s *Service) GetOrderKeyProductsAmount(products []*billingpb.KeyProduct, group *billingpb.PriceGroup, platformId string) (float64, error) {
	if len(products) == 0 {
		return 0, orderErrorProductsEmpty
	}

	sum := float64(0)

	for _, p := range products {
		amount, err := p.GetPriceInCurrencyAndPlatform(group, platformId)

		if err != nil {
			return 0, orderErrorNoProductsCommonCurrency
		}

		sum += amount
	}

	return sum, nil
}

func (s *Service) GetOrderProducts(ctx context.Context, projectId string, productIds []string) ([]*billingpb.Product, error) {
	if len(productIds) == 0 {
		return nil, orderErrorProductsEmpty
	}

	result := billingpb.ListProductsResponse{}

	err := s.GetProductsForOrder(ctx, &billingpb.GetProductsForOrderRequest{
		ProjectId: projectId,
		Ids:       productIds,
	}, &result)

	if err != nil {
		zap.L().Error(
			"v.GetProductsForOrder Method failed",
			zap.Error(err),
		)
		if e, ok := err.(*billingpb.ResponseErrorMessage); ok {
			return nil, e
		}
		return nil, orderErrorUnknown
	}

	if result.Total != int64(len(productIds)) {
		return nil, orderErrorProductsInvalid
	}

	return result.Products, nil
}

func (s *Service) GetOrderProductsAmount(products []*billingpb.Product, group *billingpb.PriceGroup) (float64, error) {
	if len(products) == 0 {
		return 0, orderErrorProductsEmpty
	}

	sum := float64(0)

	for _, p := range products {
		amount, err := p.GetPriceInCurrency(group)

		if err != nil {
			return 0, err
		}

		sum += amount
	}

	totalAmount := tools.FormatAmount(sum)

	return totalAmount, nil
}

func (s *Service) GetOrderProductsItems(products []*billingpb.Product, language string, group *billingpb.PriceGroup) ([]*billingpb.OrderItem, error) {
	var result []*billingpb.OrderItem

	if len(products) == 0 {
		return nil, orderErrorProductsEmpty
	}

	isDefaultLanguage := language == DefaultLanguage

	for _, p := range products {
		var (
			amount      float64
			name        string
			description string
			err         error
		)

		amount, err = p.GetPriceInCurrency(group)
		if err != nil {
			return nil, orderErrorProductsPrice
		}

		name, err = p.GetLocalizedName(language)
		if err != nil {
			if isDefaultLanguage {
				return nil, orderErrorNoNameInRequiredLanguage
			}
			name, err = p.GetLocalizedName(DefaultLanguage)
			if err != nil {
				return nil, orderErrorNoNameInDefaultLanguage
			}
		}

		description, err = p.GetLocalizedDescription(language)
		if err != nil {
			if isDefaultLanguage {
				return nil, orderErrorNoDescriptionInRequiredLanguage
			}
			description, err = p.GetLocalizedDescription(DefaultLanguage)
			if err != nil {
				return nil, orderErrorNoDescriptionInDefaultLanguage
			}
		}

		item := &billingpb.OrderItem{
			Id:          p.Id,
			Object:      p.Object,
			Sku:         p.Sku,
			Name:        name,
			Description: description,
			CreatedAt:   p.CreatedAt,
			UpdatedAt:   p.UpdatedAt,
			Images:      p.Images,
			Url:         p.Url,
			Metadata:    p.Metadata,
			Amount:      amount,
			Currency:    group.Currency,
		}
		result = append(result, item)
	}

	return result, nil
}

func (s *Service) GetOrderKeyProductsItems(products []*billingpb.KeyProduct, language string, group *billingpb.PriceGroup, platformId string) ([]*billingpb.OrderItem, error) {
	var result []*billingpb.OrderItem

	if len(products) == 0 {
		return nil, orderErrorProductsEmpty
	}

	isDefaultLanguage := language == DefaultLanguage

	for _, p := range products {
		var (
			amount      float64
			name        string
			description string
			err         error
		)

		amount, err = p.GetPriceInCurrencyAndPlatform(group, platformId)
		if err != nil {
			return nil, orderErrorProductsPrice
		}

		name, err = p.GetLocalizedName(language)
		if err != nil {
			if isDefaultLanguage {
				return nil, orderErrorNoNameInRequiredLanguage
			}
			name, err = p.GetLocalizedName(DefaultLanguage)
			if err != nil {
				return nil, orderErrorNoNameInDefaultLanguage
			}
		}

		description, err = p.GetLocalizedDescription(language)
		if err != nil {
			if isDefaultLanguage {
				return nil, orderErrorNoDescriptionInRequiredLanguage
			}
			description, err = p.GetLocalizedDescription(DefaultLanguage)
			if err != nil {
				return nil, orderErrorNoDescriptionInDefaultLanguage
			}
		}

		item := &billingpb.OrderItem{
			Id:          p.Id,
			Object:      p.Object,
			Sku:         p.Sku,
			Name:        name,
			Description: description,
			CreatedAt:   p.CreatedAt,
			UpdatedAt:   p.UpdatedAt,
			Images:      []string{getImageByLanguage(DefaultLanguage, p.Cover)},
			Url:         p.Url,
			Metadata:    p.Metadata,
			Amount:      amount,
			Currency:    group.Currency,
			PlatformId:  platformId,
		}
		result = append(result, item)
	}

	return result, nil
}

func (s *Service) filterPlatforms(ctx context.Context, orderProducts []*billingpb.KeyProduct) []string {
	// filter available platformIds for all products in request
	var platformIds []string
	for i, product := range orderProducts {
		var platformsToCheck []string
		for _, pl := range product.Platforms {
			count, _ := s.keyRepository.CountKeysByProductPlatform(ctx, product.Id, pl.Id)

			if count > 0 {
				platformsToCheck = append(platformsToCheck, pl.Id)
			}
		}

		if i > 0 {
			platformIds = intersect(platformIds, platformsToCheck)
		} else {
			platformIds = platformsToCheck
		}
	}

	return platformIds
}

func (s *Service) ProcessOrderVirtualCurrency(ctx context.Context, order *billingpb.Order) error {
	var (
		country    string
		currency   string
		priceGroup *billingpb.PriceGroup
	)

	merchant, _ := s.merchantRepository.GetById(ctx, order.Project.MerchantId)
	defaultCurrency := merchant.GetPayoutCurrency()

	if defaultCurrency == "" {
		zap.S().Infow("merchant payout currency not found", "order.Uuid", order.Uuid)
		return orderErrorNoProductsCommonCurrency
	}

	defaultPriceGroup, err := s.priceGroupRepository.GetByRegion(ctx, defaultCurrency)
	if err != nil {
		zap.S().Errorw("Price group not found", "currency", currency)
		return orderErrorUnknown
	}

	currency = defaultCurrency
	priceGroup = defaultPriceGroup

	country = order.GetCountry()

	if country != "" {
		countryData, err := s.country.GetByIsoCodeA2(ctx, country)
		if err != nil {
			zap.S().Errorw("Country not found", "country", country)
			return orderErrorUnknown
		}

		priceGroup, err = s.priceGroupRepository.GetById(ctx, countryData.PriceGroupId)
		if err != nil {
			zap.S().Errorw("Price group not found", "countryData", countryData)
			return orderErrorUnknown
		}

		currency = priceGroup.Currency
	}

	zap.S().Infow("try to use detected currency for order amount", "currency", currency, "order.Uuid", order.Uuid)

	project, err := s.project.GetById(ctx, order.GetProjectId())

	if err != nil || project == nil || project.VirtualCurrency == nil {
		return orderErrorVirtualCurrencyNotFilled
	}

	amount, err := s.GetAmountForVirtualCurrency(order.VirtualCurrencyAmount, priceGroup, project.VirtualCurrency.Prices)
	if err != nil {
		if priceGroup.Id == defaultPriceGroup.Id {
			return err
		}

		// try to get order Amount in default currency, if it differs from requested one
		amount, err = s.GetAmountForVirtualCurrency(order.VirtualCurrencyAmount, defaultPriceGroup, project.VirtualCurrency.Prices)
		if err != nil {
			return err
		}
	}

	amount = s.FormatAmount(amount, currency)

	order.Currency = currency
	order.OrderAmount = amount
	order.TotalPaymentAmount = amount
	order.ChargeAmount = amount
	order.ChargeCurrency = currency

	return nil
}

func (s *Service) GetAmountForVirtualCurrency(virtualAmount float64, group *billingpb.PriceGroup, prices []*billingpb.ProductPrice) (float64, error) {
	for _, price := range prices {
		if price.Currency == group.Currency {
			return virtualAmount * price.Amount, nil
		}
	}

	return 0, virtualCurrencyPayoutCurrencyMissed
}

func (s *Service) ProcessOrderKeyProducts(ctx context.Context, order *billingpb.Order) ([]*billingpb.Platform, error) {
	if order.ProductType != pkg.OrderType_key {
		return nil, nil
	}

	priceGroup, err := s.getOrderPriceGroup(ctx, order)
	if err != nil {
		zap.L().Error(
			"ProcessOrderKeyProducts getOrderPriceGroup failed",
			zap.Error(err),
			zap.String("order.Uuid", order.Uuid),
		)
		return nil, err
	}

	locale := DefaultLanguage
	if order.User != nil && order.User.Locale != "" {
		locale = order.User.Locale
	}

	amount, priceGroup, items, platforms, err := s.processKeyProducts(
		ctx,
		order.Project.Id,
		order.Products,
		priceGroup,
		locale,
		order.PlatformId,
	)

	if err != nil {
		return nil, err
	}

	if len(order.PlatformId) == 0 && len(items) > 0 {
		order.PlatformId = items[0].PlatformId
	}

	order.Currency = priceGroup.Currency
	order.OrderAmount = amount
	order.TotalPaymentAmount = amount

	order.ChargeAmount = order.TotalPaymentAmount
	order.ChargeCurrency = order.Currency

	order.Items = items

	return platforms, nil
}

func (s *Service) ProcessOrderProducts(ctx context.Context, order *billingpb.Order) error {

	if order.ProductType != pkg.OrderType_product {
		return nil
	}
	priceGroup, err := s.getOrderPriceGroup(ctx, order)
	if err != nil {
		zap.L().Error(
			"ProcessOrderProducts getOrderPriceGroup failed",
			zap.Error(err),
			zap.String("order.Uuid", order.Uuid),
		)
		return err
	}

	locale := DefaultLanguage
	if order.User != nil && order.User.Locale != "" {
		locale = order.User.Locale
	}

	amount, priceGroup, items, _, err := s.processProducts(
		ctx,
		order.Project.Id,
		order.Products,
		priceGroup,
		locale,
	)

	if err != nil {
		return err
	}

	order.Currency = priceGroup.Currency

	order.OrderAmount = amount
	order.TotalPaymentAmount = amount

	order.ChargeAmount = order.TotalPaymentAmount
	order.ChargeCurrency = order.Currency

	order.Items = items

	return nil
}

func (s *Service) processAmountForFiatCurrency(
	_ context.Context,
	_ *billingpb.Project,
	orderProducts []*billingpb.Product,
	priceGroup *billingpb.PriceGroup,
	defaultPriceGroup *billingpb.PriceGroup,
) (float64, *billingpb.PriceGroup, error) {
	// try to get order Amount in requested currency
	amount, err := s.GetOrderProductsAmount(orderProducts, priceGroup)
	if err != nil {
		if err != billingpb.ProductNoPriceInCurrencyError {
			return 0, nil, err
		}

		if priceGroup.Id == defaultPriceGroup.Id {
			return 0, nil, err
		}

		// try to get order Amount in fallback currency
		amount, err = s.GetOrderProductsAmount(orderProducts, defaultPriceGroup)
		if err != nil {
			return 0, nil, err
		}
		return amount, defaultPriceGroup, nil
	}

	return amount, priceGroup, nil
}

func (s *Service) processAmountForVirtualCurrency(
	_ context.Context,
	project *billingpb.Project,
	orderProducts []*billingpb.Product,
	priceGroup *billingpb.PriceGroup,
	defaultPriceGroup *billingpb.PriceGroup,
) (float64, *billingpb.PriceGroup, error) {

	if project.VirtualCurrency == nil || len(project.VirtualCurrency.Prices) == 0 {
		return 0, nil, orderErrorVirtualCurrencyNotFilled
	}

	var amount float64

	usedPriceGroup := priceGroup

	virtualAmount, err := s.GetOrderProductsAmount(orderProducts, &billingpb.PriceGroup{Currency: billingpb.VirtualCurrencyPriceGroup})
	if err != nil {
		zap.L().Error(pkg.MethodFinishedWithError, zap.Error(err))
		return 0, nil, err
	}

	amount, err = s.GetAmountForVirtualCurrency(virtualAmount, usedPriceGroup, project.VirtualCurrency.Prices)
	if err != nil {
		zap.L().Error(pkg.MethodFinishedWithError, zap.Error(err))
		if priceGroup.Id == defaultPriceGroup.Id {
			return 0, nil, err
		}

		// try to get order Amount in fallback currency
		usedPriceGroup = defaultPriceGroup
		amount, err = s.GetAmountForVirtualCurrency(virtualAmount, usedPriceGroup, project.VirtualCurrency.Prices)
		if err != nil {
			zap.L().Error(pkg.MethodFinishedWithError, zap.Error(err))
			return 0, nil, err
		}
	}

	return amount, usedPriceGroup, nil
}

func (s *Service) notifyPaylinkError(ctx context.Context, paylinkId string, err error, req interface{}, order interface{}) {
	msg := map[string]interface{}{
		"event":     "error",
		"paylinkId": paylinkId,
		"message":   "Invalid paylink",
		"error":     err.Error(),
		"request":   req,
		"order":     order,
	}
	_ = s.centrifugoDashboard.Publish(ctx, centrifugoChannel, msg)
}

func (v *PaymentCreateProcessor) GetMerchantId() string {
	return v.checked.project.MerchantId
}

func (s *Service) processCustomerData(
	ctx context.Context,
	customerId string,
	order *billingpb.Order,
	req *billingpb.PaymentFormJsonDataRequest,
	browserCustomer *BrowserCookieCustomer,
	locale string,
) (*billingpb.Customer, error) {
	customer, err := s.getCustomerById(ctx, customerId)

	if err != nil {
		return nil, err
	}

	tokenReq := &billingpb.TokenRequest{
		User: &billingpb.TokenUser{
			Ip:             &billingpb.TokenUserIpValue{Value: req.Ip},
			Locale:         &billingpb.TokenUserLocaleValue{Value: locale},
			AcceptLanguage: req.Locale,
			UserAgent:      req.UserAgent,
		},
	}
	project := &billingpb.Project{
		Id:         order.Project.Id,
		MerchantId: order.Project.MerchantId,
	}

	browserCustomer.CustomerId = customer.Id
	_, err = s.updateCustomer(ctx, tokenReq, project, customer)

	return customer, err
}

func (s *Service) IsOrderCanBePaying(
	ctx context.Context,
	req *billingpb.IsOrderCanBePayingRequest,
	rsp *billingpb.IsOrderCanBePayingResponse,
) error {
	order, err := s.getOrderByUuidToForm(ctx, req.OrderId)
	rsp.Status = billingpb.ResponseStatusBadData

	if err != nil {
		zap.S().Errorw(pkg.MethodFinishedWithError, "err", err.Error())
		if e, ok := err.(*billingpb.ResponseErrorMessage); ok {
			rsp.Message = e
			return nil
		}
		return err
	}

	if order != nil && order.GetProjectId() != req.ProjectId {
		rsp.Message = orderErrorOrderCreatedAnotherProject
		return nil
	}

	rsp.Status = billingpb.ResponseStatusOk
	rsp.Item = order

	return nil
}

func (s *Service) fillPaymentDataCard(order *billingpb.Order) error {
	first6 := ""
	last4 := ""
	pan, ok := order.PaymentMethodTxnParams[billingpb.PaymentCreateFieldPan]
	if !ok || pan == "" {
		pan, ok = order.PaymentRequisites["pan"]
		if !ok {
			pan = ""
		}
	}
	order.PaymentMethodPayerAccount = pan
	if len(pan) >= 6 {
		first6 = pan[0:6]
		last4 = pan[len(pan)-4:]
	}

	cardBrand, ok := order.PaymentRequisites["card_brand"]
	if !ok {
		cardBrand = ""
	}

	month, ok := order.PaymentRequisites["month"]
	if !ok {
		month = ""
	}

	year, ok := order.PaymentRequisites["year"]
	if !ok {
		year = ""
	}

	order.PaymentMethod.Card = &billingpb.PaymentMethodCard{
		Masked:      pan,
		First6:      first6,
		Last4:       last4,
		ExpiryMonth: month,
		ExpiryYear:  year,
		Brand:       cardBrand,
		Secure3D:    order.PaymentMethodTxnParams[billingpb.TxnParamsFieldBankCardIs3DS] == "1",
	}
	b, err := json.Marshal(order.PaymentMethod.Card)
	if err != nil {
		return err
	}
	fp, err := bcrypt.GenerateFromPassword([]byte(string(b)), bcrypt.MinCost)
	if err == nil {
		order.PaymentMethod.Card.Fingerprint = string(fp)
	}
	return nil
}

func (s *Service) fillPaymentDataEwallet(order *billingpb.Order) error {
	account := order.PaymentMethodTxnParams[billingpb.PaymentCreateFieldEWallet]
	order.PaymentMethodPayerAccount = account
	order.PaymentMethod.Wallet = &billingpb.PaymentMethodWallet{
		Brand:   order.PaymentMethod.Name,
		Account: account,
	}
	return nil
}

func (s *Service) fillPaymentDataCrypto(order *billingpb.Order) error {
	address := order.PaymentMethodTxnParams[billingpb.PaymentCreateFieldCrypto]
	order.PaymentMethodPayerAccount = address
	order.PaymentMethod.CryptoCurrency = &billingpb.PaymentMethodCrypto{
		Brand:   order.PaymentMethod.Name,
		Address: address,
	}
	return nil
}

func (s *Service) SetUserNotifySales(
	ctx context.Context,
	req *billingpb.SetUserNotifyRequest,
	_ *billingpb.EmptyResponse,
) error {

	order, err := s.getOrderByUuid(ctx, req.OrderUuid)

	if err != nil {
		s.logError(orderErrorNotFound.Message, []interface{}{"error", err.Error(), "request", req})
		return orderErrorNotFound
	}

	if req.EnableNotification && req.Email == "" {
		return orderErrorEmailRequired
	}

	order.NotifySale = req.EnableNotification
	order.NotifySaleEmail = req.Email
	err = s.updateOrder(ctx, order)
	if err != nil {
		return err
	}

	if !req.EnableNotification {
		return nil
	}

	data := &billingpb.NotifyUserSales{
		Email:   req.Email,
		OrderId: order.Id,
		Date:    time.Now().Format(time.RFC3339),
	}
	if order.User != nil {
		data.UserId = order.User.Id
	}

	if err = s.notifySalesRepository.Insert(ctx, data); err != nil {
		return err
	}

	if helper.IsIdentified(order.User.Id) == true {
		customer, err := s.getCustomerById(ctx, order.User.Id)
		if err != nil {
			return err
		}
		project, err := s.project.GetById(ctx, order.Project.Id)
		if err != nil {
			return err
		}

		customer.NotifySale = req.EnableNotification
		customer.NotifySaleEmail = req.Email

		tokenReq := s.transformOrderUser2TokenRequest(order.User)
		_, err = s.updateCustomer(ctx, tokenReq, project, customer)
		if err != nil {
			return err
		}
	}

	return nil
}

func (s *Service) SetUserNotifyNewRegion(
	ctx context.Context,
	req *billingpb.SetUserNotifyRequest,
	_ *billingpb.EmptyResponse,
) error {
	order, err := s.getOrderByUuid(ctx, req.OrderUuid)

	if err != nil {
		s.logError(orderErrorNotFound.Message, []interface{}{"error", err.Error(), "request", req})
		return orderErrorNotFound
	}

	if order.CountryRestriction.PaymentsAllowed {
		s.logError(orderErrorNotRestricted.Message, []interface{}{"request", req})
		return orderErrorNotRestricted
	}

	if req.EnableNotification && req.Email == "" {
		return orderErrorEmailRequired
	}

	if order.User == nil {
		order.User = &billingpb.OrderUser{}
	}
	order.User.NotifyNewRegion = req.EnableNotification
	order.User.NotifyNewRegionEmail = req.Email
	err = s.updateOrder(ctx, order)
	if err != nil {
		return err
	}

	if !(req.EnableNotification && order.CountryRestriction != nil) {
		return nil
	}

	data := &billingpb.NotifyUserNewRegion{
		Email:            req.Email,
		OrderId:          order.Id,
		UserId:           order.User.Id,
		Date:             time.Now().Format(time.RFC3339),
		CountryIsoCodeA2: order.CountryRestriction.IsoCodeA2,
	}

	if err = s.notifyRegionRepository.Insert(ctx, data); err != nil {
		return err
	}

	if helper.IsIdentified(order.User.Id) == true {
		customer, err := s.getCustomerById(ctx, order.User.Id)
		if err != nil {
			return err
		}
		project, err := s.project.GetById(ctx, order.Project.Id)
		if err != nil {
			return err
		}

		customer.NotifyNewRegion = req.EnableNotification
		customer.NotifyNewRegionEmail = req.Email

		tokenReq := s.transformOrderUser2TokenRequest(order.User)
		_, err = s.updateCustomer(ctx, tokenReq, project, customer)
		if err != nil {
			return err
		}
	}

	return nil
}

func (s *Service) applyCountryRestriction(
	ctx context.Context,
	order *billingpb.Order,
	countryCode string,
) (restricted bool, err error) {
	restricted = false
	if countryCode == "" {
		order.UserAddressDataRequired = true
		order.CountryRestriction = &billingpb.CountryRestriction{
			PaymentsAllowed: false,
			ChangeAllowed:   true,
		}
		return
	}

	country, err := s.country.GetByIsoCodeA2(ctx, countryCode)
	if err != nil {
		return
	}

	merchant, err := s.merchantRepository.GetById(ctx, order.GetMerchantId())
	if err != nil {
		return
	}

	paymentsAllowed, changeAllowed := country.GetPaymentRestrictions(merchant.IsHighRisk())

	order.CountryRestriction = &billingpb.CountryRestriction{
		IsoCodeA2:       countryCode,
		PaymentsAllowed: paymentsAllowed,
		ChangeAllowed:   changeAllowed,
	}
	if paymentsAllowed {
		return
	}
	if changeAllowed {
		order.UserAddressDataRequired = true
		return
	}
	order.PrivateStatus = recurringpb.OrderStatusPaymentSystemDeclined
	restricted = true
	err = s.updateOrder(ctx, order)
	if err != nil && err.Error() == orderErrorNotFound.Error() {
		err = nil
	}
	return
}

func (s *Service) PaymentFormPlatformChanged(ctx context.Context, req *billingpb.PaymentFormUserChangePlatformRequest, rsp *billingpb.PaymentFormDataChangeResponse) error {
	order, err := s.getOrderByUuidToForm(ctx, req.OrderId)

	if err != nil {
		zap.S().Errorw(pkg.MethodFinishedWithError, "err", err.Error())
		if e, ok := err.(*billingpb.ResponseErrorMessage); ok {
			rsp.Status = billingpb.ResponseStatusBadData
			rsp.Message = e
			return nil
		}
		return err
	}

	rsp.Status = billingpb.ResponseStatusOk

	order.PlatformId = req.Platform

	if order.ProductType == pkg.OrderType_product {
		err = s.ProcessOrderProducts(ctx, order)
	} else if order.ProductType == pkg.OrderType_key {
		_, err = s.ProcessOrderKeyProducts(ctx, order)
	}

	if err != nil {
		if pid := order.PrivateMetadata["PaylinkId"]; pid != "" {
			s.notifyPaylinkError(ctx, pid, err, req, order)
		}
		zap.S().Errorw(pkg.MethodFinishedWithError, "err", err.Error())
		if e, ok := err.(*billingpb.ResponseErrorMessage); ok {
			rsp.Status = billingpb.ResponseStatusBadData
			rsp.Message = e
			return nil
		}
		return err
	}

	processor := &OrderCreateRequestProcessor{Service: s, ctx: ctx}
	err = processor.processOrderVat(order)
	if err != nil {
		zap.S().Errorw(pkg.MethodFinishedWithError, "err", err.Error(), "method", "processOrderVat")
		if e, ok := err.(*billingpb.ResponseErrorMessage); ok {
			rsp.Status = billingpb.ResponseStatusSystemError
			rsp.Message = e
			return nil
		}
		return err
	}

	err = s.setOrderChargeAmountAndCurrency(ctx, order)
	if err != nil {
		if e, ok := err.(*billingpb.ResponseErrorMessage); ok {
			rsp.Status = billingpb.ResponseStatusBadData
			rsp.Message = e
			return nil
		}
		return err
	}

	err = s.updateOrder(ctx, order)

	if err != nil {
		zap.S().Errorw(pkg.MethodFinishedWithError, "err", err.Error())
		if e, ok := err.(*billingpb.ResponseErrorMessage); ok {
			rsp.Status = billingpb.ResponseStatusSystemError
			rsp.Message = e
			return nil
		}
		return err
	}

	rsp.Item = order.GetPaymentFormDataChangeResult()

	return nil
}

func (s *Service) OrderReceipt(
	ctx context.Context,
	req *billingpb.OrderReceiptRequest,
	rsp *billingpb.OrderReceiptResponse,
) error {
	order, err := s.orderRepository.GetByUuid(ctx, req.OrderId)

	if err != nil {
		zap.L().Error(pkg.MethodFinishedWithError, zap.Error(err))

		rsp.Status = billingpb.ResponseStatusBadData
		rsp.Message = err.(*billingpb.ResponseErrorMessage)

		return nil
	}

	if order.ReceiptId != req.ReceiptId {
		zap.L().Error(
			orderErrorReceiptNotEquals.Message,
			zap.String("Requested receipt", req.ReceiptId),
			zap.String("Order receipt", order.ReceiptId),
		)

		rsp.Status = billingpb.ResponseStatusBadData
		rsp.Message = orderErrorReceiptNotEquals

		return nil
	}

	receipt, err := s.getOrderReceiptObject(ctx, order)
	if err != nil {
		zap.L().Error("get order receipt object failed", zap.Error(err))
		if e, ok := err.(*billingpb.ResponseErrorMessage); ok {
			rsp.Status = billingpb.ResponseStatusBadData
			rsp.Message = e
			return nil
		}
		return err
	}

	rsp.Status = billingpb.ResponseStatusOk
	rsp.Receipt = receipt

	return nil
}

func (s *Service) getOrderReceiptObject(ctx context.Context, order *billingpb.Order) (*billingpb.OrderReceipt, error) {
	merchant, err := s.merchantRepository.GetById(ctx, order.GetMerchantId())

	if err != nil {
		zap.L().Error(orderErrorMerchantForOrderNotFound.Message, zap.Error(err))
		return nil, orderErrorMerchantForOrderNotFound
	}

	totalPrice, err := s.formatter.FormatCurrency(DefaultLanguage, order.OrderAmount, order.Currency)
	if err != nil {
		zap.L().Error(
			orderErrorDuringFormattingCurrency.Message,
			zap.Float64("price", order.OrderAmount),
			zap.String("locale", DefaultLanguage),
			zap.String("currency", order.Currency),
		)
		return nil, orderErrorDuringFormattingCurrency
	}

	totalAmount, err := s.formatter.FormatCurrency(DefaultLanguage, order.TotalPaymentAmount, order.Currency)
	if err != nil {
		zap.L().Error(
			orderErrorDuringFormattingCurrency.Message,
			zap.Float64("price", order.TotalPaymentAmount),
			zap.String("locale", DefaultLanguage),
			zap.String("currency", order.Currency),
		)
		return nil, orderErrorDuringFormattingCurrency
	}

	vatInOrderCurrency, err := s.formatter.FormatCurrency(DefaultLanguage, order.Tax.Amount, order.Tax.Currency)
	if err != nil {
		zap.L().Error(
			orderErrorDuringFormattingCurrency.Message,
			zap.Float64("price", order.Tax.Amount),
			zap.String("locale", DefaultLanguage),
			zap.String("currency", order.Tax.Currency),
		)
		return nil, orderErrorDuringFormattingCurrency
	}

	vatInChargeCurrency, err := s.formatter.FormatCurrency(DefaultLanguage, order.GetTaxAmountInChargeCurrency(), order.ChargeCurrency)
	if err != nil {
		zap.L().Error(
			orderErrorDuringFormattingCurrency.Message,
			zap.Float64("price", order.GetTaxAmountInChargeCurrency()),
			zap.String("locale", DefaultLanguage),
			zap.String("currency", order.ChargeCurrency),
		)
		return nil, orderErrorDuringFormattingCurrency
	}

	totalCharge, err := s.formatter.FormatCurrency(DefaultLanguage, order.ChargeAmount, order.ChargeCurrency)
	if err != nil {
		zap.L().Error(
			orderErrorDuringFormattingCurrency.Message,
			zap.Float64("price", order.ChargeAmount),
			zap.String("locale", DefaultLanguage),
			zap.String("currency", order.ChargeCurrency),
		)
		return nil, orderErrorDuringFormattingCurrency
	}

	date, err := s.formatter.FormatDateTime(DefaultLanguage, time.Unix(order.CreatedAt.Seconds, 0))
	if err != nil {
		zap.L().Error(
			orderErrorDuringFormattingDate.Message,
			zap.Any("date", order.CreatedAt),
			zap.String("locale", DefaultLanguage),
		)
		return nil, orderErrorDuringFormattingDate
	}

	items := make([]*billingpb.OrderReceiptItem, len(order.Items))

	currency := order.Currency
	if order.IsBuyForVirtualCurrency {
		project, err := s.project.GetById(ctx, order.GetProjectId())

		if err != nil {
			zap.L().Error(
				projectErrorUnknown.Message,
				zap.Error(err),
				zap.String("order.uuid", order.Uuid),
			)
			return nil, projectErrorUnknown
		}

		var ok = false
		currency, ok = project.VirtualCurrency.Name[DefaultLanguage]

		if !ok {
			zap.L().Error(
				projectErrorVirtualCurrencyNameDefaultLangRequired.Message,
				zap.Error(err),
				zap.String("order.uuid", order.Uuid),
			)
			return nil, projectErrorVirtualCurrencyNameDefaultLangRequired
		}
	}

	for i, item := range order.Items {
		price, err := s.formatter.FormatCurrency(DefaultLanguage, item.Amount, currency)

		// Virtual currency always returns error but formatting with Name
		if err != nil && order.IsBuyForVirtualCurrency == false {
			zap.L().Error(
				orderErrorDuringFormattingCurrency.Message,
				zap.Float64("price", item.Amount),
				zap.String("locale", DefaultLanguage),
				zap.String("currency", item.Currency),
			)
			return nil, orderErrorDuringFormattingCurrency
		}

		items[i] = &billingpb.OrderReceiptItem{Name: item.Name, Price: price}
	}

	var platformName = ""

	if platform, ok := availablePlatforms[order.PlatformId]; ok {
		platformName = platform.Name
	}

	oc, err := s.operatingCompanyRepository.GetById(ctx, order.OperatingCompanyId)

	if err != nil {
		zap.L().Error(pkg.MethodFinishedWithError, zap.Error(err))
		return nil, err
	}

	merchantName := merchant.GetTrademark()
	if merchantName == "" {
		merchantName = merchant.GetCompanyName()
	}

	receipt := &billingpb.OrderReceipt{
		TotalPrice:                 totalPrice,
		TransactionId:              order.Uuid,
		TransactionDate:            date,
		ProjectName:                order.Project.Name[DefaultLanguage],
		MerchantName:               merchantName,
		Items:                      items,
		OrderType:                  order.Type,
		PlatformName:               platformName,
		PaymentPartner:             oc.Name,
		VatPayer:                   order.VatPayer,
		VatInOrderCurrency:         vatInOrderCurrency,
		VatInChargeCurrency:        vatInChargeCurrency,
		TotalAmount:                totalAmount,
		TotalCharge:                totalCharge,
		ReceiptId:                  order.ReceiptId,
		Url:                        order.ReceiptUrl,
		VatRate:                    fmt.Sprintf("%.2f", order.Tax.Rate*100) + "%",
		CustomerEmail:              order.User.Email,
		CustomerUuid:               order.User.Uuid,
		SubscriptionViewUrl:        "",
		SubscriptionsManagementUrl: "",
	}

	subscriptions, err := s.recurringSubscriptionRepository.FindByMerchantIdCustomerId(ctx, order.Project.MerchantId, order.User.Id)

	if err != nil {
		zap.L().Error(pkg.MethodFinishedWithError, zap.Error(err))
		return nil, err
	}

	if order.HasRecurringSubscription() {
		subscription, err := s.recurringSubscriptionRepository.GetById(ctx, order.RecurringSubscriptionId)
		if err != nil {
			zap.L().Error(pkg.MethodFinishedWithError, zap.Error(err))
			return nil, err
		}

		expireAt, _ := ptypes.Timestamp(subscription.ExpireAt)

		receipt.SubscriptionViewUrl = fmt.Sprintf("%s/subscriptions/%s", s.cfg.CheckoutUrl, order.RecurringSubscriptionId)
		receipt.RecurringPeriod = subscription.Plan.Charge.Period.Type
		receipt.RecurringInterval = fmt.Sprintf("%d", subscription.Plan.Charge.Period.Value)
		receipt.RecurringDateEnd = expireAt.Format(billingpb.FilterDateFormat)
	}

	if len(subscriptions) > 0 {
		receipt.SubscriptionsManagementUrl = fmt.Sprintf("%s/subscriptions", s.cfg.CheckoutUrl)
	}

	return receipt, nil
}

func (v *OrderCreateRequestProcessor) UserCountryExists() bool {
	return v.checked != nil && v.checked.user != nil && v.checked.user.Address != nil &&
		v.checked.user.Address.Country != ""
}

func intersect(a []string, b []string) []string {
	set := make([]string, 0)
	hash := make(map[string]bool)

	for _, v := range a {
		hash[v] = true
	}

	for _, v := range b {
		if _, found := hash[v]; found {
			set = append(set, v)
		}
	}

	return set
}

func (s *Service) hasPaymentCosts(ctx context.Context, order *billingpb.Order) bool {
	country, err := s.country.GetByIsoCodeA2(ctx, order.GetCountry())

	if err != nil {
		return false
	}

	methodName, err := order.GetCostPaymentMethodName()

	if err != nil {
		return false
	}

	_, err = s.paymentChannelCostSystemRepository.Find(
		ctx,
		methodName,
		country.PayerTariffRegion,
		country.IsoCodeA2,
		order.MccCode,
		order.OperatingCompanyId,
	)

	if err != nil {
		return false
	}

	data := &billingpb.PaymentChannelCostMerchantRequest{
		MerchantId:     order.GetMerchantId(),
		Name:           methodName,
		PayoutCurrency: order.GetMerchantRoyaltyCurrency(),
		Amount:         order.ChargeAmount,
		Region:         country.PayerTariffRegion,
		Country:        country.IsoCodeA2,
		MccCode:        order.MccCode,
	}
	_, err = s.getPaymentChannelCostMerchant(ctx, data)

	if err != nil {
		zap.L().Info("debug_1", zap.String("method", "PaymentChannelCostMerchantRequest"))
	}

	return err == nil
}

func (s *Service) paymentSystemPaymentCallbackComplete(ctx context.Context, order *billingpb.Order) error {
	ch := s.cfg.GetCentrifugoOrderChannel(order.Uuid)
	message := map[string]string{
		billingpb.PaymentCreateFieldOrderId: order.Uuid,
		"status":                            paymentSystemPaymentProcessingSuccessStatus,
	}

	return s.centrifugoPaymentForm.Publish(ctx, ch, message)
}

func (v *OrderCreateRequestProcessor) processVirtualCurrency(_ context.Context) error {
	amount := v.request.Amount
	virtualCurrency := v.checked.project.VirtualCurrency

	if virtualCurrency == nil || len(virtualCurrency.Prices) <= 0 {
		return orderErrorVirtualCurrencyNotFilled
	}

	_, frac := math.Modf(amount)

	if virtualCurrency.SellCountType == pkg.ProjectSellCountTypeIntegral && frac > 0 {
		return orderErrorVirtualCurrencyFracNotSupported
	}

	if amount < virtualCurrency.MinPurchaseValue ||
		(virtualCurrency.MaxPurchaseValue > 0 && amount > virtualCurrency.MaxPurchaseValue) {
		return orderErrorVirtualCurrencyLimits
	}

	v.checked.virtualAmount = amount
	return nil
}

func (s *Service) OrderReCreateProcess(
	ctx context.Context,
	req *billingpb.OrderReCreateProcessRequest,
	res *billingpb.OrderCreateProcessResponse,
) error {
	res.Status = billingpb.ResponseStatusOk

	order, err := s.orderRepository.GetByUuid(ctx, req.OrderId)
	if err != nil {
		zap.S().Errorw(pkg.ErrorGrpcServiceCallFailed, "err", err.Error(), "data", req)
		res.Status = billingpb.ResponseStatusNotFound
		res.Message = orderErrorUnknown
		return nil
	}

	if !order.CanBeRecreated() {
		res.Status = billingpb.ResponseStatusBadData
		res.Message = orderErrorWrongPrivateStatus
		return nil
	}

	newOrder := new(billingpb.Order)
	err = copier.Copy(&newOrder, &order)

	if err != nil {
		zap.S().Error(
			"Copy order to new structure order by refund failed",
			zap.Error(err),
			zap.Any("order", order),
		)

		res.Status = billingpb.ResponseStatusSystemError
		res.Message = orderErrorUnknown

		return nil
	}

	newOrder.PrivateStatus = recurringpb.OrderStatusNew
	newOrder.Status = recurringpb.OrderPublicStatusCreated
	newOrder.Id = primitive.NewObjectID().Hex()
	newOrder.Uuid = uuid.New().String()
	newOrder.ReceiptId = uuid.New().String()
	newOrder.CreatedAt = ptypes.TimestampNow()
	newOrder.UpdatedAt = ptypes.TimestampNow()
	newOrder.Canceled = false
	newOrder.CanceledAt = nil
	newOrder.ReceiptUrl = ""
	newOrder.PaymentMethod = nil

	newOrder.User = &billingpb.OrderUser{
		Id:            order.User.Id,
		Uuid:          order.User.Uuid,
		Phone:         order.User.Phone,
		PhoneVerified: order.User.PhoneVerified,
		Metadata:      order.Metadata,
		Object:        order.User.Object,
		Name:          order.User.Name,
		ExternalId:    order.User.ExternalId,
	}

	if err = s.orderRepository.Insert(ctx, newOrder); err != nil {
		res.Status = billingpb.ResponseStatusBadData
		res.Message = orderErrorCanNotCreate
		return nil
	}

	res.Item = newOrder

	return nil
}

func (s *Service) getAddressByIp(ctx context.Context, ip string) (order *billingpb.OrderBillingAddress, err error) {
	rsp, err := s.geo.GetIpData(ctx, &geoip.GeoIpDataRequest{IP: ip})
	if err != nil {
		zap.L().Error(
			"GetIpData failed",
			zap.Error(err),
			zap.String("ip", ip),
		)

		return nil, orderErrorPayerRegionUnknown
	}

	address := &billingpb.OrderBillingAddress{
		Country: rsp.Country.IsoCode,
		City:    rsp.City.Names["en"],
	}

	if rsp.Postal != nil {
		address.PostalCode = rsp.Postal.Code
	}

	if len(rsp.Subdivisions) > 0 {
		address.State = rsp.Subdivisions[0].IsoCode
	}

	return address, nil
}

func (s *Service) getOrderPriceGroup(ctx context.Context, order *billingpb.Order) (priceGroup *billingpb.PriceGroup, err error) {
	if order.IsCurrencyPredefined {
		priceGroup, err = s.priceGroupRepository.GetByRegion(ctx, order.Currency)
		return
	}

	merchant, err := s.merchantRepository.GetById(ctx, order.GetMerchantId())
	if err != nil {
		return
	}

	defaultPriceGroup, err := s.priceGroupRepository.GetByRegion(ctx, merchant.GetPayoutCurrency())

	countryCode := order.GetCountry()
	if countryCode == "" {
		return defaultPriceGroup, nil
	}

	country, err := s.country.GetByIsoCodeA2(ctx, countryCode)
	if err != nil {
		return defaultPriceGroup, nil
	}

	priceGroup, err = s.priceGroupRepository.GetById(ctx, country.PriceGroupId)
	return
}

func (s *Service) setOrderChargeAmountAndCurrency(ctx context.Context, order *billingpb.Order) (err error) {
	order.ChargeAmount = order.TotalPaymentAmount
	order.ChargeCurrency = order.Currency

	if order.PaymentRequisites == nil {
		return nil
	}

	if order.PaymentMethod == nil {
		return nil
	}

	binCountryCode, ok := order.PaymentRequisites[billingpb.PaymentCreateBankCardFieldIssuerCountryIsoCode]
	if !ok || binCountryCode == "" {
		return nil
	}

	binCardBrand, ok := order.PaymentRequisites[billingpb.PaymentCreateBankCardFieldBrand]
	if !ok || binCardBrand == "" {
		return nil
	}

	if order.PaymentIpCountry != "" {
		order.IsIpCountryMismatchBin = order.PaymentIpCountry != binCountryCode
	}

	binCountry, err := s.country.GetByIsoCodeA2(ctx, binCountryCode)
	if err != nil {
		return err
	}
	if binCountry.Currency == order.Currency {
		return nil
	}

	sCurr, err := s.curService.GetPriceCurrencies(ctx, &currenciespb.EmptyRequest{})
	if err != nil {
		zap.L().Error(
			pkg.ErrorGrpcServiceCallFailed,
			zap.Error(err),
			zap.String(errorFieldService, "CurrencyRatesService"),
			zap.String(errorFieldMethod, "GetPriceCurrencies"),
			zap.Any(errorFieldEntrySource, order.Id),
		)
		return err
	}
	if !helper.Contains(sCurr.Currencies, binCountry.Currency) {
		return nil
	}

	// check that we have terminal in payment method for bin country currency
	pm, err := s.paymentMethodRepository.GetById(ctx, order.PaymentMethod.Id)
	if err != nil {
		return nil
	}

	_, err = s.getPaymentSettings(pm, binCountry.Currency, order.MccCode, order.OperatingCompanyId, binCardBrand, order.IsProduction)
	if err != nil {
		return nil
	}

	reqCur := &currenciespb.ExchangeCurrencyCurrentCommonRequest{
		From:              order.Currency,
		To:                binCountry.Currency,
		RateType:          currenciespb.RateTypePaysuper,
		Amount:            order.TotalPaymentAmount,
		ExchangeDirection: currenciespb.ExchangeDirectionSell,
	}

	rspCur, err := s.curService.ExchangeCurrencyCurrentCommon(ctx, reqCur)

	if err != nil {
		zap.L().Error(
			pkg.ErrorGrpcServiceCallFailed,
			zap.Error(err),
			zap.String(errorFieldService, "CurrencyRatesService"),
			zap.String(errorFieldMethod, "ExchangeCurrencyCurrentCommon"),
			zap.Any(errorFieldRequest, reqCur),
			zap.Any(errorFieldEntrySource, order.Id),
		)

		return orderErrorConvertionCurrency
	}

	order.ChargeCurrency = binCountry.Currency
	order.ChargeAmount = s.FormatAmount(rspCur.ExchangedAmount, binCountry.Currency)

	return nil
}

func (s *Service) checkVirtualCurrencyProduct(products []*billingpb.Product) bool {
	if len(products) == 0 {
		return false
	}

	for _, product := range products {
		if len(product.Prices) != 1 {
			return false
		}
		if product.Prices[0].IsVirtualCurrency == false {
			return false
		}
	}

	return true
}

func (s *Service) processProducts(
	ctx context.Context,
	projectId string,
	productIds []string,
	priceGroup *billingpb.PriceGroup,
	locale string,
) (amount float64, usedPriceGroup *billingpb.PriceGroup, items []*billingpb.OrderItem, isBuyForVirtualCurrency bool, err error) {
	project, err := s.project.GetById(ctx, projectId)
	if err != nil {
		return
	}
	if project.IsDeleted() == true {
		err = orderErrorProjectInactive
		return
	}

	orderProducts, err := s.GetOrderProducts(ctx, project.Id, productIds)
	if err != nil {
		return
	}

	merchant, err := s.merchantRepository.GetById(ctx, project.MerchantId)
	if err != nil {
		return
	}

	defaultPriceGroup, err := s.priceGroupRepository.GetByRegion(ctx, merchant.GetPayoutCurrency())
	if err != nil {
		return
	}

	if priceGroup == nil {
		priceGroup = defaultPriceGroup
	}

	isBuyForVirtualCurrency = s.checkVirtualCurrencyProduct(orderProducts)

	if isBuyForVirtualCurrency {
		amount, usedPriceGroup, err = s.processAmountForVirtualCurrency(ctx, project, orderProducts, priceGroup, defaultPriceGroup)
	} else {
		amount, usedPriceGroup, err = s.processAmountForFiatCurrency(ctx, project, orderProducts, priceGroup, defaultPriceGroup)
	}

	if err != nil {
		return
	}

	amount = s.FormatAmount(amount, usedPriceGroup.Currency)

	if isBuyForVirtualCurrency {
		items, err = s.GetOrderProductsItems(orderProducts, locale, &billingpb.PriceGroup{Currency: billingpb.VirtualCurrencyPriceGroup})
	} else {
		items, err = s.GetOrderProductsItems(orderProducts, locale, usedPriceGroup)
	}

	return
}

func (s *Service) processKeyProducts(
	ctx context.Context,
	projectId string,
	productIds []string,
	priceGroup *billingpb.PriceGroup,
	locale string,
	platformId string,
) (amount float64, usedPriceGroup *billingpb.PriceGroup, items []*billingpb.OrderItem, platforms []*billingpb.Platform, err error) {

	project, err := s.project.GetById(ctx, projectId)
	if err != nil {
		return
	}
	if project.IsDeleted() == true {
		err = orderErrorProjectInactive
		return
	}

	orderProducts, err := s.GetOrderKeyProducts(ctx, project.Id, productIds)
	if err != nil {
		return
	}

	platformIds := s.filterPlatforms(ctx, orderProducts)
	if len(platformIds) == 0 {
		zap.L().Error("No available platformIds")
		err = orderErrorNoPlatforms
		return
	}

	platforms = make([]*billingpb.Platform, len(platformIds))
	for i, v := range platformIds {
		platforms[i] = availablePlatforms[v]
	}
	sort.Slice(platforms, func(i, j int) bool {
		return platforms[i].Order < platforms[j].Order
	})

	if platformId == "" {
		platformId = platforms[0].Id
	}

	merchant, err := s.merchantRepository.GetById(ctx, project.MerchantId)
	if err != nil {
		return
	}

	defaultPriceGroup, err := s.priceGroupRepository.GetByRegion(ctx, merchant.GetPayoutCurrency())
	if err != nil {
		return
	}

	if priceGroup == nil {
		priceGroup = defaultPriceGroup
	}

	usedPriceGroup = priceGroup

	amount, err = s.GetOrderKeyProductsAmount(orderProducts, priceGroup, platformId)
	if err != nil {
		if err != orderErrorNoProductsCommonCurrency {
			return
		} else {

			if priceGroup.Id == defaultPriceGroup.Id {
				return
			}

			usedPriceGroup = defaultPriceGroup

			// try to get order Amount in fallback currency
			amount, err = s.GetOrderKeyProductsAmount(orderProducts, defaultPriceGroup, platformId)
			if err != nil {
				return
			}
		}
	}

	amount = s.FormatAmount(amount, usedPriceGroup.Currency)

	items, err = s.GetOrderKeyProductsItems(orderProducts, locale, usedPriceGroup, platformId)

	return
}

func (s *Service) addRecurringSubscription(
	ctx context.Context, order *billingpb.Order, h payment_system.PaymentSystemInterface, data map[string]string,
) (*billingpb.RecurringSubscription, string, error) {
	plan, err := s.recurringPlanRepository.GetById(ctx, order.RecurringPlanId)
	if err != nil {
		return nil, "", err
	}

	if plan.Status != pkg.RecurringPlanStatusActive {
		return nil, "", orderErrorRecurringPlanDisable
	}

	subscription := &billingpb.RecurringSubscription{
		Id:   primitive.NewObjectID().Hex(),
		Plan: plan,
		Customer: &billingpb.RecurringSubscriptionCustomer{
			Id:         order.User.Id,
			Uuid:       order.User.Uuid,
			ExternalId: order.User.ExternalId,
			Email:      order.User.Email,
			Phone:      order.User.Phone,
		},
		Project: &billingpb.RecurringSubscriptionProject{
			Id:   order.Project.Id,
			Name: order.Project.Name,
		},
		ItemType: order.ProductType,
	}

	if plan.Expiration != nil {
		expireTime, err := plan.GetExpirationTime()

		if err != nil {
			zap.L().Error(
				"Unable to get expiration time",
				zap.Error(err),
				zap.Any("order", order),
			)
			return nil, "", err
		}

		if expireTime != nil {
			subscription.ExpireAt, _ = ptypes.TimestampProto(expireTime.UTC())
		}
	}

	for _, item := range order.Items {
		subscription.ItemList = append(subscription.ItemList, item.Id)
	}

	url, err := h.CreateRecurringSubscription(
		order,
		subscription,
		s.cfg.GetRedirectUrlSuccess(nil),
		s.cfg.GetRedirectUrlFail(nil),
		data,
	)

	if err != nil {
		zap.L().Error(
			"h.CreateRecurringSubscription Method failed",
			zap.Error(err),
			zap.Any("order", order),
		)
		return nil, "", err
	}

	err = s.recurringSubscriptionRepository.Insert(ctx, subscription)

	if err != nil {
		return nil, "", err
	}

	return subscription, url, nil
}

// Set caption for redirect button in payment form
func (m *orderCreateRequestProcessorChecked) setRedirectButtonCaption(caption string) {
	m.project.RedirectSettings.ButtonCaption = caption
}<|MERGE_RESOLUTION|>--- conflicted
+++ resolved
@@ -2811,11 +2811,7 @@
 		return orderErrorRecurringPlanDisable
 	}
 
-<<<<<<< HEAD
-	if v.checked.user.Id != "" {
-=======
 	if v.checked.user != nil && v.checked.user.Id != "" {
->>>>>>> 8048c654
 		subscription, err := v.recurringSubscriptionRepository.GetActiveByPlanIdCustomerId(v.ctx, v.request.RecurringPlanId, v.checked.user.Id)
 		if err != nil && err != mongo.ErrNoDocuments {
 			return err
