--- conflicted
+++ resolved
@@ -1308,22 +1308,15 @@
 	}
 
 	var subscription *recurringpb.Subscription
-<<<<<<< HEAD
-	fmt.Println(data)
-=======
-
->>>>>>> f1ab1c07
+
 	if h.IsSubscriptionCallback(data) {
 		subscriptionRsp, err := s.rep.GetSubscription(ctx, &recurringpb.GetSubscriptionRequest{Id: order.RecurringId})
 
 		if err != nil || subscriptionRsp.Status != billingpb.ResponseStatusOk {
-<<<<<<< HEAD
-=======
 			if err == nil {
 				err = errors.New(subscriptionRsp.Message)
 			}
 
->>>>>>> f1ab1c07
 			zap.L().Error(
 				pkg.MethodFinishedWithError,
 				zap.String("Method", "GetSubscription"),
@@ -1336,11 +1329,7 @@
 
 		subscription = subscriptionRsp.Subscription
 
-<<<<<<< HEAD
-		if subscription.LastPaymentAt == nil {
-=======
 		if subscription.LastPaymentAt != nil {
->>>>>>> f1ab1c07
 			newOrder := new(billingpb.Order)
 			err = copier.Copy(&newOrder, &order)
 
@@ -1361,22 +1350,9 @@
 			newOrder.Canceled = false
 			newOrder.CanceledAt = nil
 			newOrder.ReceiptUrl = ""
-<<<<<<< HEAD
-
-			newOrder.User = &billingpb.OrderUser{
-				Id:            order.User.Id,
-				Uuid:          order.User.Uuid,
-				Phone:         order.User.Phone,
-				PhoneVerified: order.User.PhoneVerified,
-				Metadata:      order.Metadata,
-				Object:        order.User.Object,
-				Name:          order.User.Name,
-				ExternalId:    order.User.ExternalId,
-=======
 			newOrder.ParentOrder = &billingpb.ParentOrder{
 				Id:   order.Id,
 				Uuid: order.Uuid,
->>>>>>> f1ab1c07
 			}
 
 			if err = s.orderRepository.Insert(ctx, newOrder); err != nil {
