--- conflicted
+++ resolved
@@ -876,20 +876,16 @@
 			rsp.Message = orderErrorUnknown
 			rsp.Status = pkg.ResponseStatusSystemError
 		}
-        return nil
-    }
-
-<<<<<<< HEAD
+		return nil
+	}
+
 	if !s.hasPaymentCosts(order) {
 		rsp.Status = pkg.ResponseStatusBadData
 		rsp.Message = orderErrorCostsRatesNotFound
 		return nil
 	}
 
-	h, err := s.NewPaymentSystem(s.cfg.PaymentSystemConfig, order)
-=======
     h, err := s.NewPaymentSystem(s.cfg.PaymentSystemConfig, order)
->>>>>>> df2a76d5
 
     if err != nil {
         zap.S().Errorw(pkg.MethodFinishedWithError, "err", err.Error())
