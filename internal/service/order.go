package service

import (
	"context"
	"crypto/sha512"
	"encoding/hex"
	"encoding/json"
	"errors"
	"fmt"
	"github.com/ProtocolONE/geoip-service/pkg/proto"
	"github.com/dgrijalva/jwt-go"
	protobuf "github.com/golang/protobuf/proto"
	"github.com/golang/protobuf/ptypes"
	structpb "github.com/golang/protobuf/ptypes/struct"
	"github.com/google/uuid"
	"github.com/paysuper/paysuper-billing-server/pkg"
	"github.com/paysuper/paysuper-billing-server/pkg/proto/billing"
	"github.com/paysuper/paysuper-billing-server/pkg/proto/grpc"
	curPkg "github.com/paysuper/paysuper-currencies/pkg"
	"github.com/paysuper/paysuper-currencies/pkg/proto/currencies"
	"github.com/paysuper/paysuper-recurring-repository/pkg/constant"
	"github.com/paysuper/paysuper-recurring-repository/pkg/proto/entity"
	repo "github.com/paysuper/paysuper-recurring-repository/pkg/proto/repository"
	"github.com/paysuper/paysuper-recurring-repository/tools"
	"github.com/paysuper/paysuper-tax-service/proto"
	postmarkSdrPkg "github.com/paysuper/postmark-sender/pkg"
	"github.com/streadway/amqp"
	"github.com/ttacon/libphonenumber"
	"go.mongodb.org/mongo-driver/bson"
	"go.mongodb.org/mongo-driver/bson/primitive"
	"go.mongodb.org/mongo-driver/mongo"
	"go.uber.org/zap"
	"golang.org/x/crypto/bcrypt"
	"math"
	"regexp"
	"sort"
	"strconv"
	"strings"
	"time"
)

const (
	paymentRequestIncorrect             = "payment request has incorrect format"
	callbackRequestIncorrect            = "callback request has incorrect format"
	callbackHandlerIncorrect            = "unknown callback type"
	orderErrorPublishNotificationFailed = "publish order notification failed"

	paymentCreateBankCardFieldBrand         = "card_brand"
	paymentCreateBankCardFieldType          = "card_type"
	paymentCreateBankCardFieldCategory      = "card_category"
	paymentCreateBankCardFieldIssuerName    = "bank_issuer_name"
	paymentCreateBankCardFieldIssuerCountry = "bank_issuer_country"

	orderDefaultDescription = "Payment by order # %s"

	defaultExpireDateToFormInput = 30
	cookieCounterUpdateTime      = 1800

	taxTypeVat      = "vat"
	taxTypeSalesTax = "sales_tax"

	collectionOrder           = "order"
	collectionBinData         = "bank_bin"
	collectionNotifySales     = "notify_sales"
	collectionNotifyNewRegion = "notify_new_region"

	processPaylinkKeyProductsTemplate      = "[processPaylinkKeyProducts] %s"
	processProcessOrderKeyProductsTemplate = "[ProcessOrderKeyProducts] %s"
)

var (
	orderErrorProjectIdIncorrect                              = newBillingServerErrorMsg("fm000001", "project identifier is incorrect")
	orderErrorProjectNotFound                                 = newBillingServerErrorMsg("fm000002", "project with specified identifier not found")
	orderErrorProjectInactive                                 = newBillingServerErrorMsg("fm000003", "project with specified identifier is inactive")
	orderErrorProjectMerchantInactive                         = newBillingServerErrorMsg("fm000004", "merchant for project with specified identifier is inactive")
	orderErrorPaymentMethodNotAllowed                         = newBillingServerErrorMsg("fm000005", "payment Method not available for project")
	orderErrorPaymentMethodNotFound                           = newBillingServerErrorMsg("fm000006", "payment Method with specified identifier not found")
	orderErrorPaymentMethodInactive                           = newBillingServerErrorMsg("fm000007", "payment Method with specified identifier is inactive")
	orderErrorConvertionCurrency                              = newBillingServerErrorMsg("fm000008", "currency convertion error")
	orderErrorPaymentMethodEmptySettings                      = newBillingServerErrorMsg("fm000009", "payment Method setting for project is empty")
	orderErrorPaymentSystemInactive                           = newBillingServerErrorMsg("fm000010", "payment system for specified payment Method is inactive")
	orderErrorPayerRegionUnknown                              = newBillingServerErrorMsg("fm000011", "payer region can't be found")
	orderErrorProjectOrderIdIsDuplicate                       = newBillingServerErrorMsg("fm000012", "request with specified project order identifier processed early")
	orderErrorDynamicNotifyUrlsNotAllowed                     = newBillingServerErrorMsg("fm000013", "dynamic verify url or notify url not allowed for project")
	orderErrorDynamicRedirectUrlsNotAllowed                   = newBillingServerErrorMsg("fm000014", "dynamic payer redirect urls not allowed for project")
	orderErrorCurrencyNotFound                                = newBillingServerErrorMsg("fm000015", "currency received from request not found")
	orderErrorAmountLowerThanMinAllowed                       = newBillingServerErrorMsg("fm000016", "order amount is lower than min allowed payment amount for project")
	orderErrorAmountGreaterThanMaxAllowed                     = newBillingServerErrorMsg("fm000017", "order amount is greater than max allowed payment amount for project")
	orderErrorAmountLowerThanMinAllowedPaymentMethod          = newBillingServerErrorMsg("fm000018", "order amount is lower than min allowed payment amount for payment Method")
	orderErrorAmountGreaterThanMaxAllowedPaymentMethod        = newBillingServerErrorMsg("fm000019", "order amount is greater than max allowed payment amount for payment Method")
	orderErrorCanNotCreate                                    = newBillingServerErrorMsg("fm000020", "order can't create. try request later")
	orderErrorNotFound                                        = newBillingServerErrorMsg("fm000021", "order with specified identifier not found")
	orderErrorOrderCreatedAnotherProject                      = newBillingServerErrorMsg("fm000022", "order created for another project")
	orderErrorFormInputTimeExpired                            = newBillingServerErrorMsg("fm000023", "time to enter date on payment form expired")
	orderErrorCurrencyIsRequired                              = newBillingServerErrorMsg("fm000024", "parameter currency in create order request is required")
	orderErrorUnknown                                         = newBillingServerErrorMsg("fm000025", "unknown error. try request later")
	orderCountryPaymentRestrictedError                        = newBillingServerErrorMsg("fm000027", "payments from your country are not allowed")
	orderGetSavedCardError                                    = newBillingServerErrorMsg("fm000028", "saved card data with specified identifier not found")
	orderErrorCountryByPaymentAccountNotFound                 = newBillingServerErrorMsg("fm000029", "information about user country can't be found")
	orderErrorPaymentAccountIncorrect                         = newBillingServerErrorMsg("fm000030", "account in payment system is incorrect")
	orderErrorProductsEmpty                                   = newBillingServerErrorMsg("fm000031", "products set is empty")
	orderErrorProductsInvalid                                 = newBillingServerErrorMsg("fm000032", "some products in set are invalid or inactive")
	orderErrorNoProductsCommonCurrency                        = newBillingServerErrorMsg("fm000033", "no common prices neither in requested currency nor in default currency")
	orderErrorNoNameInDefaultLanguage                         = newBillingServerErrorMsg("fm000034", "no name in default language %s")
	orderErrorNoNameInRequiredLanguage                        = newBillingServerErrorMsg("fm000035", "no name in required language %s")
	orderErrorNoDescriptionInDefaultLanguage                  = newBillingServerErrorMsg("fm000036", "no description in default language %s")
	orderErrorNoDescriptionInRequiredLanguage                 = newBillingServerErrorMsg("fm000037", "no description in required language %s")
	orderErrorProjectMerchantNotFound                         = newBillingServerErrorMsg("fm000038", "merchant for project with specified identifier not found")
	orderErrorRecurringCardNotOwnToUser                       = newBillingServerErrorMsg("fm000039", "you can't use not own bank card for payment")
	orderErrorNotRestricted                                   = newBillingServerErrorMsg("fm000040", "order country not restricted")
	orderErrorEmailRequired                                   = newBillingServerErrorMsg("fm000041", "email is required")
	orderErrorCreatePaymentRequiredFieldIdNotFound            = newBillingServerErrorMsg("fm000042", "required field with order identifier not found")
	orderErrorCreatePaymentRequiredFieldPaymentMethodNotFound = newBillingServerErrorMsg("fm000043", "required field with payment Method identifier not found")
	orderErrorCreatePaymentRequiredFieldEmailNotFound         = newBillingServerErrorMsg("fm000044", "required field \"email\" not found")
	orderErrorCreatePaymentRequiredFieldUserCountryNotFound   = newBillingServerErrorMsg("fm000045", "user country is required")
	orderErrorCreatePaymentRequiredFieldUserZipNotFound       = newBillingServerErrorMsg("fm000046", "user zip is required")
	orderErrorOrderAlreadyComplete                            = newBillingServerErrorMsg("fm000047", "order with specified identifier payed early")
	orderErrorSignatureInvalid                                = newBillingServerErrorMsg("fm000048", "request signature is invalid")
	orderErrorZipCodeNotFound                                 = newBillingServerErrorMsg("fm000050", "zip_code not found")
	orderErrorProductsPrice                                   = newBillingServerErrorMsg("fm000051", "can't get product price")
	orderErrorCheckoutWithoutProducts                         = newBillingServerErrorMsg("fm000052", "order products not specified")
	orderErrorCheckoutWithoutAmount                           = newBillingServerErrorMsg("fm000053", "order amount not specified")
	orderErrorUnknownType                                     = newBillingServerErrorMsg("fm000055", "unknown type of order")
	orderErrorMerchantBadTariffs                              = newBillingServerErrorMsg("fm000056", "merchant don't have tariffs")
	orderErrorReceiptNotEquals                                = newBillingServerErrorMsg("fm000057", "receipts not equals")
	orderErrorDuringFormattingCurrency                        = newBillingServerErrorMsg("fm000058", "error during formatting currency")
	orderErrorDuringFormattingDate                            = newBillingServerErrorMsg("fm000059", "error during formatting date")
	orderErrorMerchantForOrderNotFound                        = newBillingServerErrorMsg("fm000060", "merchant for order not found")
	orderErrorPaymentMethodsNotFound                          = newBillingServerErrorMsg("fm000061", "payment methods for payment with specified currency not found")
	orderErrorNoPlatforms                                     = newBillingServerErrorMsg("fm000062", "no available platforms")
	orderCountryPaymentRestrictedEmailRequire                 = newBillingServerErrorMsg("fm000063", "payments from your country are not allowed")
	orderErrorCostsRatesNotFound                              = newBillingServerErrorMsg("fm000064", "settings to calculate commissions for order not found")
	orderErrorVirtualCurrencyNotFilled                        = newBillingServerErrorMsg("fm000065", "virtual currency is not filled")
	orderErrorVirtualCurrencyFracNotSupported                 = newBillingServerErrorMsg("fm000066", "fractional numbers is not supported for this virtual currency")
	orderErrorVirtualCurrencyLimits                           = newBillingServerErrorMsg("fm000067", "amount of order is more than max amount or less than minimal amount for virtual currency")
	orderErrorCheckoutWithProducts                            = newBillingServerErrorMsg("fm000069", "request to processing simple payment can't contain products list")
	orderErrorMerchantDoNotHaveCompanyInfo                    = newBillingServerErrorMsg("fm000070", "merchant don't have completed company info")
	orderErrorMerchantDoNotHaveBanking                        = newBillingServerErrorMsg("fm000071", "merchant don't have completed banking info")
	orderErrorAmountLowerThanMinLimitSystem                   = newBillingServerErrorMsg("fm000072", "order amount is lower than min system limit")
	orderErrorAlreadyProcessed                                = newBillingServerErrorMsg("fm000073", "order is already processed")
	orderErrorDontHaveReceiptUrl                              = newBillingServerErrorMsg("fm000074", "processed order don't have receipt url")

	virtualCurrencyPayoutCurrencyMissed = newBillingServerErrorMsg("vc000001", "virtual currency don't have price in merchant payout currency")

	paymentSystemPaymentProcessingSuccessStatus = "PAYMENT_SYSTEM_PROCESSING_SUCCESS"
)

type orderCreateRequestProcessorChecked struct {
	id                 string
	project            *billing.Project
	merchant           *billing.Merchant
	currency           string
	amount             float64
	paymentMethod      *billing.PaymentMethod
	products           []string
	items              []*billing.OrderItem
	metadata           map[string]string
	privateMetadata    map[string]string
	user               *billing.OrderUser
	virtualAmount      float64
	mccCode            string
	operatingCompanyId string
}

type OrderCreateRequestProcessor struct {
	*Service
	checked *orderCreateRequestProcessorChecked
	request *billing.OrderCreateRequest
	ctx     context.Context
}

type PaymentFormProcessor struct {
	service *Service
	order   *billing.Order
	request *grpc.PaymentFormJsonDataRequest
}

type PaymentCreateProcessor struct {
	service        *Service
	data           map[string]string
	ip             string
	acceptLanguage string
	userAgent      string
	checked        struct {
		order         *billing.Order
		project       *billing.Project
		paymentMethod *billing.PaymentMethod
	}
}

type BinData struct {
	Id                 primitive.ObjectID `bson:"_id"`
	CardBin            int32              `bson:"card_bin"`
	CardBrand          string             `bson:"card_brand"`
	CardType           string             `bson:"card_type"`
	CardCategory       string             `bson:"card_category"`
	BankName           string             `bson:"bank_name"`
	BankCountryName    string             `bson:"bank_country_name"`
	BankCountryIsoCode string             `bson:"bank_country_code_a2"`
	BankSite           string             `bson:"bank_site"`
	BankPhone          string             `bson:"bank_phone"`
}

func (s *Service) OrderCreateByPaylink(
	ctx context.Context,
	req *billing.OrderCreateByPaylink,
	rsp *grpc.OrderCreateProcessResponse,
) error {
	pl, err := s.paylinkService.GetById(ctx, req.PaylinkId)
	if err != nil {
		if err == mongo.ErrNoDocuments {
			rsp.Status = pkg.ResponseStatusNotFound
			rsp.Message = errorPaylinkNotFound
			return nil
		}

		if e, ok := err.(*grpc.ResponseErrorMessage); ok {
			rsp.Status = pkg.ResponseStatusBadData
			rsp.Message = e
			return nil
		}
		return err
	}

	if pl.GetIsExpired() == true {
		rsp.Status = pkg.ResponseStatusGone
		rsp.Message = errorPaylinkExpired
		return nil
	}

	oReq := &billing.OrderCreateRequest{
		ProjectId: pl.ProjectId,
		PayerIp:   req.PayerIp,
		Products:  pl.Products,
		PrivateMetadata: map[string]string{
			"PaylinkId": pl.Id,
		},
		Type:                pl.ProductsType,
		IssuerUrl:           req.IssuerUrl,
		IsEmbedded:          req.IsEmbedded,
		IssuerReferenceType: pkg.OrderIssuerReferenceTypePaylink,
		IssuerReference:     pl.Id,
		UtmSource:           req.UtmSource,
		UtmMedium:           req.UtmMedium,
		UtmCampaign:         req.UtmCampaign,
	}

	err = s.OrderCreateProcess(ctx, oReq, rsp)
	if err != nil {
		if e, ok := err.(*grpc.ResponseErrorMessage); ok {
			rsp.Status = pkg.ResponseStatusBadData
			rsp.Message = e
			return nil
		}
		return err
	}

	return nil
}

func (s *Service) OrderCreateProcess(
	ctx context.Context,
	req *billing.OrderCreateRequest,
	rsp *grpc.OrderCreateProcessResponse,
) error {

	rsp.Status = pkg.ResponseStatusOk

	processor := &OrderCreateRequestProcessor{
		Service: s,
		request: req,
		checked: &orderCreateRequestProcessorChecked{},
		ctx:     ctx,
	}

	if req.Token != "" {
		err := processor.processCustomerToken()

		if err != nil {
			zap.S().Errorw(pkg.MethodFinishedWithError, "err", err.Error())
			if e, ok := err.(*grpc.ResponseErrorMessage); ok {
				rsp.Status = pkg.ResponseStatusBadData
				rsp.Message = e
				return nil
			}
			return err
		}
	} else {
		if req.ProjectId == "" {
			rsp.Status = pkg.ResponseStatusBadData
			rsp.Message = orderErrorProjectIdIncorrect
			return nil
		}

		_, err := primitive.ObjectIDFromHex(req.ProjectId)

		if err != nil {
			rsp.Status = pkg.ResponseStatusBadData
			rsp.Message = orderErrorProjectIdIncorrect
			return nil
		}
	}

	if err := processor.processProject(); err != nil {
		zap.S().Errorw(pkg.MethodFinishedWithError, "err", err.Error())
		if e, ok := err.(*grpc.ResponseErrorMessage); ok {
			rsp.Status = pkg.ResponseStatusBadData
			rsp.Message = e
			return nil
		}
		return err
	}

	if err := processor.processMerchant(); err != nil {
		zap.S().Errorw(pkg.MethodFinishedWithError, "err", err.Error())
		if e, ok := err.(*grpc.ResponseErrorMessage); ok {
			rsp.Status = pkg.ResponseStatusBadData
			rsp.Message = e
			return nil
		}
		return err
	}

	if processor.checked.mccCode == "" {
		processor.checked.mccCode = processor.checked.merchant.MccCode
	}
	if processor.checked.operatingCompanyId == "" {
		processor.checked.operatingCompanyId = processor.checked.merchant.OperatingCompanyId
	}

	if req.Signature != "" || processor.checked.project.SignatureRequired == true {
		if err := processor.processSignature(); err != nil {
			zap.S().Errorw(pkg.MethodFinishedWithError, "err", err.Error())
			if e, ok := err.(*grpc.ResponseErrorMessage); ok {
				rsp.Status = pkg.ResponseStatusBadData
				rsp.Message = e
				return nil
			}
			return err
		}
	}

	switch req.Type {
	case billing.OrderType_simple, billing.OrderTypeVirtualCurrency:
		if req.Products != nil {
			rsp.Status = pkg.ResponseStatusBadData
			rsp.Message = orderErrorCheckoutWithProducts
			return nil
		}

		if req.Amount <= 0 {
			rsp.Status = pkg.ResponseStatusBadData
			rsp.Message = orderErrorCheckoutWithoutAmount
			return nil
		}
		break
	case billing.OrderType_product, billing.OrderType_key:
		if req.Amount > float64(0) {
			rsp.Status = pkg.ResponseStatusBadData
			rsp.Message = orderErrorCheckoutWithoutProducts
			return nil
		}
		break
	default:
		rsp.Status = pkg.ResponseStatusBadData
		rsp.Message = orderErrorUnknownType
		return nil
	}

	if req.User != nil {
		err := processor.processUserData()

		if err != nil {
			zap.S().Errorw(pkg.MethodFinishedWithError, "err", err.Error())
			if e, ok := err.(*grpc.ResponseErrorMessage); ok {
				rsp.Status = pkg.ResponseStatusBadData
				rsp.Message = e
				return nil
			}
			return err
		}
	}

	if processor.checked.user != nil && processor.checked.user.Ip != "" {
		err := processor.processPayerIp()

		if err != nil {
			zap.S().Errorw(pkg.MethodFinishedWithError, "err", err.Error())
			if e, ok := err.(*grpc.ResponseErrorMessage); ok {
				rsp.Status = pkg.ResponseStatusBadData
				rsp.Message = e
				return nil
			}
			return err
		}
	}

	switch req.Type {
	case billing.OrderType_simple:
		if req.Currency != "" {
			if err := processor.processCurrency(); err != nil {
				zap.S().Errorw(pkg.MethodFinishedWithError, "err", err.Error())
				if e, ok := err.(*grpc.ResponseErrorMessage); ok {
					rsp.Status = pkg.ResponseStatusBadData
					rsp.Message = e
					return nil
				}
				return err
			}
		}

		if req.Amount != 0 {
			processor.processAmount()
		}
		break
	case billing.OrderTypeVirtualCurrency:
		err := processor.processVirtualCurrency()
		if err != nil {
			zap.L().Error(
				pkg.MethodFinishedWithError,
				zap.Error(err),
			)

			rsp.Status = pkg.ResponseStatusBadData
			rsp.Message = err.(*grpc.ResponseErrorMessage)
			return nil
		}
		break
	case billing.OrderType_product:
		if err := processor.processPaylinkProducts(); err != nil {
			if pid := req.PrivateMetadata["PaylinkId"]; pid != "" {
				s.notifyPaylinkError(ctx, pid, err, req, nil)
			}
			zap.S().Errorw(pkg.MethodFinishedWithError, "err", err.Error())
			if e, ok := err.(*grpc.ResponseErrorMessage); ok {
				rsp.Status = pkg.ResponseStatusBadData
				rsp.Message = e
				return nil
			}
			return err
		}
		break
	case billing.OrderType_key:
		if err := processor.processPaylinkKeyProducts(); err != nil {
			if pid := req.PrivateMetadata["PaylinkId"]; pid != "" {
				s.notifyPaylinkError(ctx, pid, err, req, nil)
			}
			zap.S().Errorw(pkg.MethodFinishedWithError, "err", err.Error())
			if e, ok := err.(*grpc.ResponseErrorMessage); ok {
				rsp.Status = pkg.ResponseStatusBadData
				rsp.Message = e
				return nil
			}
			return err
		}
		break
	}

	if processor.checked.currency == "" {
		rsp.Status = pkg.ResponseStatusBadData
		rsp.Message = orderErrorCurrencyIsRequired
		return nil
	}

	if req.OrderId != "" {
		if err := processor.processProjectOrderId(); err != nil {
			zap.S().Errorw(pkg.MethodFinishedWithError, "err", err.Error())
			if e, ok := err.(*grpc.ResponseErrorMessage); ok {
				rsp.Status = pkg.ResponseStatusBadData
				rsp.Message = e
				return nil
			}
			return err
		}
	}

	if req.PaymentMethod != "" {
		pm, err := s.paymentMethod.GetByGroupAndCurrency(
			processor.checked.project,
			req.PaymentMethod,
			processor.checked.currency,
		)

		if err != nil {
			rsp.Status = pkg.ResponseStatusBadData
			rsp.Message = orderErrorPaymentMethodNotFound
			return nil
		}

		if err := processor.processPaymentMethod(pm); err != nil {
			zap.S().Errorw(pkg.MethodFinishedWithError, "err", err.Error())
			if e, ok := err.(*grpc.ResponseErrorMessage); ok {
				rsp.Status = pkg.ResponseStatusBadData
				rsp.Message = e
				return nil
			}
			return err
		}
	}

	if req.Type == billing.OrderType_simple {
		if err := processor.processLimitAmounts(); err != nil {
			zap.S().Errorw(pkg.MethodFinishedWithError, "err", err.Error())
			if e, ok := err.(*grpc.ResponseErrorMessage); ok {
				rsp.Status = pkg.ResponseStatusBadData
				rsp.Message = e
				return nil
			}
			return err
		}
	}

	processor.processMetadata()
	processor.processPrivateMetadata()

	order, err := processor.prepareOrder()

	if err != nil {
		zap.S().Errorw(pkg.MethodFinishedWithError, "err", err.Error())
		if e, ok := err.(*grpc.ResponseErrorMessage); ok {
			rsp.Status = pkg.ResponseStatusBadData
			rsp.Message = e
			return nil
		}
		return err
	}

	_, err = s.db.Collection(collectionOrder).InsertOne(ctx, order)

	if err != nil {
		zap.L().Error(
			pkg.ErrorDatabaseQueryFailed,
			zap.Error(err),
			zap.String(pkg.ErrorDatabaseFieldCollection, collectionOrder),
			zap.String(pkg.ErrorDatabaseFieldOperation, pkg.ErrorDatabaseFieldOperationInsert),
			zap.Any(pkg.ErrorDatabaseFieldQuery, order),
		)

		rsp.Status = pkg.ResponseStatusBadData
		rsp.Message = orderErrorCanNotCreate
		return nil
	}

	rsp.Item = order

	return nil
}

func (s *Service) PaymentFormJsonDataProcess(
	ctx context.Context,
	req *grpc.PaymentFormJsonDataRequest,
	rsp *grpc.PaymentFormJsonDataResponse,
) error {

	rsp.Status = pkg.ResponseStatusOk
	rsp.Item = &grpc.PaymentFormJsonData{}

	order, err := s.getOrderByUuid(ctx, req.OrderId)

	if err != nil {
		zap.S().Errorw(pkg.MethodFinishedWithError, "err", err.Error())
		if e, ok := err.(*grpc.ResponseErrorMessage); ok {
			rsp.Status = pkg.ResponseStatusSystemError
			rsp.Message = e
			return nil
		}
		return err
	}

	if order.PrivateStatus != constant.OrderStatusNew && order.PrivateStatus != constant.OrderStatusPaymentSystemComplete {
		if len(order.ReceiptUrl) == 0 {
			rsp.Status = pkg.ResponseStatusBadData
			rsp.Message = orderErrorDontHaveReceiptUrl
			return nil
		}
		s.fillPaymentFormJsonData(order, rsp)
		rsp.Item.IsAlreadyProcessed = true
		rsp.Item.ReceiptUrl = order.ReceiptUrl
		return nil
	}

	p := &PaymentFormProcessor{service: s, order: order, request: req}
	p1 := &OrderCreateRequestProcessor{
		Service: s,
		checked: &orderCreateRequestProcessorChecked{
			user: &billing.OrderUser{
				Ip:      req.Ip,
				Address: &billing.OrderBillingAddress{},
			},
		},
		ctx: ctx,
	}

	if req.Ip != "" {
		err = p1.processPayerIp()

		if err != nil {
			zap.S().Errorw(pkg.MethodFinishedWithError, "err", err.Error())
			if e, ok := err.(*grpc.ResponseErrorMessage); ok {
				rsp.Status = pkg.ResponseStatusSystemError
				rsp.Message = e
				return nil
			}
			return err
		}
	}

	loc, ctr := s.getCountryFromAcceptLanguage(req.Locale)
	isIdentified := order.User.IsIdentified()
	browserCustomer := &BrowserCookieCustomer{
		Ip:             req.Ip,
		UserAgent:      req.UserAgent,
		AcceptLanguage: req.Locale,
		CreatedAt:      time.Now(),
		UpdatedAt:      time.Now(),
	}

	if isIdentified == true {
		customer, err := s.processCustomerData(order.User.Id, order, req, browserCustomer, loc)

		if err == nil {
			browserCustomer.CustomerId = customer.Id
		}
	} else {
		if req.Cookie != "" {
			decryptedBrowserCustomer, err := s.decryptBrowserCookie(req.Cookie)

			if err == nil {
				isIdentified = true

				if (time.Now().Unix() - decryptedBrowserCustomer.UpdatedAt.Unix()) <= cookieCounterUpdateTime {
					decryptedBrowserCustomer.SessionCount++
				}

				if decryptedBrowserCustomer.CustomerId != "" {
					customer, err := s.processCustomerData(decryptedBrowserCustomer.CustomerId, order, req, decryptedBrowserCustomer, loc)

					if err != nil {
						zap.L().Error("Customer by identifier in browser cookie not processed", zap.Error(err))
					}

					if customer != nil {
						browserCustomer = decryptedBrowserCustomer
						order.User.Id = customer.Id
						order.User.TechEmail = customer.TechEmail
					} else {
						browserCustomer.VirtualCustomerId = s.getTokenString(s.cfg.Length)
					}
				} else {
					if decryptedBrowserCustomer.VirtualCustomerId == "" {
						browserCustomer.VirtualCustomerId = s.getTokenString(s.cfg.Length)
					} else {
						browserCustomer.VirtualCustomerId = decryptedBrowserCustomer.VirtualCustomerId
					}
				}
			} else {
				browserCustomer.VirtualCustomerId = s.getTokenString(s.cfg.Length)
			}
		} else {
			browserCustomer.VirtualCustomerId = s.getTokenString(s.cfg.Length)
		}

		if order.User.Id == "" {
			order.User.Id = browserCustomer.VirtualCustomerId
		}

		if order.User.TechEmail == "" {
			order.User.TechEmail = order.User.Id + pkg.TechEmailDomain
		}
	}

	if order.User.Ip == "" || req.Ip != order.User.Ip {
		order.User.Ip = p1.checked.user.Ip
		order.User.Address = &billing.OrderBillingAddress{
			Country:    p1.checked.user.Address.Country,
			City:       p1.checked.user.Address.City,
			PostalCode: p1.checked.user.Address.PostalCode,
			State:      p1.checked.user.Address.State,
		}
	}

	if (order.User.Address != nil && ctr != order.User.Address.Country) || loc != order.User.Locale {
		order.UserAddressDataRequired = true
		rsp.Item.UserAddressDataRequired = order.UserAddressDataRequired

		if loc != "" && loc != order.User.Locale {
			order.User.Locale = loc
		}
	}

	restricted, err := s.applyCountryRestriction(ctx, order, order.GetCountry())

	if err != nil {
		zap.S().Errorw(pkg.MethodFinishedWithError, "err", err.Error())
		if e, ok := err.(*grpc.ResponseErrorMessage); ok {
			rsp.Status = pkg.ResponseStatusSystemError
			rsp.Message = e
			return nil
		}
		return err
	}
	if restricted {
		rsp.Status = pkg.ResponseStatusSystemError
		rsp.Message = orderCountryPaymentRestrictedEmailRequire
		rsp.Item.Id = order.Uuid
		return nil
	}

	switch order.ProductType {
	case billing.OrderType_product:
		err = s.ProcessOrderProducts(ctx, order)
		break
	case billing.OrderType_key:
		rsp.Item.Platforms, err = s.ProcessOrderKeyProducts(ctx, order)
	case billing.OrderTypeVirtualCurrency:
		err = s.ProcessOrderVirtualCurrency(ctx, order)
	}

	if err != nil {
		if pid := order.PrivateMetadata["PaylinkId"]; pid != "" {
			s.notifyPaylinkError(ctx, pid, err, req, order)
		}
		zap.S().Errorw(pkg.MethodFinishedWithError, "err", err.Error())
		if e, ok := err.(*grpc.ResponseErrorMessage); ok {
			rsp.Status = pkg.ResponseStatusSystemError
			rsp.Message = e
			return nil
		}
		return err
	}

	if order.Issuer == nil {
		order.Issuer = &billing.OrderIssuer{
			Embedded: req.IsEmbedded,
		}
	}
	if order.Issuer.Url == "" {
		order.Issuer.Url = req.Referer
		order.Issuer.ReferrerHost = getHostFromUrl(req.Referer)
	}
	if order.Issuer.ReferenceType == "" {
		order.Issuer.ReferenceType = req.IssuerReferenceType
	}
	if order.Issuer.Reference == "" {
		order.Issuer.Reference = req.IssuerReference
	}
	if order.Issuer.UtmSource == "" {
		order.Issuer.UtmSource = req.UtmSource
	}
	if order.Issuer.UtmCampaign == "" {
		order.Issuer.UtmCampaign = req.UtmCampaign
	}
	if order.Issuer.UtmMedium == "" {
		order.Issuer.UtmMedium = req.UtmMedium
	}
	order.Issuer.ReferrerHost = getHostFromUrl(order.Issuer.Url)

<<<<<<< HEAD
	p1.processOrderVat(order)
	err = s.updateOrder(ctx, order)
=======
	err = p1.processOrderVat(order)
	if err != nil {
		zap.S().Errorw(pkg.MethodFinishedWithError, "err", err.Error(), "method", "processOrderVat")
		if e, ok := err.(*grpc.ResponseErrorMessage); ok {
			rsp.Status = pkg.ResponseStatusSystemError
			rsp.Message = e
			return nil
		}
		return err
	}

	err = s.updateOrder(order)
>>>>>>> 7e0a0f2e

	if err != nil {
		zap.S().Errorw(pkg.MethodFinishedWithError, "err", err.Error())
		if e, ok := err.(*grpc.ResponseErrorMessage); ok {
			rsp.Status = pkg.ResponseStatusSystemError
			rsp.Message = e
			return nil
		}
		return err
	}

	project, err := s.project.GetById(order.Project.Id)

	if err != nil {
		rsp.Status = pkg.ResponseStatusNotFound
		rsp.Message = orderErrorProjectNotFound
		return nil
	}

	pms, err := p.processRenderFormPaymentMethods(project)

	if err != nil {
		zap.S().Errorw(pkg.MethodFinishedWithError, "err", err.Error())
		if e, ok := err.(*grpc.ResponseErrorMessage); ok {
			rsp.Status = pkg.ResponseStatusSystemError
			rsp.Message = e

			if e == orderErrorPaymentMethodNotAllowed {
				rsp.Status = pkg.ResponseStatusNotFound
			}

			return nil
		}
		return err
	}

	s.fillPaymentFormJsonData(order, rsp)
	rsp.Item.PaymentMethods = pms

	cookie, err := s.generateBrowserCookie(browserCustomer)

	if err == nil {
		rsp.Item.Cookie = cookie
	}

	return nil
}

func (s *Service) fillPaymentFormJsonData(order *billing.Order, rsp *grpc.PaymentFormJsonDataResponse) {
	projectName, ok := order.Project.Name[order.User.Locale]

	if !ok {
		projectName = order.Project.Name[DefaultLanguage]
	}

	expire := time.Now().Add(time.Minute * 30).Unix()
	token := jwt.NewWithClaims(jwt.SigningMethodHS256, jwt.MapClaims{"sub": order.Uuid, "exp": expire})

	rsp.Item.Id = order.Uuid
	rsp.Item.Account = order.ProjectAccount
	rsp.Item.Description = order.Description
	rsp.Item.HasVat = order.Tax.Amount > 0
	rsp.Item.Vat = order.Tax.Amount
	rsp.Item.Currency = order.Currency
	rsp.Item.Project = &grpc.PaymentFormJsonDataProject{
		Name:       projectName,
		UrlSuccess: order.Project.UrlSuccess,
		UrlFail:    order.Project.UrlFail,
	}
	rsp.Item.Token, _ = token.SignedString([]byte(s.cfg.CentrifugoSecret))
	rsp.Item.Amount = order.OrderAmount
	rsp.Item.TotalAmount = order.TotalPaymentAmount
	rsp.Item.Items = order.Items
	rsp.Item.Email = order.User.Email

	if order.CountryRestriction != nil {
		rsp.Item.CountryPaymentsAllowed = order.CountryRestriction.PaymentsAllowed
		rsp.Item.CountryChangeAllowed = order.CountryRestriction.ChangeAllowed
	} else {
		rsp.Item.CountryPaymentsAllowed = true
		rsp.Item.CountryChangeAllowed = true
	}

	rsp.Item.UserIpData = &billing.UserIpData{
		Country: order.User.Address.Country,
		City:    order.User.Address.City,
		Zip:     order.User.Address.PostalCode,
	}
	rsp.Item.Lang = order.User.Locale
}

func (s *Service) PaymentCreateProcess(
	ctx context.Context,
	req *grpc.PaymentCreateRequest,
	rsp *grpc.PaymentCreateResponse,
) error {
	processor := &PaymentCreateProcessor{
		service:        s,
		data:           req.Data,
		ip:             req.Ip,
		acceptLanguage: req.AcceptLanguage,
		userAgent:      req.UserAgent,
	}

	err := processor.processPaymentFormData(ctx)
	if err != nil {
		zap.S().Errorw(pkg.MethodFinishedWithError, "err", err.Error())
		if e, ok := err.(*grpc.ResponseErrorMessage); ok {
			rsp.Status = pkg.ResponseStatusBadData
			rsp.Message = e
			return nil
		}
		return err
	}

	order := processor.checked.order

	if !order.CountryRestriction.PaymentsAllowed {
		rsp.Message = orderCountryPaymentRestrictedError
		rsp.Status = pkg.ResponseStatusForbidden
		return nil
	}

	if order.ProductType == billing.OrderType_product {
		err = s.ProcessOrderProducts(ctx, order)
	} else if order.ProductType == billing.OrderType_key {
		// We should reserve keys only before payment
		if _, err = s.ProcessOrderKeyProducts(ctx, order); err == nil {
			err = processor.reserveKeysForOrder(ctx, order)
		}
	} else if order.ProductType == billing.OrderTypeVirtualCurrency {
		err = s.ProcessOrderVirtualCurrency(ctx, order)
	}

	if err != nil {
		if pid := order.PrivateMetadata["PaylinkId"]; pid != "" {
			s.notifyPaylinkError(ctx, pid, err, req, order)
		}

		zap.S().Errorw(pkg.MethodFinishedWithError, "err", err.Error())
		if e, ok := err.(*grpc.ResponseErrorMessage); ok {
			rsp.Status = pkg.ResponseStatusBadData
			rsp.Message = e
			return nil
		}
		return err
	}

	settings, err := s.paymentMethod.GetPaymentSettings(
		processor.checked.paymentMethod,
		order.Currency,
		order.MccCode,
		order.OperatingCompanyId,
		processor.checked.project,
	)

	if err != nil {
		rsp.Status = pkg.ResponseStatusSystemError
		rsp.Message = err.(*grpc.ResponseErrorMessage)

		return nil
	}

	ps, err := s.paymentSystem.GetById(processor.checked.paymentMethod.PaymentSystemId)
	if err != nil {
		rsp.Message = orderErrorPaymentSystemInactive
		rsp.Status = pkg.ResponseStatusBadData

		return nil
	}

	order.PaymentMethod = &billing.PaymentMethodOrder{
		Id:              processor.checked.paymentMethod.Id,
		Name:            processor.checked.paymentMethod.Name,
		Params:          settings,
		PaymentSystemId: ps.Id,
		Group:           processor.checked.paymentMethod.Group,
		ExternalId:      processor.checked.paymentMethod.ExternalId,
		Handler:         ps.Handler,
		RefundAllowed:   processor.checked.paymentMethod.RefundAllowed,
	}

<<<<<<< HEAD
	p1 := &OrderCreateRequestProcessor{Service: s, ctx: ctx}
	p1.processOrderVat(order)
=======
	p1 := &OrderCreateRequestProcessor{Service: s}
	err = p1.processOrderVat(order)
	if err != nil {
		zap.S().Errorw(pkg.MethodFinishedWithError, "err", err.Error(), "method", "processOrderVat")
		if e, ok := err.(*grpc.ResponseErrorMessage); ok {
			rsp.Status = pkg.ResponseStatusSystemError
			rsp.Message = e
			return nil
		}
		return err
	}
>>>>>>> 7e0a0f2e

	if _, ok := order.PaymentRequisites[pkg.PaymentCreateFieldRecurringId]; ok {
		req.Data[pkg.PaymentCreateFieldRecurringId] = order.PaymentRequisites[pkg.PaymentCreateFieldRecurringId]
		delete(order.PaymentRequisites, pkg.PaymentCreateFieldRecurringId)
	}

	merchant, err := s.merchant.GetById(ctx, order.GetMerchantId())
	if err != nil {
		return err
	}
	order.MccCode = merchant.MccCode
	order.IsHighRisk = merchant.IsHighRisk()

	order.OperatingCompanyId, err = s.getOrderOperatingCompanyId(ctx, order.GetCountry(), merchant)
	if err != nil {
		if e, ok := err.(*grpc.ResponseErrorMessage); ok {
			rsp.Status = pkg.ResponseStatusBadData
			rsp.Message = e
			return nil
		}
		return err
	}

	err = s.updateOrder(ctx, order)

	if err != nil {
		zap.L().Error(
			"s.updateOrder Method failed",
			zap.Error(err),
			zap.Any("order", order),
		)
		if e, ok := err.(*grpc.ResponseErrorMessage); ok {
			rsp.Status = pkg.ResponseStatusSystemError
			rsp.Message = e
			return nil
		} else {
			rsp.Message = orderErrorUnknown
			rsp.Status = pkg.ResponseStatusSystemError
		}
		return nil
	}

	if !s.hasPaymentCosts(order) {
		rsp.Status = pkg.ResponseStatusBadData
		rsp.Message = orderErrorCostsRatesNotFound
		return nil
	}

	h, err := s.NewPaymentSystem(s.cfg.PaymentSystemConfig, order)

	if err != nil {
		zap.S().Errorw(pkg.MethodFinishedWithError, "err", err.Error())
		if e, ok := err.(*grpc.ResponseErrorMessage); ok {
			rsp.Status = pkg.ResponseStatusSystemError
			rsp.Message = e
			return nil
		}
		return err
	}

	url, err := h.CreatePayment(order, s.cfg.GetRedirectUrlSuccess(nil), s.cfg.GetRedirectUrlFail(nil), req.Data)

	if err != nil {
		zap.L().Error(
			"h.CreatePayment Method failed",
			zap.Error(err),
			zap.Any("order", order),
		)
		if e, ok := err.(*grpc.ResponseErrorMessage); ok {
			rsp.Status = pkg.ResponseStatusSystemError
			rsp.Message = e
			return nil
		} else {
			rsp.Message = orderErrorUnknown
			rsp.Status = pkg.ResponseStatusBadData
		}
		return nil
	}

	err = s.updateOrder(ctx, order)
	if err != nil {
		zap.S().Errorf("Order create in payment system failed", "err", err.Error(), "order", order)

		zap.S().Errorw(pkg.MethodFinishedWithError, "err", err.Error())
		if e, ok := err.(*grpc.ResponseErrorMessage); ok {
			rsp.Status = pkg.ResponseStatusSystemError
			rsp.Message = e
			return nil
		}
		return err
	}

	rsp.Status = pkg.ResponseStatusOk
	rsp.RedirectUrl = url
	rsp.NeedRedirect = true

	if _, ok := req.Data[pkg.PaymentCreateFieldRecurringId]; ok && url == "" {
		rsp.NeedRedirect = false
	}

	return nil
}

func (s *Service) getOrderOperatingCompanyId(
	ctx context.Context,
	orderCountry string,
	merchant *billing.Merchant,
) (string, error) {
	orderOperatingCompany, err := s.operatingCompany.GetByPaymentCountry(ctx, orderCountry)
	if err != nil {
		if err == errorOperatingCompanyNotFound {
			return merchant.OperatingCompanyId, nil
		}

		return "", err
	}
	return orderOperatingCompany.Id, nil
}

func (s *Service) PaymentCallbackProcess(
	ctx context.Context,
	req *grpc.PaymentNotifyRequest,
	rsp *grpc.PaymentNotifyResponse,
) error {
	order, err := s.getOrderById(ctx, req.OrderId)

	if err != nil {
		return orderErrorNotFound
	}

	var data protobuf.Message

	ps, err := s.paymentSystem.GetById(order.PaymentMethod.PaymentSystemId)
	if err != nil {
		return orderErrorPaymentSystemInactive
	}

	switch ps.Handler {
	case pkg.PaymentSystemHandlerCardPay, paymentSystemHandlerCardPayMock:
		data = &billing.CardPayPaymentCallback{}
		err := json.Unmarshal(req.Request, data)

		if err != nil {
			return errors.New(paymentRequestIncorrect)
		}
		break
	default:
		return orderErrorPaymentMethodNotFound
	}

	h, err := s.NewPaymentSystem(s.cfg.PaymentSystemConfig, order)

	if err != nil {
		return err
	}

	pErr := h.ProcessPayment(order, data, string(req.Request), req.Signature)

	if pErr != nil {
		pErr, _ := pErr.(*grpc.ResponseError)

		rsp.Error = pErr.Error()
		rsp.Status = pErr.Status

		if pErr.Status == pkg.StatusTemporary {
			return nil
		}
	}

	switch order.PaymentMethod.ExternalId {
	case constant.PaymentSystemGroupAliasBankCard:
		if err := s.fillPaymentDataCard(order); err != nil {
			return err
		}
		break
	case constant.PaymentSystemGroupAliasQiwi,
		constant.PaymentSystemGroupAliasWebMoney,
		constant.PaymentSystemGroupAliasNeteller,
		constant.PaymentSystemGroupAliasAlipay:
		if err := s.fillPaymentDataEwallet(order); err != nil {
			return err
		}
		break
	case constant.PaymentSystemGroupAliasBitcoin:
		if err := s.fillPaymentDataCrypto(order); err != nil {
			return err
		}
		break
	}

	err = s.updateOrder(ctx, order)

	if err != nil {
		zap.S().Errorw(pkg.MethodFinishedWithError, "err", err.Error())
		if e, ok := err.(*grpc.ResponseErrorMessage); ok {
			rsp.Status = pkg.StatusErrorSystem
			rsp.Error = e.Message
			return nil
		}
		return err
	}

	if pErr == nil {
		if order.PrivateStatus == constant.OrderStatusPaymentSystemComplete {
			err = s.paymentSystemPaymentCallbackComplete(ctx, order)

			if err != nil {
				rsp.Status = pkg.StatusErrorSystem
				rsp.Error = err.Error()
				return nil
			}
		}

		err = s.onPaymentNotify(ctx, order)

		if err != nil {
			zap.L().Error(
				pkg.MethodFinishedWithError,
				zap.String("Method", "onPaymentNotify"),
				zap.Error(err),
				zap.String("orderId", order.Id),
				zap.String("orderUuid", order.Uuid),
			)

			if e, ok := err.(*grpc.ResponseErrorMessage); ok {
				rsp.Status = pkg.StatusErrorSystem
				rsp.Error = e.Message
				return nil
			}
			return err
		}

		if h.IsRecurringCallback(data) {
			s.saveRecurringCard(ctx, order, h.GetRecurringId(data))
		}

		rsp.Status = pkg.StatusOK
	}

	return nil
}

func (s *Service) PaymentFormLanguageChanged(
	ctx context.Context,
	req *grpc.PaymentFormUserChangeLangRequest,
	rsp *grpc.PaymentFormDataChangeResponse,
) error {
	order, err := s.getOrderByUuidToForm(ctx, req.OrderId)

	if err != nil {
		zap.S().Errorw(pkg.MethodFinishedWithError, "err", err.Error())
		if e, ok := err.(*grpc.ResponseErrorMessage); ok {
			rsp.Status = pkg.ResponseStatusBadData
			rsp.Message = e
			return nil
		}
		return err
	}

	rsp.Status = pkg.ResponseStatusOk
	rsp.Item = &billing.PaymentFormDataChangeResponseItem{
		UserAddressDataRequired: false,
	}

	if order.User.Locale == req.Lang {
		return nil
	}

	if order.User.IsIdentified() == true {
		s.updateCustomerFromRequestLocale(order, req.Ip, req.AcceptLanguage, req.UserAgent, req.Lang)
	}

	order.User.Locale = req.Lang
	order.UserAddressDataRequired = true

	if order.ProductType == billing.OrderType_product {
		err = s.ProcessOrderProducts(ctx, order)
	} else if order.ProductType == billing.OrderType_key {
		_, err = s.ProcessOrderKeyProducts(ctx, order)
	}

	if err != nil {
		if pid := order.PrivateMetadata["PaylinkId"]; pid != "" {
			s.notifyPaylinkError(ctx, pid, err, req, order)
		}
		zap.S().Errorw(pkg.MethodFinishedWithError, "err", err.Error())
		if e, ok := err.(*grpc.ResponseErrorMessage); ok {
			rsp.Status = pkg.ResponseStatusBadData
			rsp.Message = e
			return nil
		}
		return err
	}

	err = s.updateOrder(ctx, order)

	if err != nil {
		zap.S().Errorw(pkg.MethodFinishedWithError, "err", err.Error())
		if e, ok := err.(*grpc.ResponseErrorMessage); ok {
			rsp.Status = pkg.ResponseStatusSystemError
			rsp.Message = e
			return nil
		}
		return err
	}

	rsp.Item.UserAddressDataRequired = true
	rsp.Item.UserIpData = &billing.UserIpData{
		Country: order.User.Address.Country,
		City:    order.User.Address.City,
		Zip:     order.User.Address.PostalCode,
	}

	return nil
}

func (s *Service) PaymentFormPaymentAccountChanged(
	ctx context.Context,
	req *grpc.PaymentFormUserChangePaymentAccountRequest,
	rsp *grpc.PaymentFormDataChangeResponse,
) error {
	order, err := s.getOrderByUuidToForm(ctx, req.OrderId)

	if err != nil {
		rsp.Status = pkg.ResponseStatusBadData
		rsp.Message = err.(*grpc.ResponseErrorMessage)
		return nil
	}

	pm, err := s.paymentMethod.GetById(req.MethodId)

	if err != nil {
		rsp.Status = pkg.ResponseStatusBadData
		rsp.Message = orderErrorPaymentMethodNotFound
		return nil
	}

	regex := pm.AccountRegexp

	if pm.ExternalId == constant.PaymentSystemGroupAliasBankCard {
		regex = "^\\d{6,18}$"
	}

	match, err := regexp.MatchString(regex, req.Account)

	if match == false || err != nil {
		rsp.Status = pkg.ResponseStatusBadData
		rsp.Message = orderErrorPaymentAccountIncorrect
		return nil
	}

	brand := ""
	country := ""

	rsp.Status = pkg.ResponseStatusOk

	switch pm.ExternalId {
	case constant.PaymentSystemGroupAliasBankCard:
		data := s.getBinData(ctx, req.Account)

		if data == nil {
			rsp.Status = pkg.ResponseStatusBadData
			rsp.Message = orderErrorCountryByPaymentAccountNotFound
			return nil
		}

		brand = data.CardBrand
		country = data.BankCountryIsoCode
		break
	case constant.PaymentSystemGroupAliasQiwi:
		req.Account = "+" + req.Account
		num, err := libphonenumber.Parse(req.Account, CountryCodeUSA)

		if err != nil || num.CountryCode == nil {
			rsp.Status = pkg.ResponseStatusBadData
			rsp.Message = orderErrorPaymentAccountIncorrect
			return nil
		}

		ok := false
		country, ok = pkg.CountryPhoneCodes[*num.CountryCode]

		if !ok {
			rsp.Status = pkg.ResponseStatusBadData
			rsp.Message = orderErrorCountryByPaymentAccountNotFound
			return nil
		}
		break
	default:
		rsp.Item = order.GetPaymentFormDataChangeResult(brand)
		return nil
	}

	if order.User.Address.Country == country {
		rsp.Item = order.GetPaymentFormDataChangeResult(brand)
		return nil
	}

	order.User.Address.Country = country
	order.UserAddressDataRequired = true

	restricted, err := s.applyCountryRestriction(ctx, order, country)

	if err != nil {
		zap.L().Error(
			"s.applyCountryRestriction Method failed",
			zap.Error(err),
			zap.Any("order", order),
		)
		if e, ok := err.(*grpc.ResponseErrorMessage); ok {
			rsp.Status = pkg.ResponseStatusSystemError
			rsp.Message = e
			return nil
		} else {
			rsp.Message = orderErrorUnknown
			rsp.Status = pkg.ResponseStatusSystemError
		}
		return nil
	}

	if restricted == true {
		rsp.Status = pkg.ResponseStatusForbidden
		rsp.Message = orderCountryPaymentRestrictedError
		return nil
	}

	err = s.updateOrder(ctx, order)

	if err != nil {
		zap.S().Errorw(pkg.MethodFinishedWithError, "err", err.Error())
		if e, ok := err.(*grpc.ResponseErrorMessage); ok {
			rsp.Status = pkg.ResponseStatusSystemError
			rsp.Message = e
			return nil
		}
		return err
	}

	rsp.Item = order.GetPaymentFormDataChangeResult(brand)
	return nil
}

func (s *Service) ProcessBillingAddress(
	ctx context.Context,
	req *grpc.ProcessBillingAddressRequest,
	rsp *grpc.ProcessBillingAddressResponse,
) error {
	var err error
	var zip *billing.ZipCode

	if req.Country == CountryCodeUSA {
		if req.Zip == "" {
			rsp.Status = pkg.ResponseStatusBadData
			rsp.Message = orderErrorCreatePaymentRequiredFieldUserZipNotFound

			return nil
		}

		zip, err = s.zipCode.getByZipAndCountry(req.Zip, req.Country)

		if err != nil {
			rsp.Status = pkg.ResponseStatusBadData
			rsp.Message = orderErrorZipCodeNotFound

			return nil
		}
	}

	order, err := s.getOrderByUuidToForm(ctx, req.OrderId)

	if err != nil {
		zap.S().Errorw(pkg.MethodFinishedWithError, "err", err.Error())
		if e, ok := err.(*grpc.ResponseErrorMessage); ok {
			rsp.Status = pkg.ResponseStatusBadData
			rsp.Message = e
			return nil
		}
		return err
	}

	if order.CountryRestriction != nil && order.CountryRestriction.ChangeAllowed != true {
		rsp.Status = pkg.ResponseStatusForbidden
		rsp.Message = orderCountryPaymentRestrictedError
		return nil
	}

	order.BillingAddress = &billing.OrderBillingAddress{
		Country: req.Country,
	}

	if zip != nil {
		order.BillingAddress.PostalCode = zip.Zip
		order.BillingAddress.City = zip.City
		order.BillingAddress.State = zip.State.Code
	}

	restricted, err := s.applyCountryRestriction(ctx, order, req.Country)
	if err != nil {
		zap.L().Error(
			"s.applyCountryRestriction Method failed",
			zap.Error(err),
			zap.Any("order", order),
		)
		if e, ok := err.(*grpc.ResponseErrorMessage); ok {
			rsp.Status = pkg.ResponseStatusSystemError
			rsp.Message = e
			return nil
		} else {
			rsp.Message = orderErrorUnknown
			rsp.Status = pkg.ResponseStatusSystemError
		}
		return nil
	}
	if restricted {
		rsp.Status = pkg.ResponseStatusForbidden
		rsp.Message = orderCountryPaymentRestrictedError
		return nil
	}

	if order.ProductType == billing.OrderType_product {
		err = s.ProcessOrderProducts(ctx, order)
	} else if order.ProductType == billing.OrderType_key {
		_, err = s.ProcessOrderKeyProducts(ctx, order)
	}

	if err != nil {
		if pid := order.PrivateMetadata["PaylinkId"]; pid != "" {
			s.notifyPaylinkError(ctx, pid, err, req, order)
		}
		return err
	}

<<<<<<< HEAD
	processor := &OrderCreateRequestProcessor{Service: s, ctx: ctx}
	processor.processOrderVat(order)
=======
	processor := &OrderCreateRequestProcessor{Service: s}
	err = processor.processOrderVat(order)
	if err != nil {
		zap.S().Errorw(pkg.MethodFinishedWithError, "err", err.Error(), "method", "processOrderVat")
		if e, ok := err.(*grpc.ResponseErrorMessage); ok {
			rsp.Status = pkg.ResponseStatusSystemError
			rsp.Message = e
			return nil
		}
		return err
	}
>>>>>>> 7e0a0f2e

	err = s.updateOrder(ctx, order)

	if err != nil {
		zap.S().Errorw(pkg.MethodFinishedWithError, "err", err.Error())
		if e, ok := err.(*grpc.ResponseErrorMessage); ok {
			rsp.Status = pkg.ResponseStatusSystemError
			rsp.Message = e
			return nil
		}
		return err
	}

	rsp.Status = pkg.ResponseStatusOk
	rsp.Item = &grpc.ProcessBillingAddressResponseItem{
		HasVat:      order.Tax.Amount > 0,
		Vat:         order.Tax.Amount,
		Amount:      tools.FormatAmount(order.OrderAmount),
		TotalAmount: tools.FormatAmount(order.TotalPaymentAmount),
		Currency:    order.Currency,
		Items:       order.Items,
	}

	return nil
}

func (s *Service) saveRecurringCard(ctx context.Context, order *billing.Order, recurringId string) {
	req := &repo.SavedCardRequest{
		Token:      order.User.Id,
		ProjectId:  order.Project.Id,
		MerchantId: order.Project.MerchantId,
		MaskedPan:  order.PaymentMethodTxnParams[pkg.PaymentCreateFieldPan],
		CardHolder: order.PaymentMethodTxnParams[pkg.PaymentCreateFieldHolder],
		Expire: &entity.CardExpire{
			Month: order.PaymentRequisites[pkg.PaymentCreateFieldMonth],
			Year:  order.PaymentRequisites[pkg.PaymentCreateFieldYear],
		},
		RecurringId: recurringId,
	}

	_, err := s.rep.InsertSavedCard(ctx, req)

	if err != nil {
		s.logError(
			"Call repository service to save recurring card failed",
			[]interface{}{
				"err", err.Error(),
				"request", req,
			},
		)
	} else {
		order.PaymentRequisites["saved"] = "1"
		err = s.updateOrder(ctx, order)
		if err != nil {
			zap.S().Errorf("Failed to update order after save recurruing card", "err", err.Error())
		}
	}
}

func (s *Service) updateOrder(ctx context.Context, order *billing.Order) error {
	ps := order.GetPublicStatus()

	zap.S().Debug("[updateOrder] updating order", "order_id", order.Id, "status", ps)

	originalOrder, _ := s.getOrderById(ctx, order.Id)

	statusChanged := false
	if originalOrder != nil {
		ops := originalOrder.GetPublicStatus()
		zap.S().Debug("[updateOrder] no original order status", "order_id", order.Id, "status", ops)
		statusChanged = ops != ps
	} else {
		zap.S().Debug("[updateOrder] no original order found", "order_id", order.Id)
	}

	needReceipt := statusChanged && ps != constant.OrderPublicStatusCreated && ps != constant.OrderPublicStatusPending

	if needReceipt {
		switch ps {
		case constant.OrderPublicStatusRefunded:
			order.ReceiptUrl = s.cfg.GetReceiptRefundUrl(order.Uuid, order.ReceiptId)
		case constant.OrderPublicStatusProcessed:
			order.ReceiptUrl = s.cfg.GetReceiptPurchaseUrl(order.Uuid, order.ReceiptId)
		}
	}

	oid, _ := primitive.ObjectIDFromHex(order.Id)
	filter := bson.M{"_id": oid}
	_, err := s.db.Collection(collectionOrder).UpdateOne(ctx, filter, order)

	if err != nil {
		zap.L().Error(
			pkg.ErrorDatabaseQueryFailed,
			zap.Error(err),
			zap.String(pkg.ErrorDatabaseFieldCollection, collectionOrder),
			zap.String(pkg.ErrorDatabaseFieldOperation, pkg.ErrorDatabaseFieldOperationUpdate),
			zap.Any(pkg.ErrorDatabaseFieldQuery, filter),
		)

		if err == mongo.ErrNoDocuments {
			return orderErrorNotFound
		}
		return orderErrorUnknown
	}

	zap.S().Debug("[updateOrder] updating order success", "order_id", order.Id, "status_changed", statusChanged, "type", order.ProductType)

	if order.ProductType == billing.OrderType_key {
		s.orderNotifyKeyProducts(ctx, order)
	}

	if needReceipt {
		zap.S().Infow("[updateOrder] notify merchant", "order_id", order.Id, "status", ps)

		switch ps {
		case constant.OrderPublicStatusRefunded:
			s.sendMailWithRefund(ctx, order)
		case constant.OrderPublicStatusProcessed:
			s.sendMailWithReceipt(ctx, order)
		}

		s.orderNotifyMerchant(ctx, order)
	}

	return nil
}

func (s *Service) orderNotifyKeyProducts(ctx context.Context, order *billing.Order) {
	zap.S().Debug("[orderNotifyKeyProducts] called", "order_id", order.Id, "status", order.GetPublicStatus(), "is product notified: ", order.IsKeyProductNotified)

	if order.IsKeyProductNotified {
		return
	}

	keys := order.Keys
	var err error
	switch order.GetPublicStatus() {
	case constant.OrderPublicStatusCanceled, constant.OrderPublicStatusRejected:
		for _, key := range keys {
			zap.S().Infow("[orderNotifyKeyProducts] trying to cancel reserving key", "order_id", order.Id, "key", key)
			rsp := &grpc.EmptyResponseWithStatus{}
			err = s.CancelRedeemKeyForOrder(ctx, &grpc.KeyForOrderRequest{KeyId: key}, rsp)
			if err != nil {
				zap.S().Error("internal error during canceling reservation for key", "err", err, "key", key)
				continue
			}
			if rsp.Status != pkg.ResponseStatusOk {
				zap.S().Error("could not cancel reservation for key", "key", key, "message", rsp.Message)
				continue
			}
		}
		order.IsKeyProductNotified = true
		break
	case constant.OrderPublicStatusProcessed:
		for _, key := range keys {
			zap.S().Infow("[orderNotifyKeyProducts] trying to finish reserving key", "order_id", order.Id, "key", key)
			rsp := &grpc.GetKeyForOrderRequestResponse{}
			err = s.FinishRedeemKeyForOrder(ctx, &grpc.KeyForOrderRequest{KeyId: key}, rsp)
			if err != nil {
				zap.S().Errorw("internal error during finishing reservation for key", "err", err, "key", key)
				continue
			}
			if rsp.Status != pkg.ResponseStatusOk {
				zap.S().Errorw("could not finish reservation for key", "key", key, "message", rsp.Message)
				continue
			}

			s.sendMailWithCode(ctx, order, rsp.Key)
		}
		order.IsKeyProductNotified = true
		break
	}
}

func (s *Service) sendMailWithRefund(ctx context.Context, order *billing.Order) {
	payload := s.getPayloadForReceipt(ctx, order)
	payload.TemplateAlias = s.cfg.EmailRefundTransactionTemplate

	zap.S().Infow("sending receipt to broker", "order_id", order.Id)
	err := s.postmarkBroker.Publish(postmarkSdrPkg.PostmarkSenderTopicName, payload, amqp.Table{})
	if err != nil {
		zap.S().Errorw(
			"Publication refund transaction to user email queue is failed",
			"err", err, "email", order.ReceiptEmail, "order_id", order.Id)
	}
}

func (s *Service) sendMailWithReceipt(ctx context.Context, order *billing.Order) {
	payload := s.getPayloadForReceipt(ctx, order)

	zap.S().Infow("sending receipt to broker", "order_id", order.Id, "topic", postmarkSdrPkg.PostmarkSenderTopicName)
	err := s.postmarkBroker.Publish(postmarkSdrPkg.PostmarkSenderTopicName, payload, amqp.Table{})
	if err != nil {
		zap.S().Errorw(
			"Publication receipt to user email queue is failed",
			"err", err, "email", order.ReceiptEmail, "order_id", order.Id, "topic", postmarkSdrPkg.PostmarkSenderTopicName)
	}
}

func (s *Service) getReceiptModel(name string, price string) *structpb.Value {
	return &structpb.Value{
		Kind: &structpb.Value_StructValue{
			StructValue: &structpb.Struct{
				Fields: map[string]*structpb.Value{
					"name": {
						Kind: &structpb.Value_StringValue{StringValue: name},
					},
					"price": {
						Kind: &structpb.Value_StringValue{StringValue: price},
					},
				},
			},
		},
	}
}

func (s *Service) getPayloadForReceipt(ctx context.Context, order *billing.Order) *postmarkSdrPkg.Payload {
	totalPrice, err := s.formatter.FormatCurrency(DefaultLanguage, order.OrderAmount, order.Currency)
	if err != nil {
		zap.S().Errorw("Error during formatting currency", "price", order.OrderAmount, "locale", DefaultLanguage, "currency", order.Currency)
	}

	date, err := s.formatter.FormatDateTime(DefaultLanguage, time.Unix(order.CreatedAt.Seconds, 0))
	if err != nil {
		zap.S().Errorw("Error during formatting date", "date", order.CreatedAt, "locale", DefaultLanguage)
	}

	merchantName := order.GetMerchantId()
	merchant, err := s.merchant.GetById(ctx, order.GetMerchantId())
	if err != nil {
		zap.S().Errorw("Error during getting merchant", "merchant_id", order.GetMerchantId(), "order.uuid", order.Uuid, "err", err)
	} else {
		merchantName = merchant.Company.Name
	}

	paymentPartner := "PaySuper"
	oc, err := s.operatingCompany.GetById(ctx, order.OperatingCompanyId)

	if err != nil {
		zap.L().Error("unable to get operating company", zap.Error(err))
	} else {
		paymentPartner = oc.Name
	}

	payload := &postmarkSdrPkg.Payload{
		TemplateAlias: s.cfg.EmailSuccessTransactionTemplate,
		TemplateModel: map[string]string{
			"total_price":      totalPrice,
			"transaction_id":   order.Uuid,
			"transaction_date": date,
			"project_name":     order.Project.Name[DefaultLanguage],
			"receipt_id":       order.ReceiptId,
			"merchant_name":    merchantName,
			"url":              order.ReceiptUrl,
			"payment_partner":  paymentPartner,
		},
		To: order.ReceiptEmail,
	}

	var items []*structpb.Value

	currency := order.Currency

	if order.IsBuyForVirtualCurrency {
		project, _ := s.project.GetById(order.GetProjectId())
		currency, _ = project.VirtualCurrency.Name[DefaultLanguage]
	}

	for _, item := range order.Items {
		price, err := s.formatter.FormatCurrency("en", item.Amount, currency)
		if err != nil {
			zap.S().Errorw("Error during formatting currency", "price", item.Amount, "locale", "en", "currency", item.Currency)
		}
		items = append(items, s.getReceiptModel(item.Name, price))
	}

	payload.TemplateObjectModel = &structpb.Struct{
		Fields: map[string]*structpb.Value{
			"items": {
				Kind: &structpb.Value_ListValue{ListValue: &structpb.ListValue{
					Values: items,
				}},
			},
		},
	}

	if platform, ok := availablePlatforms[order.PlatformId]; ok {
		payload.TemplateObjectModel.Fields["platform"] = &structpb.Value{
			Kind: &structpb.Value_StructValue{
				StructValue: &structpb.Struct{
					Fields: map[string]*structpb.Value{
						"name": {
							Kind: &structpb.Value_StringValue{
								StringValue: platform.Name,
							},
						},
					},
				},
			},
		}
	}

	return payload
}

func (s *Service) sendMailWithCode(ctx context.Context, order *billing.Order, key *billing.Key) {
	var platformIconUrl = ""
	if platform, ok := availablePlatforms[order.PlatformId]; ok {
		platformIconUrl = platform.Icon
	}

	for _, item := range order.Items {
		if item.Id == key.KeyProductId {
			item.Code = key.Code
			payload := &postmarkSdrPkg.Payload{
				TemplateAlias: s.cfg.EmailGameCodeTemplate,
				TemplateModel: map[string]string{
					"code":          key.Code,
					"platform_icon": platformIconUrl,
					"product_name":  item.Name,
				},
				To: order.ReceiptEmail,
			}

			if len(item.Images) > 0 {
				payload.TemplateModel["product_image"] = item.Images[0]
			}

			err := s.postmarkBroker.Publish(postmarkSdrPkg.PostmarkSenderTopicName, payload, amqp.Table{})
			if err != nil {
				zap.S().Errorw(
					"Publication activation code to user email queue is failed",
					"err", err, "email", order.ReceiptEmail, "order_id", order.Id, "key_id", key.Id)

			} else {
				zap.S().Infow("Sent payload to broker", "email", order.ReceiptEmail, "order_id", order.Id, "key_id", key.Id, "topic", postmarkSdrPkg.PostmarkSenderTopicName)
			}
			return
		}
	}

	zap.S().Errorw("Mail not sent because no items found for key", "order_id", order.Id, "key_id", key.Id, "email", order.ReceiptEmail)
}

func (s *Service) orderNotifyMerchant(ctx context.Context, order *billing.Order) {
	zap.S().Debug("[orderNotifyMerchant] try to send notify merchant to rmq", "order_id", order.Id, "status", order.GetPublicStatus())

	err := s.broker.Publish(constant.PayOneTopicNotifyPaymentName, order, amqp.Table{"x-retry-count": int32(0)})
	if err != nil {
		zap.S().Debug("[orderNotifyMerchant] send notify merchant to rmq failed", "order_id", order.Id)
		s.logError(orderErrorPublishNotificationFailed, []interface{}{
			"err", err.Error(), "order", order, "topic", constant.PayOneTopicNotifyPaymentName,
		})
	} else {
		zap.S().Debug("[orderNotifyMerchant] send notify merchant to rmq failed", "order_id", order.Id)
	}
	order.SetNotificationStatus(order.GetPublicStatus(), err == nil)

	oid, _ := primitive.ObjectIDFromHex(order.Id)
	filter := bson.M{"_id": oid}
	_, err = s.db.Collection(collectionOrder).UpdateOne(ctx, filter, order)

	if err != nil {
		zap.L().Error(
			pkg.ErrorDatabaseQueryFailed,
			zap.Error(err),
			zap.String(pkg.ErrorDatabaseFieldCollection, collectionOrder),
			zap.String(pkg.ErrorDatabaseFieldOperation, pkg.ErrorDatabaseFieldOperationUpdate),
			zap.Any(pkg.ErrorDatabaseFieldQuery, filter),
		)
	} else {
		zap.S().Debug("[orderNotifyMerchant] notification status updated succesfully", "order_id", order.Id)
	}
}

func (s *Service) getOrderById(ctx context.Context, id string) (order *billing.Order, err error) {
	oid, err := primitive.ObjectIDFromHex(id)

	if err != nil {
		return nil, err
	}

	filter := bson.M{"_id": oid}
	err = s.db.Collection(collectionOrder).FindOne(ctx, filter).Decode(&order)

	if err != nil && err != mongo.ErrNoDocuments {
		zap.L().Error(
			pkg.ErrorDatabaseQueryFailed,
			zap.Error(err),
			zap.String(pkg.ErrorDatabaseFieldCollection, collectionOrder),
			zap.Any(pkg.ErrorDatabaseFieldQuery, filter),
		)
	}

	if order == nil {
		return order, orderErrorNotFound
	}

	return
}

func (s *Service) getOrderByUuid(ctx context.Context, uuid string) (*billing.Order, error) {
	order, _ := s.orderRepository.GetByUuid(ctx, uuid)

	if order == nil {
		return order, orderErrorNotFound
	}

	return order, nil
}

func (s *Service) getOrderByUuidToForm(ctx context.Context, uuid string) (*billing.Order, error) {
	order, err := s.getOrderByUuid(ctx, uuid)

	if err != nil {
		return nil, orderErrorNotFound
	}

	if order.HasEndedStatus() == true {
		return nil, orderErrorOrderAlreadyComplete
	}

	if order.FormInputTimeIsEnded() == true {
		return nil, orderErrorFormInputTimeExpired
	}

	return order, nil
}

func (s *Service) getBinData(ctx context.Context, pan string) (data *BinData) {
	if len(pan) < 6 {
		zap.L().Error("Incorrect PAN to get BIN data", zap.String("pan", pan))
		return
	}

	i, err := strconv.ParseInt(pan[:6], 10, 32)

	if err != nil {
		zap.L().Error("Parse PAN to int failed", zap.Error(err), zap.String("pan", pan))
		return
	}

	filter := bson.M{"card_bin": int32(i)}
	err = s.db.Collection(collectionBinData).FindOne(ctx, filter).Decode(&data)

	if err != nil {
		zap.L().Error(
			pkg.ErrorDatabaseQueryFailed,
			zap.Error(err),
			zap.String(pkg.ErrorDatabaseFieldCollection, collectionBinData),
			zap.Any(pkg.ErrorDatabaseFieldQuery, filter),
		)
		return
	}

	return
}

func (v *OrderCreateRequestProcessor) prepareOrder() (*billing.Order, error) {
	id := primitive.NewObjectID().Hex()
	amount := tools.FormatAmount(v.checked.amount)

	if (v.request.UrlVerify != "" || v.request.UrlNotify != "") && v.checked.project.AllowDynamicNotifyUrls == false {
		return nil, orderErrorDynamicNotifyUrlsNotAllowed
	}

	if (v.request.UrlSuccess != "" || v.request.UrlFail != "") && v.checked.project.AllowDynamicRedirectUrls == false {
		return nil, orderErrorDynamicRedirectUrlsNotAllowed
	}

	order := &billing.Order{
		Id:   id,
		Type: pkg.OrderTypeOrder,
		Project: &billing.ProjectOrder{
			Id:                      v.checked.project.Id,
			Name:                    v.checked.project.Name,
			UrlSuccess:              v.checked.project.UrlRedirectSuccess,
			UrlFail:                 v.checked.project.UrlRedirectFail,
			SendNotifyEmail:         v.checked.project.SendNotifyEmail,
			NotifyEmails:            v.checked.project.NotifyEmails,
			SecretKey:               v.checked.project.SecretKey,
			UrlCheckAccount:         v.checked.project.UrlCheckAccount,
			UrlProcessPayment:       v.checked.project.UrlProcessPayment,
			UrlChargebackPayment:    v.checked.project.UrlChargebackPayment,
			UrlCancelPayment:        v.checked.project.UrlCancelPayment,
			UrlRefundPayment:        v.checked.project.UrlRefundPayment,
			UrlFraudPayment:         v.checked.project.UrlFraudPayment,
			CallbackProtocol:        v.checked.project.CallbackProtocol,
			MerchantId:              v.checked.merchant.Id,
			Status:                  v.checked.project.Status,
			MerchantRoyaltyCurrency: v.checked.merchant.GetPayoutCurrency(),
		},
		Description:    fmt.Sprintf(orderDefaultDescription, id),
		ProjectOrderId: v.request.OrderId,
		ProjectAccount: v.request.Account,
		ProjectParams:  v.request.Other,
		PrivateStatus:  constant.OrderStatusNew,
		CreatedAt:      ptypes.TimestampNow(),
		IsJsonRequest:  v.request.IsJson,

		Uuid:               uuid.New().String(),
		ReceiptId:          uuid.New().String(),
		User:               v.checked.user,
		OrderAmount:        amount,
		TotalPaymentAmount: amount,
		Currency:           v.checked.currency,
		Products:           v.checked.products,
		Items:              v.checked.items,
		Metadata:           v.checked.metadata,
		PrivateMetadata:    v.checked.privateMetadata,
		Issuer: &billing.OrderIssuer{
			Url:           v.request.IssuerUrl,
			Embedded:      v.request.IsEmbedded,
			ReferenceType: v.request.IssuerReferenceType,
			Reference:     v.request.IssuerReference,
			UtmSource:     v.request.UtmSource,
			UtmCampaign:   v.request.UtmCampaign,
			UtmMedium:     v.request.UtmMedium,
			ReferrerHost:  getHostFromUrl(v.request.IssuerUrl),
		},
		CountryRestriction: &billing.CountryRestriction{
			IsoCodeA2:       "",
			PaymentsAllowed: true,
			ChangeAllowed:   true,
		},
		PlatformId:              v.request.PlatformId,
		ProductType:             v.request.Type,
		IsBuyForVirtualCurrency: v.request.IsBuyForVirtualCurrency,
		MccCode:                 v.checked.merchant.MccCode,
		OperatingCompanyId:      v.checked.merchant.OperatingCompanyId,
		IsHighRisk:              v.checked.merchant.IsHighRisk(),
	}

	if v.checked.virtualAmount > 0 {
		order.VirtualCurrencyAmount = v.checked.virtualAmount
	}

	if order.User == nil {
		order.User = &billing.OrderUser{
			Object: pkg.ObjectTypeUser,
		}
	} else {
		if order.User.Address != nil {
			err := v.processOrderVat(order)
			if err != nil {
				zap.S().Errorw(pkg.MethodFinishedWithError, "err", err.Error(), "method", "processOrderVat")
				return nil, err
			}

			restricted, err := v.applyCountryRestriction(v.ctx, order, order.GetCountry())
			if err != nil {
				return nil, err
			}
			if restricted {
				return nil, orderCountryPaymentRestrictedError
			}
		}
	}

	if v.request.Description != "" {
		order.Description = v.request.Description
	}

	if v.request.UrlSuccess != "" {
		order.Project.UrlSuccess = v.request.UrlSuccess
	}

	if v.request.UrlFail != "" {
		order.Project.UrlFail = v.request.UrlFail
	}

	if v.checked.paymentMethod != nil {
		ps, err := v.paymentSystem.GetById(v.checked.paymentMethod.PaymentSystemId)
		if err != nil {
			return nil, err
		}

		settings, err := v.paymentMethod.GetPaymentSettings(
			v.checked.paymentMethod,
			v.checked.currency,
			v.checked.mccCode,
			v.checked.operatingCompanyId,
			v.checked.project,
		)

		if err != nil {
			return nil, err
		}

		order.PaymentMethod = &billing.PaymentMethodOrder{
			Id:              v.checked.paymentMethod.Id,
			Name:            v.checked.paymentMethod.Name,
			Params:          settings,
			PaymentSystemId: ps.Id,
			Group:           v.checked.paymentMethod.Group,
		}
	}

	order.ExpireDateToFormInput, _ = ptypes.TimestampProto(time.Now().Add(time.Minute * defaultExpireDateToFormInput))

	return order, nil
}

func (v *OrderCreateRequestProcessor) processMerchant() error {
	if !v.checked.merchant.IsBankingComplete() {
		return orderErrorMerchantDoNotHaveBanking
	}

	if !v.checked.merchant.IsCompanyComplete() {
		return orderErrorMerchantDoNotHaveCompanyInfo
	}

	if v.checked.merchant.HasTariff() == false {
		return orderErrorMerchantBadTariffs
	}

	return nil
}

func (v *OrderCreateRequestProcessor) processProject() error {
	project, err := v.project.GetById(v.request.ProjectId)

	if err != nil {
		zap.S().Errorw("Order create get project error", "err", err, "request", v.request)
		return orderErrorProjectNotFound
	}

	if project.IsDeleted() == true {
		return orderErrorProjectInactive
	}

	if project.MerchantId == "" {
		return orderErrorProjectMerchantNotFound
	}

	_, err = primitive.ObjectIDFromHex(project.MerchantId)

	if err != nil {
		return orderErrorProjectMerchantNotFound
	}

	merchant, err := v.merchant.GetById(v.ctx, project.MerchantId)
	if err != nil {
		return orderErrorProjectMerchantNotFound
	}

	if merchant.IsDeleted() == true {
		return orderErrorProjectMerchantInactive
	}

	v.checked.project = project
	v.checked.merchant = merchant

	return nil
}

func (v *OrderCreateRequestProcessor) processCurrency() error {
	if !contains(v.supportedCurrencies, v.request.Currency) {
		return orderErrorCurrencyNotFound
	}

	v.checked.currency = v.request.Currency
	return nil
}

func (v *OrderCreateRequestProcessor) processAmount() {
	v.checked.amount = v.request.Amount
}

func (v *OrderCreateRequestProcessor) processMetadata() {
	v.checked.metadata = v.request.Metadata
}

func (v *OrderCreateRequestProcessor) processPrivateMetadata() {
	v.checked.privateMetadata = v.request.PrivateMetadata
}

func (v *OrderCreateRequestProcessor) processPayerIp() error {
	rsp, err := v.geo.GetIpData(context.TODO(), &proto.GeoIpDataRequest{IP: v.checked.user.Ip})

	if err != nil {
		zap.L().Error(
			"Order create get payer data error",
			zap.Error(err),
			zap.String("ip", v.checked.user.Ip),
		)

		return orderErrorPayerRegionUnknown
	}

	if v.checked.user.Address == nil {
		v.checked.user.Address = &billing.OrderBillingAddress{}
	}

	if v.checked.user.Address.Country == "" {
		v.checked.user.Address.Country = rsp.Country.IsoCode
	}

	if v.checked.user.Address.City == "" {
		v.checked.user.Address.City = rsp.City.Names["en"]
	}

	if v.checked.user.Address.PostalCode == "" && rsp.Postal != nil {
		v.checked.user.Address.PostalCode = rsp.Postal.Code
	}

	if v.checked.user.Address.State == "" && len(rsp.Subdivisions) > 0 {
		v.checked.user.Address.State = rsp.Subdivisions[0].IsoCode
	}

	return nil
}

func (v *OrderCreateRequestProcessor) processPaylinkKeyProducts() error {
	if len(v.request.Products) == 0 {
		return nil
	}

	orderProducts, err := v.GetOrderKeyProducts(context.TODO(), v.checked.project.Id, v.request.Products)
	if err != nil {
		return err
	}

	pid := v.request.PrivateMetadata["PaylinkId"]
	currency := v.checked.merchant.GetPayoutCurrency()
	logInfo := processPaylinkKeyProductsTemplate

	if currency == "" {
		zap.S().Errorw(fmt.Sprintf(logInfo, "merchant payout currency not found"), "paylink", pid)
		return orderErrorNoProductsCommonCurrency
	}

	zap.S().Infow(fmt.Sprintf(logInfo, "use currency"), "currency", currency, "paylink", pid)

	priceGroup, err := v.priceGroup.GetByRegion(currency)

	if err != nil {
		zap.S().Errorw("Price group not found", "currency", currency)
		return priceGroupErrorNotFound
	}

	platformId := v.request.PlatformId

	if len(platformId) == 0 {
		platforms := v.filterPlatforms(orderProducts)
		if len(platforms) == 0 {
			zap.S().Errorw("No available platformIds")
			return orderErrorNoPlatforms
		}
		sort.Slice(platforms, func(i, j int) bool {
			return availablePlatforms[platforms[i]].Order < availablePlatforms[platforms[j]].Order
		})
		platformId = platforms[0]
	}

	amount, err := v.GetOrderKeyProductsAmount(orderProducts, priceGroup, platformId)
	if err != nil {
		return err
	}

	items, err := v.GetOrderKeyProductsItems(orderProducts, DefaultLanguage, priceGroup, platformId)
	if err != nil {
		return err
	}

	v.checked.products = v.request.Products
	v.checked.currency = currency
	v.checked.amount = amount
	v.checked.items = items

	return nil
}

func (v *OrderCreateRequestProcessor) processPaylinkProducts() error {
	if len(v.request.Products) == 0 {
		return nil
	}

	orderProducts, err := v.GetOrderProducts(v.checked.project.Id, v.request.Products)
	if err != nil {
		return err
	}

	logInfo := "[processPaylinkProducts] %s"
	pid := v.request.PrivateMetadata["PaylinkId"]
	currency := v.checked.merchant.GetPayoutCurrency()

	if currency == "" {
		zap.S().Errorw(fmt.Sprintf(logInfo, "merchant payout currency not found"), "paylink", pid)
		return orderErrorNoProductsCommonCurrency
	}

	zap.S().Infow(fmt.Sprintf(logInfo, "use currency"), "currency", currency, "paylink", pid)

	priceGroup, err := v.priceGroup.GetByRegion(currency)

	if err != nil {
		zap.S().Errorw("Price group not found", "currency", currency)
		return priceGroupErrorNotFound
	}

	var amount float64
	if v.request.IsBuyForVirtualCurrency {
		if v.checked.project.VirtualCurrency == nil || len(v.checked.project.VirtualCurrency.Prices) == 0 {
			return orderErrorVirtualCurrencyNotFilled
		}

		virtualAmount, err := v.GetOrderProductsAmount(orderProducts, &billing.PriceGroup{Currency: grpc.VirtualCurrencyPriceGroup})
		if err != nil {
			return err
		}
		amount, err = v.GetAmountForVirtualCurrency(virtualAmount, priceGroup, v.checked.project.VirtualCurrency.Prices)
		if err != nil {
			return err
		}
	} else {
		amount, err = v.GetOrderProductsAmount(orderProducts, priceGroup)
		if err != nil {
			return err
		}
	}

	var items []*billing.OrderItem
	if v.request.IsBuyForVirtualCurrency {
		items, err = v.GetOrderProductsItems(orderProducts, DefaultLanguage, &billing.PriceGroup{Currency: grpc.VirtualCurrencyPriceGroup})
	} else {
		items, err = v.GetOrderProductsItems(orderProducts, DefaultLanguage, priceGroup)
	}

	if err != nil {
		return err
	}

	v.checked.products = v.request.Products
	v.checked.currency = currency
	v.checked.amount = amount
	v.checked.items = items

	return nil
}

func (v *OrderCreateRequestProcessor) processProjectOrderId() error {
	var order *billing.Order

	oid, _ := primitive.ObjectIDFromHex(v.checked.project.Id)
	filter := bson.M{"project._id": oid, "project_order_id": v.request.OrderId}

	err := v.db.Collection(collectionOrder).FindOne(v.ctx, filter).Decode(&order)

	if err != nil && err != mongo.ErrNoDocuments {
		zap.L().Error(
			pkg.ErrorDatabaseQueryFailed,
			zap.Error(err),
			zap.String(pkg.ErrorDatabaseFieldCollection, collectionOrder),
			zap.Any(pkg.ErrorDatabaseFieldQuery, filter),
		)
		return orderErrorCanNotCreate
	}

	if order != nil {
		return orderErrorProjectOrderIdIsDuplicate
	}

	return nil
}

func (v *OrderCreateRequestProcessor) processPaymentMethod(pm *billing.PaymentMethod) error {
	if pm.IsActive == false {
		return orderErrorPaymentMethodInactive
	}

	if _, err := v.paymentSystem.GetById(pm.PaymentSystemId); err != nil {
		return orderErrorPaymentSystemInactive
	}

	_, err := v.Service.paymentMethod.GetPaymentSettings(pm, v.checked.currency, v.checked.mccCode, v.checked.operatingCompanyId, v.checked.project)

	if err != nil {
		return err
	}

	v.checked.paymentMethod = pm

	return nil
}

func (v *OrderCreateRequestProcessor) processLimitAmounts() (err error) {
	amount := v.checked.amount

	pmls, err := v.paymentMinLimitSystem.GetByCurrency(v.checked.currency)
	if err != nil {
		return err
	}

	if amount < pmls.Amount {
		return orderErrorAmountLowerThanMinLimitSystem
	}

	if v.checked.project.LimitsCurrency != "" && v.checked.project.LimitsCurrency != v.checked.currency {
		if !contains(v.supportedCurrencies, v.checked.project.LimitsCurrency) {
			return orderErrorCurrencyNotFound
		}
		req := &currencies.ExchangeCurrencyCurrentForMerchantRequest{
			From:       v.checked.currency,
			To:         v.checked.project.LimitsCurrency,
			MerchantId: v.checked.merchant.Id,
			RateType:   curPkg.RateTypeOxr,
			Amount:     amount,
		}

		rsp, err := v.curService.ExchangeCurrencyCurrentForMerchant(context.TODO(), req)

		if err != nil {
			zap.S().Error(
				pkg.ErrorGrpcServiceCallFailed,
				zap.Error(err),
				zap.String(errorFieldService, "CurrencyRatesService"),
				zap.String(errorFieldMethod, "ExchangeCurrencyCurrentForMerchant"),
			)

			return orderErrorConvertionCurrency
		}

		amount = rsp.ExchangedAmount
	}

	if amount < v.checked.project.MinPaymentAmount {
		return orderErrorAmountLowerThanMinAllowed
	}

	if v.checked.project.MaxPaymentAmount > 0 && amount > v.checked.project.MaxPaymentAmount {
		return orderErrorAmountGreaterThanMaxAllowed
	}

	if v.checked.paymentMethod != nil {
		if v.request.Amount < v.checked.paymentMethod.MinPaymentAmount {
			return orderErrorAmountLowerThanMinAllowedPaymentMethod
		}

		if v.checked.paymentMethod.MaxPaymentAmount > 0 && v.request.Amount > v.checked.paymentMethod.MaxPaymentAmount {
			return orderErrorAmountGreaterThanMaxAllowedPaymentMethod
		}
	}

	return
}

func (v *OrderCreateRequestProcessor) processSignature() error {
	var hashString string

	if v.request.IsJson == false {
		var keys []string
		var elements []string

		for k := range v.request.RawParams {
			keys = append(keys, k)
		}

		sort.Strings(keys)

		for _, k := range keys {
			value := k + "=" + v.request.RawParams[k]
			elements = append(elements, value)
		}

		hashString = strings.Join(elements, "") + v.checked.project.SecretKey
	} else {
		hashString = v.request.RawBody + v.checked.project.SecretKey
	}

	h := sha512.New()
	h.Write([]byte(hashString))

	if hex.EncodeToString(h.Sum(nil)) != v.request.Signature {
		return orderErrorSignatureInvalid
	}

	return nil
}

// Calculate VAT for order
func (v *OrderCreateRequestProcessor) processOrderVat(order *billing.Order) error {

	order.Tax = &billing.OrderTax{
		Type:     taxTypeVat,
		Currency: order.Currency,
	}
	order.TotalPaymentAmount = order.OrderAmount

	countryCode := order.GetCountry()
	if countryCode != "" {
		country, err := v.country.GetByIsoCodeA2(countryCode)
		if err != nil {
			return err
		}
		if country.VatEnabled == false {
			return nil
		}
	}

	req := &tax_service.GetRateRequest{
		IpData:   &tax_service.GeoIdentity{},
		UserData: &tax_service.GeoIdentity{},
	}

	if order.User != nil && order.User.Address != nil {
		req.IpData.Country = order.User.Address.Country
		req.IpData.City = order.User.Address.City

		if order.User.Address.Country == CountryCodeUSA {
			order.Tax.Type = taxTypeSalesTax

			req.IpData.Zip = order.User.Address.PostalCode
			req.IpData.State = order.User.Address.State

			if order.BillingAddress != nil {
				req.UserData.Zip = order.BillingAddress.PostalCode
			}
		}
	}

	if order.BillingAddress != nil {
		req.UserData.Country = order.BillingAddress.Country
		req.UserData.City = order.BillingAddress.City
		req.UserData.State = order.BillingAddress.State
	}

	rsp, err := v.tax.GetRate(context.TODO(), req)

	if err != nil {
		v.logError("Tax service return error", []interface{}{"error", err.Error(), "request", req})
		return err
	}

	if order.BillingAddress != nil {
		req.UserData.State = rsp.Rate.State
	}

	order.Tax.Rate = rsp.Rate.Rate
	order.Tax.Amount = tools.FormatAmount(order.OrderAmount * order.Tax.Rate)
	order.TotalPaymentAmount = tools.FormatAmount(order.OrderAmount + order.Tax.Amount)

	return nil
}

func (v *OrderCreateRequestProcessor) processCustomerToken() error {
	token, err := v.getTokenBy(v.request.Token)

	if err != nil {
		return err
	}

	customer, err := v.getCustomerById(token.CustomerId)

	if err != nil {
		return err
	}

	v.request.Type = token.Settings.Type
	v.request.PlatformId = token.Settings.PlatformId

	v.request.ProjectId = token.Settings.ProjectId
	v.request.Description = token.Settings.Description
	v.request.Amount = token.Settings.Amount
	v.request.Currency = token.Settings.Currency
	v.request.Products = token.Settings.ProductsIds
	v.request.Metadata = token.Settings.Metadata
	v.request.PaymentMethod = token.Settings.PaymentMethod
	v.request.IsBuyForVirtualCurrency = token.Settings.IsBuyForVirtualCurrency

	if token.Settings.ReturnUrl != nil {
		v.request.UrlSuccess = token.Settings.ReturnUrl.Success
		v.request.UrlFail = token.Settings.ReturnUrl.Fail
	}

	v.checked.user = &billing.OrderUser{
		ExternalId: token.User.Id,
		Address:    token.User.Address,
		Metadata:   token.User.Metadata,
	}

	if token.User.Name != nil {
		v.checked.user.Name = token.User.Name.Value
	}

	if token.User.Email != nil {
		v.checked.user.Email = token.User.Email.Value
		v.checked.user.EmailVerified = token.User.Email.Verified
	}

	if token.User.Phone != nil {
		v.checked.user.Phone = token.User.Phone.Value
		v.checked.user.PhoneVerified = token.User.Phone.Verified
	}

	if token.User.Ip != nil {
		v.checked.user.Ip = token.User.Ip.Value
	}

	if token.User.Locale != nil {
		v.checked.user.Locale = token.User.Locale.Value
	}

	v.checked.user.Id = customer.Id
	v.checked.user.Object = pkg.ObjectTypeUser
	v.checked.user.TechEmail = customer.TechEmail

	return nil
}

func (v *OrderCreateRequestProcessor) processUserData() (err error) {
	customer := new(billing.Customer)
	tokenReq := v.transformOrderUser2TokenRequest(v.request.User)

	if v.request.Token == "" {
		customer, _ = v.findCustomer(tokenReq, v.checked.project)
	}

	if customer != nil {
		customer, err = v.updateCustomer(tokenReq, v.checked.project, customer)
	} else {
		customer, err = v.createCustomer(tokenReq, v.checked.project)
	}

	if err != nil {
		return err
	}

	v.checked.user = v.request.User
	v.checked.user.Id = customer.Id
	v.checked.user.Object = pkg.ObjectTypeUser
	v.checked.user.TechEmail = customer.TechEmail

	return
}

// GetById payment methods of project for rendering in payment form
func (v *PaymentFormProcessor) processRenderFormPaymentMethods(
	project *billing.Project,
) ([]*billing.PaymentFormPaymentMethod, error) {
	var projectPms []*billing.PaymentFormPaymentMethod

	paymentMethods, err := v.service.paymentMethod.ListByParams(project, v.order.Currency, v.order.MccCode, v.order.OperatingCompanyId)

	if err != nil {
		return nil, err
	}

	for _, pm := range paymentMethods {
		if pm.IsActive == false {
			continue
		}

		ps, err := v.service.paymentSystem.GetById(pm.PaymentSystemId)

		if err != nil || ps.IsActive == false {
			continue
		}

		if v.order.OrderAmount < pm.MinPaymentAmount ||
			(pm.MaxPaymentAmount > 0 && v.order.OrderAmount > pm.MaxPaymentAmount) {
			continue
		}

		_, err = v.service.paymentMethod.GetPaymentSettings(pm, v.order.Currency, v.order.MccCode, v.order.OperatingCompanyId, project)

		if err != nil {
			continue
		}

		formPm := &billing.PaymentFormPaymentMethod{
			Id:            pm.Id,
			Name:          pm.Name,
			Type:          pm.Type,
			Group:         pm.Group,
			AccountRegexp: pm.AccountRegexp,
		}

		err = v.processPaymentMethodsData(formPm)

		if err != nil {
			zap.S().Errorw(
				"Process payment Method data failed",
				"error", err,
				"order_id", v.order.Id,
			)
			continue
		}

		projectPms = append(projectPms, formPm)
	}

	if len(projectPms) <= 0 {
		return projectPms, orderErrorPaymentMethodNotAllowed
	}

	return projectPms, nil
}

func (v *PaymentFormProcessor) processPaymentMethodsData(pm *billing.PaymentFormPaymentMethod) error {
	pm.HasSavedCards = false

	if pm.IsBankCard() == true {
		req := &repo.SavedCardRequest{Token: v.order.User.Id}
		rsp, err := v.service.rep.FindSavedCards(context.TODO(), req)

		if err != nil {
			zap.S().Errorw(
				"Get saved cards from repository failed",
				"error", err,
				"token", v.order.User.Id,
				"project_id", v.order.Project.Id,
				"order_id", v.order.Id,
			)
		} else {
			pm.HasSavedCards = len(rsp.SavedCards) > 0
			pm.SavedCards = []*billing.SavedCard{}

			for _, v := range rsp.SavedCards {
				d := &billing.SavedCard{
					Id:         v.Id,
					Pan:        v.MaskedPan,
					CardHolder: v.CardHolder,
					Expire:     &billing.CardExpire{Month: v.Expire.Month, Year: v.Expire.Year},
				}

				pm.SavedCards = append(pm.SavedCards, d)
			}

		}
	}

	return nil
}

func (v *PaymentCreateProcessor) reserveKeysForOrder(ctx context.Context, order *billing.Order) error {
	if len(order.Keys) == 0 {
		zap.S().Infow("[ProcessOrderKeyProducts] reserving keys", "order_id", order.Id)
		keys := make([]string, len(order.Products))
		for i, productId := range order.Products {
			reserveRes := &grpc.PlatformKeyReserveResponse{}
			reserveReq := &grpc.PlatformKeyReserveRequest{
				PlatformId:   order.PlatformId,
				MerchantId:   order.Project.MerchantId,
				OrderId:      order.Id,
				KeyProductId: productId,
				Ttl:          oneDayTtl,
			}

			err := v.service.ReserveKeyForOrder(ctx, reserveReq, reserveRes)
			if err != nil {
				zap.L().Error(
					pkg.ErrorGrpcServiceCallFailed,
					zap.Error(err),
					zap.String(errorFieldService, "KeyService"),
					zap.String(errorFieldMethod, "ReserveKeyForOrder"),
				)
				return err
			}

			if reserveRes.Status != pkg.ResponseStatusOk {
				zap.S().Errorw("[ProcessOrderKeyProducts] can't reserve key. Cancelling reserved before", "message", reserveRes.Message, "order_id", order.Id)

				// we should cancel reservation for keys reserved before
				for _, keyToCancel := range keys {
					if len(keyToCancel) > 0 {
						cancelRes := &grpc.EmptyResponseWithStatus{}
						err := v.service.CancelRedeemKeyForOrder(ctx, &grpc.KeyForOrderRequest{KeyId: keyToCancel}, cancelRes)
						if err != nil {
							zap.L().Error(
								pkg.ErrorGrpcServiceCallFailed,
								zap.Error(err),
								zap.String(errorFieldService, "KeyService"),
								zap.String(errorFieldMethod, "CancelRedeemKeyForOrder"),
							)
						} else if cancelRes.Status != pkg.ResponseStatusOk {
							zap.S().Errorw("[ProcessOrderKeyProducts] error during cancelling reservation", "message", cancelRes.Message, "order_id", order.Id)
						} else {
							zap.S().Infow("[ProcessOrderKeyProducts] successful canceled reservation", "order_id", order.Id, "key_id", keyToCancel)
						}
					}
				}

				return reserveRes.Message
			}
			zap.S().Infow("[ProcessOrderKeyProducts] reserved for product", "product ", productId, "reserveRes ", reserveRes, "order_id", order.Id)
			keys[i] = reserveRes.KeyId
		}

		order.Keys = keys
	}

	return nil
}

// Validate data received from payment form and write validated data to order
func (v *PaymentCreateProcessor) processPaymentFormData(ctx context.Context) error {
	if _, ok := v.data[pkg.PaymentCreateFieldOrderId]; !ok ||
		v.data[pkg.PaymentCreateFieldOrderId] == "" {
		return orderErrorCreatePaymentRequiredFieldIdNotFound
	}

	if _, ok := v.data[pkg.PaymentCreateFieldPaymentMethodId]; !ok ||
		v.data[pkg.PaymentCreateFieldPaymentMethodId] == "" {
		return orderErrorCreatePaymentRequiredFieldPaymentMethodNotFound
	}

	if _, ok := v.data[pkg.PaymentCreateFieldEmail]; !ok ||
		v.data[pkg.PaymentCreateFieldEmail] == "" {
		return orderErrorCreatePaymentRequiredFieldEmailNotFound
	}

	order, err := v.service.getOrderByUuidToForm(ctx, v.data[pkg.PaymentCreateFieldOrderId])

	if err != nil {
		return err
	}

	if order.PrivateStatus != constant.OrderStatusNew && order.PrivateStatus != constant.OrderStatusPaymentSystemComplete {
		return orderErrorAlreadyProcessed
	}

	if order.UserAddressDataRequired == true {
		country, ok := v.data[pkg.PaymentCreateFieldUserCountry]

		if !ok || country == "" {
			return orderErrorCreatePaymentRequiredFieldUserCountryNotFound
		}

		if country == CountryCodeUSA {
			zip, ok := v.data[pkg.PaymentCreateFieldUserZip]

			if !ok || zip == "" {
				return orderErrorCreatePaymentRequiredFieldUserZipNotFound
			}

			zipData, err := v.service.zipCode.getByZipAndCountry(zip, country)

			if err != nil {
				return orderErrorZipCodeNotFound
			}

			v.data[pkg.PaymentCreateFieldUserCity] = zipData.City
			v.data[pkg.PaymentCreateFieldUserState] = zipData.State.Code
		}
	}

	merchant, err := v.service.merchant.GetById(ctx, order.GetMerchantId())
	if err != nil {
		return err
	}

	if order.MccCode == "" {
		order.MccCode = merchant.MccCode
		order.IsHighRisk = merchant.IsHighRisk()
	}

	order.OperatingCompanyId, err = v.service.getOrderOperatingCompanyId(ctx, order.GetCountry(), merchant)
	if err != nil {
		return err
	}

	processor := &OrderCreateRequestProcessor{
		Service: v.service,
		request: &billing.OrderCreateRequest{
			ProjectId: order.Project.Id,
			Amount:    order.OrderAmount,
		},
		checked: &orderCreateRequestProcessorChecked{
			currency:           order.Currency,
			amount:             order.OrderAmount,
			mccCode:            order.MccCode,
			operatingCompanyId: order.OperatingCompanyId,
		},
		ctx: ctx,
	}

	if err := processor.processProject(); err != nil {
		return err
	}

	pm, err := v.service.paymentMethod.GetById(v.data[pkg.PaymentCreateFieldPaymentMethodId])
	if err != nil {
		return orderErrorPaymentMethodNotFound
	}

	if err = processor.processPaymentMethod(pm); err != nil {
		if e, ok := err.(*grpc.ResponseErrorMessage); ok {
			return e
		}
		return err
	}

	if err := processor.processLimitAmounts(); err != nil {
		if e, ok := err.(*grpc.ResponseErrorMessage); ok {
			return e
		}
		return err
	}

	if order.User.Ip != v.ip {
		order.User.Ip = v.ip
	}

	updCustomerReq := &grpc.TokenRequest{User: &billing.TokenUser{}}

	if val, ok := v.data[pkg.PaymentCreateFieldEmail]; ok {
		order.User.Email = val
		updCustomerReq.User.Email = &billing.TokenUserEmailValue{Value: val}
	}

	order.PaymentRequisites = make(map[string]string)

	if order.UserAddressDataRequired == true {
		if order.BillingAddress == nil {
			order.BillingAddress = &billing.OrderBillingAddress{}
		}

		if order.BillingAddress.Country != v.data[pkg.PaymentCreateFieldUserCountry] {
			order.BillingAddress.Country = v.data[pkg.PaymentCreateFieldUserCountry]
		}

		if order.BillingAddress.Country == CountryCodeUSA {
			if order.BillingAddress.City != v.data[pkg.PaymentCreateFieldUserCity] {
				order.BillingAddress.City = v.data[pkg.PaymentCreateFieldUserCity]
			}

			if order.BillingAddress.PostalCode != v.data[pkg.PaymentCreateFieldUserZip] {
				order.BillingAddress.PostalCode = v.data[pkg.PaymentCreateFieldUserZip]
			}

			if order.BillingAddress.State != v.data[pkg.PaymentCreateFieldUserState] {
				order.BillingAddress.State = v.data[pkg.PaymentCreateFieldUserState]
			}
		}

		err = processor.processOrderVat(order)
		if err != nil {
			zap.S().Errorw(pkg.MethodFinishedWithError, "err", err.Error(), "method", "processOrderVat")
			return err
		}
		updCustomerReq.User.Address = order.BillingAddress
	}

	restricted, err := v.service.applyCountryRestriction(ctx, order, order.GetCountry())
	if err != nil {
		zap.L().Error(
			"v.service.applyCountryRestriction Method failed",
			zap.Error(err),
			zap.Any("order", order),
		)
		if e, ok := err.(*grpc.ResponseErrorMessage); ok {
			return e
		}
		return orderErrorUnknown
	}
	if restricted {
		return orderCountryPaymentRestrictedError
	}

	if order.User.IsIdentified() == true {
		customer, err := v.service.updateCustomerFromRequest(order, updCustomerReq, v.ip, v.acceptLanguage, v.userAgent)

		if err != nil {
			v.service.logError("Update customer data by request failed", []interface{}{"error", err.Error(), "data", updCustomerReq})
		} else {
			if customer.Locale != order.User.Locale {
				order.User.Locale = customer.Locale
			}
		}
	}

	delete(v.data, pkg.PaymentCreateFieldOrderId)
	delete(v.data, pkg.PaymentCreateFieldPaymentMethodId)
	delete(v.data, pkg.PaymentCreateFieldEmail)

	if processor.checked.paymentMethod.IsBankCard() == true {
		if id, ok := v.data[pkg.PaymentCreateFieldStoredCardId]; ok {
			storedCard, err := v.service.rep.FindSavedCardById(context.TODO(), &repo.FindByStringValue{Value: id})

			if err != nil {
				v.service.logError("Get data about stored card failed", []interface{}{"err", err.Error(), "id", id})
			}

			if storedCard == nil {
				v.service.logError("Get data about stored card failed", []interface{}{"id", id})
				return orderGetSavedCardError
			}

			if storedCard.Token != order.User.Id {
				v.service.logError("Alarm: user try use not own bank card for payment", []interface{}{"user_id", order.User.Id, "card_id", id})
				return orderErrorRecurringCardNotOwnToUser
			}

			order.PaymentRequisites[pkg.PaymentCreateFieldPan] = storedCard.MaskedPan
			order.PaymentRequisites[pkg.PaymentCreateFieldMonth] = storedCard.Expire.Month
			order.PaymentRequisites[pkg.PaymentCreateFieldYear] = storedCard.Expire.Year
			order.PaymentRequisites[pkg.PaymentCreateFieldHolder] = storedCard.CardHolder
			order.PaymentRequisites[pkg.PaymentCreateFieldRecurringId] = storedCard.RecurringId
		} else {
			validator := &bankCardValidator{
				Pan:    v.data[pkg.PaymentCreateFieldPan],
				Cvv:    v.data[pkg.PaymentCreateFieldCvv],
				Month:  v.data[pkg.PaymentCreateFieldMonth],
				Year:   v.data[pkg.PaymentCreateFieldYear],
				Holder: v.data[pkg.PaymentCreateFieldHolder],
			}

			if err := validator.Validate(); err != nil {
				return err
			}

			order.PaymentRequisites[pkg.PaymentCreateFieldPan] = tools.MaskBankCardNumber(v.data[pkg.PaymentCreateFieldPan])
			order.PaymentRequisites[pkg.PaymentCreateFieldMonth] = v.data[pkg.PaymentCreateFieldMonth]

			if len(v.data[pkg.PaymentCreateFieldYear]) < 3 {
				v.data[pkg.PaymentCreateFieldYear] = strconv.Itoa(time.Now().UTC().Year())[:2] + v.data[pkg.PaymentCreateFieldYear]
			}

			order.PaymentRequisites[pkg.PaymentCreateFieldYear] = v.data[pkg.PaymentCreateFieldYear]
		}

		bin := v.service.getBinData(ctx, order.PaymentRequisites[pkg.PaymentCreateFieldPan])

		if bin != nil {
			order.PaymentRequisites[paymentCreateBankCardFieldBrand] = bin.CardBrand
			order.PaymentRequisites[paymentCreateBankCardFieldType] = bin.CardType
			order.PaymentRequisites[paymentCreateBankCardFieldCategory] = bin.CardCategory
			order.PaymentRequisites[paymentCreateBankCardFieldIssuerName] = bin.BankName
			order.PaymentRequisites[paymentCreateBankCardFieldIssuerCountry] = bin.BankCountryName
		}
	} else {
		account := ""

		if acc, ok := v.data[pkg.PaymentCreateFieldEWallet]; ok {
			account = acc
		}

		if acc, ok := v.data[pkg.PaymentCreateFieldCrypto]; ok {
			account = acc
		}

		if account == "" {
			return paymentSystemErrorEWalletIdentifierIsInvalid
		}

		order.PaymentRequisites = v.data
	}

	v.checked.project = processor.checked.project
	v.checked.paymentMethod = processor.checked.paymentMethod
	v.checked.order = order

	if order.ProjectAccount == "" {
		order.ProjectAccount = order.User.Email
	}

	return nil
}

func (s *Service) GetOrderKeyProducts(ctx context.Context, projectId string, productIds []string) ([]*grpc.KeyProduct, error) {
	if len(productIds) == 0 {
		return nil, orderErrorProductsEmpty
	}

	result := grpc.ListKeyProductsResponse{}

	err := s.GetKeyProductsForOrder(ctx, &grpc.GetKeyProductsForOrderRequest{
		ProjectId: projectId,
		Ids:       productIds,
	}, &result)

	if err != nil {
		zap.L().Error(
			"v.GetKeyProductsForOrder Method failed",
			zap.Error(err),
		)
		if e, ok := err.(*grpc.ResponseErrorMessage); ok {
			return nil, e
		}
		return nil, orderErrorUnknown
	}

	if result.Count != int64(len(productIds)) {
		return nil, orderErrorProductsInvalid
	}

	return result.Products, nil
}

func (s *Service) GetOrderKeyProductsAmount(products []*grpc.KeyProduct, group *billing.PriceGroup, platformId string) (float64, error) {
	if len(products) == 0 {
		return 0, orderErrorProductsEmpty
	}

	sum := float64(0)

	for _, p := range products {
		amount, err := p.GetPriceInCurrencyAndPlatform(group, platformId)

		if err != nil {
			return 0, orderErrorNoProductsCommonCurrency
		}

		sum += amount
	}

	totalAmount := tools.FormatAmount(sum)

	return totalAmount, nil
}

func (s *Service) GetOrderProducts(projectId string, productIds []string) ([]*grpc.Product, error) {
	if len(productIds) == 0 {
		return nil, orderErrorProductsEmpty
	}

	result := grpc.ListProductsResponse{}

	err := s.GetProductsForOrder(context.TODO(), &grpc.GetProductsForOrderRequest{
		ProjectId: projectId,
		Ids:       productIds,
	}, &result)

	if err != nil {
		zap.L().Error(
			"v.GetProductsForOrder Method failed",
			zap.Error(err),
		)
		if e, ok := err.(*grpc.ResponseErrorMessage); ok {
			return nil, e
		}
		return nil, orderErrorUnknown
	}

	if result.Total != int32(len(productIds)) {
		return nil, orderErrorProductsInvalid
	}

	return result.Products, nil
}

func (s *Service) GetOrderProductsAmount(products []*grpc.Product, group *billing.PriceGroup) (float64, error) {
	if len(products) == 0 {
		return 0, orderErrorProductsEmpty
	}

	sum := float64(0)

	for _, p := range products {
		amount, err := p.GetPriceInCurrency(group)

		if err != nil {
			return 0, orderErrorNoProductsCommonCurrency
		}

		sum += amount
	}

	totalAmount := tools.FormatAmount(sum)

	return totalAmount, nil
}

func (s *Service) GetOrderProductsItems(products []*grpc.Product, language string, group *billing.PriceGroup) ([]*billing.OrderItem, error) {
	var result []*billing.OrderItem

	if len(products) == 0 {
		return nil, orderErrorProductsEmpty
	}

	isDefaultLanguage := language == DefaultLanguage

	for _, p := range products {
		var (
			amount      float64
			name        string
			description string
			err         error
		)

		amount, err = p.GetPriceInCurrency(group)
		if err != nil {
			return nil, orderErrorProductsPrice
		}

		name, err = p.GetLocalizedName(language)
		if err != nil {
			if isDefaultLanguage {
				return nil, orderErrorNoNameInRequiredLanguage
			}
			name, err = p.GetLocalizedName(DefaultLanguage)
			if err != nil {
				return nil, orderErrorNoNameInDefaultLanguage
			}
		}

		description, err = p.GetLocalizedDescription(language)
		if err != nil {
			if isDefaultLanguage {
				return nil, orderErrorNoDescriptionInRequiredLanguage
			}
			description, err = p.GetLocalizedDescription(DefaultLanguage)
			if err != nil {
				return nil, orderErrorNoDescriptionInDefaultLanguage
			}
		}

		item := &billing.OrderItem{
			Id:          p.Id,
			Object:      p.Object,
			Sku:         p.Sku,
			Name:        name,
			Description: description,
			CreatedAt:   p.CreatedAt,
			UpdatedAt:   p.UpdatedAt,
			Images:      p.Images,
			Url:         p.Url,
			Metadata:    p.Metadata,
			Amount:      amount,
			Currency:    group.Currency,
		}
		result = append(result, item)
	}

	return result, nil
}

func (s *Service) GetOrderKeyProductsItems(products []*grpc.KeyProduct, language string, group *billing.PriceGroup, platformId string) ([]*billing.OrderItem, error) {
	var result []*billing.OrderItem

	if len(products) == 0 {
		return nil, orderErrorProductsEmpty
	}

	isDefaultLanguage := language == DefaultLanguage

	for _, p := range products {
		var (
			amount      float64
			name        string
			description string
			err         error
		)

		amount, err = p.GetPriceInCurrencyAndPlatform(group, platformId)
		if err != nil {
			return nil, orderErrorProductsPrice
		}

		name, err = p.GetLocalizedName(language)
		if err != nil {
			if isDefaultLanguage {
				return nil, orderErrorNoNameInRequiredLanguage
			}
			name, err = p.GetLocalizedName(DefaultLanguage)
			if err != nil {
				return nil, orderErrorNoNameInDefaultLanguage
			}
		}

		description, err = p.GetLocalizedDescription(language)
		if err != nil {
			if isDefaultLanguage {
				return nil, orderErrorNoDescriptionInRequiredLanguage
			}
			description, err = p.GetLocalizedDescription(DefaultLanguage)
			if err != nil {
				return nil, orderErrorNoDescriptionInDefaultLanguage
			}
		}

		item := &billing.OrderItem{
			Id:          p.Id,
			Object:      p.Object,
			Sku:         p.Sku,
			Name:        name,
			Description: description,
			CreatedAt:   p.CreatedAt,
			UpdatedAt:   p.UpdatedAt,
			Images:      []string{getImageByLanguage(DefaultLanguage, p.Cover)},
			Url:         p.Url,
			Metadata:    p.Metadata,
			Amount:      amount,
			Currency:    group.Currency,
			PlatformId:  platformId,
		}
		result = append(result, item)
	}

	return result, nil
}

func (s *Service) filterPlatforms(orderProducts []*grpc.KeyProduct) []string {
	// filter available platformIds for all products in request
	var platformIds []string
	for i, product := range orderProducts {
		var platformsToCheck []string
		for _, pl := range product.Platforms {
			platformsToCheck = append(platformsToCheck, pl.Id)
		}

		if i > 0 {
			platformIds = intersect(platformIds, platformsToCheck)
		} else {
			platformIds = platformsToCheck
		}
	}

	return platformIds
}

func (s *Service) ProcessOrderVirtualCurrency(ctx context.Context, order *billing.Order) error {
	var (
		country    string
		currency   string
		priceGroup *billing.PriceGroup
	)

	merchant, _ := s.merchant.GetById(ctx, order.Project.MerchantId)
	defaultCurrency := merchant.GetPayoutCurrency()

	if defaultCurrency == "" {
		zap.S().Infow("merchant payout currency not found", "order.Uuid", order.Uuid)
		return orderErrorNoProductsCommonCurrency
	}

	defaultPriceGroup, err := s.priceGroup.GetByRegion(defaultCurrency)
	if err != nil {
		zap.S().Errorw("Price group not found", "currency", currency)
		return orderErrorUnknown
	}

	currency = defaultCurrency
	priceGroup = defaultPriceGroup

	country = order.GetCountry()

	if country != "" {
		countryData, err := s.country.GetByIsoCodeA2(country)
		if err != nil {
			zap.S().Errorw("Country not found", "country", country)
			return orderErrorUnknown
		}

		priceGroup, err = s.priceGroup.GetById(countryData.PriceGroupId)
		if err != nil {
			zap.S().Errorw("Price group not found", "countryData", countryData)
			return orderErrorUnknown
		}

		currency = priceGroup.Currency
	}

	zap.S().Infow("try to use detected currency for order amount", "currency", currency, "order.Uuid", order.Uuid)

	project, err := s.project.GetById(order.GetProjectId())

	if project == nil || project.VirtualCurrency == nil {
		return orderErrorVirtualCurrencyNotFilled
	}

	amount, err := s.GetAmountForVirtualCurrency(order.VirtualCurrencyAmount, priceGroup, project.VirtualCurrency.Prices)
	if err != nil {
		if priceGroup.Id == defaultPriceGroup.Id {
			return err
		}

		// try to get order Amount in default currency, if it differs from requested one
		amount, err = s.GetAmountForVirtualCurrency(order.VirtualCurrencyAmount, defaultPriceGroup, project.VirtualCurrency.Prices)
		if err != nil {
			return err
		}
	}

	amount = tools.FormatAmount(amount)

	order.Currency = currency
	order.OrderAmount = amount
	order.TotalPaymentAmount = amount

	return nil
}

func (s *Service) GetAmountForVirtualCurrency(virtualAmount float64, group *billing.PriceGroup, prices []*billing.ProductPrice) (float64, error) {
	for _, price := range prices {
		if price.Currency == group.Currency {
			return virtualAmount * price.Amount, nil
		}
	}

	return 0, virtualCurrencyPayoutCurrencyMissed
}

func (s *Service) ProcessOrderKeyProducts(ctx context.Context, order *billing.Order) ([]*grpc.Platform, error) {
	project, err := s.project.GetById(order.Project.Id)
	if err != nil {
		return nil, orderErrorProjectNotFound
	}
	if project.IsDeleted() == true {
		return nil, orderErrorProjectInactive
	}

	if order.ProductType != billing.OrderType_key {
		return nil, nil
	}

	orderProducts, err := s.GetOrderKeyProducts(ctx, project.Id, order.Products)
	if err != nil {
		return nil, err
	}

	var (
		country    string
		currency   string
		priceGroup *billing.PriceGroup
		platformId string
		locale     string
		logInfo    = processProcessOrderKeyProductsTemplate
	)

	country = order.GetCountry()

	// filter available platformIds for all products in request
	platformIds := s.filterPlatforms(orderProducts)

	if len(platformIds) == 0 {
		zap.S().Errorw("No available platformIds", "order.uuid", order.Uuid)
		return nil, orderErrorNoPlatforms
	}

	platforms := make([]*grpc.Platform, len(platformIds))
	for i, v := range platformIds {
		platforms[i] = availablePlatforms[v]
	}

	sort.Slice(platforms, func(i, j int) bool {
		return platforms[i].Order < platforms[j].Order
	})

	if len(order.PlatformId) > 0 {
		platformId = order.PlatformId
	} else {
		// default platform if not specified before
		platformId = platforms[0].Id
	}

	merchant, _ := s.merchant.GetById(ctx, order.Project.MerchantId)
	defaultCurrency := merchant.GetPayoutCurrency()

	if defaultCurrency == "" {
		zap.S().Infow(fmt.Sprintf(logInfo, "merchant payout currency not found"), "order.Uuid", order.Uuid)
		return nil, orderErrorNoProductsCommonCurrency
	}

	defaultPriceGroup, err := s.priceGroup.GetByRegion(defaultCurrency)
	if err != nil {
		zap.S().Errorw("Price group not found", "currency", currency)
		return nil, orderErrorUnknown
	}

	currency = defaultCurrency
	priceGroup = defaultPriceGroup

	if country != "" {
		countryData, err := s.country.GetByIsoCodeA2(country)
		if err != nil {
			zap.S().Errorw("Country not found", "country", country)
			return nil, orderErrorUnknown
		}

		priceGroup, err = s.priceGroup.GetById(countryData.PriceGroupId)
		if err != nil {
			zap.S().Errorw("Price group not found", "countryData", countryData)
			return nil, orderErrorUnknown
		}

		currency = priceGroup.Currency
	}

	zap.S().Infow(fmt.Sprintf(logInfo, "try to use detected currency for order amount"), "currency", currency, "order.Uuid", order.Uuid, "platform_id", platformId, "order.PlatformId", order.PlatformId)
	// try to get order Amount in requested currency
	amount, err := s.GetOrderKeyProductsAmount(orderProducts, priceGroup, platformId)
	if err != nil {
		if priceGroup.Id == defaultPriceGroup.Id {
			return nil, err
		}
		zap.S().Infow(fmt.Sprintf(logInfo, "try to use default currency for order amount"), "currency", defaultCurrency, "order.Uuid", order.Uuid, "platform_id", platformId)
		// try to get order Amount in default currency, if it differs from requested one
		amount, err = s.GetOrderKeyProductsAmount(orderProducts, defaultPriceGroup, platformId)
		if err != nil {
			return nil, err
		}
		priceGroup = defaultPriceGroup
	}

	if order.User != nil && order.User.Locale != "" {
		locale = order.User.Locale
	} else {
		locale = DefaultLanguage
	}

	items, err := s.GetOrderKeyProductsItems(orderProducts, locale, priceGroup, platformId)
	if err != nil {
		return nil, err
	}

	amount = tools.FormatAmount(amount)

	order.Currency = priceGroup.Currency
	order.OrderAmount = amount
	order.TotalPaymentAmount = amount
	order.Items = items

	return platforms, nil
}

func (s *Service) ProcessOrderProducts(ctx context.Context, order *billing.Order) error {
	project, err := s.project.GetById(order.Project.Id)
	if err != nil {
		return orderErrorProjectNotFound
	}
	if project.IsDeleted() == true {
		return orderErrorProjectInactive
	}

	if order.ProductType != billing.OrderType_product {
		return nil
	}

	if project.IsProductsCheckout == false {
		return nil
	}

	orderProducts, err := s.GetOrderProducts(project.Id, order.Products)
	if err != nil {
		return err
	}

	var (
		country    string
		currency   string
		priceGroup *billing.PriceGroup
		locale     string
		logInfo    = "[ProcessOrderProducts] %s"
		amount     float64
	)

	if order.BillingAddress != nil && order.BillingAddress.Country != "" {
		country = order.BillingAddress.Country
	} else if order.User.Address != nil && order.User.Address.Country != "" {
		country = order.User.Address.Country
	}

	merchant, _ := s.merchant.GetById(ctx, order.Project.MerchantId)
	defaultCurrency := merchant.GetPayoutCurrency()

	if defaultCurrency == "" {
		zap.S().Infow(fmt.Sprintf(logInfo, "merchant payout currency not found"), "order.Uuid", order.Uuid)
		return orderErrorNoProductsCommonCurrency
	}

	defaultPriceGroup, err := s.priceGroup.GetByRegion(defaultCurrency)
	if err != nil {
		zap.S().Errorw("Price group not found", "currency", currency)
		return orderErrorUnknown
	}

	currency = defaultCurrency
	priceGroup = defaultPriceGroup

	if country != "" {
		countryData, err := s.country.GetByIsoCodeA2(country)
		if err != nil {
			zap.S().Errorw("Country not found", "country", country)
			return orderErrorUnknown
		}

		priceGroup, err = s.priceGroup.GetById(countryData.PriceGroupId)
		if err != nil {
			zap.S().Errorw("Price group not found", "countryData", countryData)
			return orderErrorUnknown
		}

		currency = priceGroup.Currency
	}

	zap.S().Infow(fmt.Sprintf(logInfo, "try to use detected currency for order amount"), "currency", currency, "order.Uuid", order.Uuid)

	if order.IsBuyForVirtualCurrency {
		zap.S().Infow("payment in virtual currency", "order.Uuid", order.Uuid)
		amount, priceGroup, err = s.processAmountForVirtualCurrency(ctx, order, orderProducts, priceGroup, defaultPriceGroup)
	} else {
		amount, priceGroup, err = s.processAmountForFiatCurrency(ctx, order, orderProducts, priceGroup, defaultPriceGroup, logInfo)
	}

	if err != nil {
		return err
	}

	if order.User != nil && order.User.Locale != "" {
		locale = order.User.Locale
	} else {
		locale = DefaultLanguage
	}

	var items []*billing.OrderItem
	if order.IsBuyForVirtualCurrency {
		items, err = s.GetOrderProductsItems(orderProducts, locale, &billing.PriceGroup{Currency: grpc.VirtualCurrencyPriceGroup})
	} else {
		items, err = s.GetOrderProductsItems(orderProducts, locale, priceGroup)
	}

	if err != nil {
		return err
	}

	amount = tools.FormatAmount(amount)

	order.Currency = priceGroup.Currency
	order.OrderAmount = amount
	order.TotalPaymentAmount = amount

	order.Items = items

	return nil
}

func (s *Service) processAmountForFiatCurrency(ctx context.Context, order *billing.Order, orderProducts []*grpc.Product, priceGroup *billing.PriceGroup, defaultPriceGroup *billing.PriceGroup, logInfo string) (float64, *billing.PriceGroup, error) {
	// try to get order Amount in requested currency
	amount, err := s.GetOrderProductsAmount(orderProducts, priceGroup)
	if err != nil {
		if priceGroup.Id == defaultPriceGroup.Id {
			return 0, nil, err
		}
		zap.S().Infow(fmt.Sprintf(logInfo, "try to use default currency for order amount"), "currency", defaultPriceGroup.Currency, "order.Uuid", order.Uuid)
		// try to get order Amount in default currency, if it differs from requested one
		amount, err = s.GetOrderProductsAmount(orderProducts, defaultPriceGroup)
		if err != nil {
			return 0, nil, err
		}
		return amount, defaultPriceGroup, nil
	}

	return amount, priceGroup, nil
}

func (s *Service) processAmountForVirtualCurrency(ctx context.Context, order *billing.Order, orderProducts []*grpc.Product, priceGroup *billing.PriceGroup, defaultPriceGroup *billing.PriceGroup) (float64, *billing.PriceGroup, error) {
	var amount float64

	virtualAmount, err := s.GetOrderProductsAmount(orderProducts, &billing.PriceGroup{Currency: grpc.VirtualCurrencyPriceGroup})
	if err != nil {
		return 0, nil, err
	}

	project, err := s.project.GetById(order.GetProjectId())
	if err != nil {
		return 0, nil, err
	}

	if project.VirtualCurrency == nil || len(project.VirtualCurrency.Prices) == 0 {
		return 0, nil, orderErrorVirtualCurrencyNotFilled
	}

	amount, err = s.GetAmountForVirtualCurrency(virtualAmount, priceGroup, project.VirtualCurrency.Prices)
	if err != nil {
		zap.S().Infow("try to use default currency for order amount", "currency", defaultPriceGroup.Currency, "order.Uuid", order.Uuid)
		amount, err = s.GetAmountForVirtualCurrency(virtualAmount, defaultPriceGroup, project.VirtualCurrency.Prices)
		if err != nil {
			return 0, nil, err
		}
		return amount, defaultPriceGroup, nil
	}

	return amount, priceGroup, nil
}

func (s *Service) notifyPaylinkError(ctx context.Context, paylinkId string, err error, req interface{}, order interface{}) {
	msg := map[string]interface{}{
		"event":     "error",
		"paylinkId": paylinkId,
		"message":   "Invalid paylink",
		"error":     err,
		"request":   req,
		"order":     order,
	}
	_ = s.centrifugo.Publish(ctx, centrifugoChannel, msg)
}

func (v *PaymentCreateProcessor) GetMerchantId() string {
	return v.checked.project.MerchantId
}

func (s *Service) processCustomerData(
	customerId string,
	order *billing.Order,
	req *grpc.PaymentFormJsonDataRequest,
	browserCustomer *BrowserCookieCustomer,
	locale string,
) (*billing.Customer, error) {
	customer, err := s.getCustomerById(customerId)

	if err != nil {
		return nil, err
	}

	tokenReq := &grpc.TokenRequest{
		User: &billing.TokenUser{
			Ip:             &billing.TokenUserIpValue{Value: req.Ip},
			Locale:         &billing.TokenUserLocaleValue{Value: locale},
			AcceptLanguage: req.Locale,
			UserAgent:      req.UserAgent,
		},
	}
	project := &billing.Project{
		Id:         order.Project.Id,
		MerchantId: order.Project.MerchantId,
	}

	browserCustomer.CustomerId = customer.Id
	_, err = s.updateCustomer(tokenReq, project, customer)

	return customer, err
}

func (s *Service) IsOrderCanBePaying(
	ctx context.Context,
	req *grpc.IsOrderCanBePayingRequest,
	rsp *grpc.IsOrderCanBePayingResponse,
) error {
	order, err := s.getOrderByUuidToForm(ctx, req.OrderId)
	rsp.Status = pkg.ResponseStatusBadData

	if err != nil {
		zap.S().Errorw(pkg.MethodFinishedWithError, "err", err.Error())
		if e, ok := err.(*grpc.ResponseErrorMessage); ok {
			rsp.Message = e
			return nil
		}
		return err
	}

	if order != nil && order.GetProjectId() != req.ProjectId {
		rsp.Message = orderErrorOrderCreatedAnotherProject
		return nil
	}

	rsp.Status = pkg.ResponseStatusOk
	rsp.Item = order

	return nil
}

func (s *Service) fillPaymentDataCard(order *billing.Order) error {
	first6 := ""
	last4 := ""
	pan, ok := order.PaymentMethodTxnParams[pkg.PaymentCreateFieldPan]
	if !ok || pan == "" {
		pan, ok = order.PaymentRequisites["pan"]
		if !ok {
			pan = ""
		}
	}
	order.PaymentMethodPayerAccount = pan
	if len(pan) >= 6 {
		first6 = pan[0:6]
		last4 = pan[len(pan)-4:]
	}
	cardBrand, ok := order.PaymentRequisites["card_brand"]

	month, ok := order.PaymentRequisites["month"]
	if !ok {
		month = ""
	}
	year, ok := order.PaymentRequisites["year"]
	if !ok {
		year = ""
	}

	order.PaymentMethod.Card = &billing.PaymentMethodCard{
		Masked:      pan,
		First6:      first6,
		Last4:       last4,
		ExpiryMonth: month,
		ExpiryYear:  year,
		Brand:       cardBrand,
		Secure3D:    order.PaymentMethodTxnParams[pkg.TxnParamsFieldBankCardIs3DS] == "1",
	}
	b, err := json.Marshal(order.PaymentMethod.Card)
	if err != nil {
		return err
	}
	fp, err := bcrypt.GenerateFromPassword([]byte(string(b)), bcrypt.MinCost)
	if err == nil {
		order.PaymentMethod.Card.Fingerprint = string(fp)
	}
	return nil
}

func (s *Service) fillPaymentDataEwallet(order *billing.Order) error {
	account := order.PaymentMethodTxnParams[pkg.PaymentCreateFieldEWallet]
	order.PaymentMethodPayerAccount = account
	order.PaymentMethod.Wallet = &billing.PaymentMethodWallet{
		Brand:   order.PaymentMethod.Name,
		Account: account,
	}
	return nil
}

func (s *Service) fillPaymentDataCrypto(order *billing.Order) error {
	address := order.PaymentMethodTxnParams[pkg.PaymentCreateFieldCrypto]
	order.PaymentMethodPayerAccount = address
	order.PaymentMethod.CryptoCurrency = &billing.PaymentMethodCrypto{
		Brand:   order.PaymentMethod.Name,
		Address: address,
	}
	return nil
}

func (s *Service) SetUserNotifySales(
	ctx context.Context,
	req *grpc.SetUserNotifyRequest,
	rsp *grpc.EmptyResponse,
) error {
	order, err := s.getOrderByUuid(ctx, req.OrderUuid)

	if err != nil {
		s.logError(orderErrorNotFound.Message, []interface{}{"error", err.Error(), "request", req})
		return orderErrorNotFound
	}

	if req.EnableNotification && req.Email == "" {
		return orderErrorEmailRequired
	}

	order.NotifySale = req.EnableNotification
	order.NotifySaleEmail = req.Email
	err = s.updateOrder(ctx, order)

	if err != nil {
		return err
	}

	if !req.EnableNotification {
		return nil
	}

	data := &grpc.NotifyUserSales{
		Email:   req.Email,
		OrderId: order.Id,
		Date:    time.Now().Format(time.RFC3339),
	}
	if order.User != nil {
		data.UserId = order.User.Id
	}

	_, err = s.db.Collection(collectionNotifySales).InsertOne(ctx, data)

	if err != nil {
		zap.L().Error(
			pkg.ErrorDatabaseQueryFailed,
			zap.Error(err),
			zap.String(pkg.ErrorDatabaseFieldCollection, collectionNotifySales),
			zap.String(pkg.ErrorDatabaseFieldOperation, pkg.ErrorDatabaseFieldOperationInsert),
			zap.Any(pkg.ErrorDatabaseFieldQuery, data),
		)
		return err
	}

	if order.User.IsIdentified() == true {
		customer, err := s.getCustomerById(order.User.Id)
		if err != nil {
			return err
		}
		project, err := s.project.GetById(order.Project.Id)
		if err != nil {
			return err
		}

		customer.NotifySale = req.EnableNotification
		customer.NotifySaleEmail = req.Email

		tokenReq := s.transformOrderUser2TokenRequest(order.User)
		_, err = s.updateCustomer(tokenReq, project, customer)
		if err != nil {
			return err
		}
	}

	return nil
}

func (s *Service) SetUserNotifyNewRegion(
	ctx context.Context,
	req *grpc.SetUserNotifyRequest,
	rsp *grpc.EmptyResponse,
) error {
	order, err := s.getOrderByUuid(ctx, req.OrderUuid)

	if err != nil {
		s.logError(orderErrorNotFound.Message, []interface{}{"error", err.Error(), "request", req})
		return orderErrorNotFound
	}

	if order.CountryRestriction.PaymentsAllowed {
		s.logError(orderErrorNotRestricted.Message, []interface{}{"request", req})
		return orderErrorNotRestricted
	}

	if req.EnableNotification && req.Email == "" {
		return orderErrorEmailRequired
	}

	if order.User == nil {
		order.User = &billing.OrderUser{}
	}
	order.User.NotifyNewRegion = req.EnableNotification
	order.User.NotifyNewRegionEmail = req.Email
	err = s.updateOrder(ctx, order)
	if err != nil {
		return err
	}

	if !(req.EnableNotification && order.CountryRestriction != nil) {
		return nil
	}

	data := &grpc.NotifyUserNewRegion{
		Email:            req.Email,
		OrderId:          order.Id,
		UserId:           order.User.Id,
		Date:             time.Now().Format(time.RFC3339),
		CountryIsoCodeA2: order.CountryRestriction.IsoCodeA2,
	}
	_, err = s.db.Collection(collectionNotifyNewRegion).InsertOne(ctx, data)

	if err != nil {
		zap.L().Error(
			pkg.ErrorDatabaseQueryFailed,
			zap.Error(err),
			zap.String(pkg.ErrorDatabaseFieldCollection, collectionNotifyNewRegion),
			zap.String(pkg.ErrorDatabaseFieldOperation, pkg.ErrorDatabaseFieldOperationInsert),
			zap.Any(pkg.ErrorDatabaseFieldQuery, data),
		)
		return err
	}

	if order.User.IsIdentified() == true {
		customer, err := s.getCustomerById(order.User.Id)
		if err != nil {
			return err
		}
		project, err := s.project.GetById(order.Project.Id)
		if err != nil {
			return err
		}

		customer.NotifyNewRegion = req.EnableNotification
		customer.NotifyNewRegionEmail = req.Email

		tokenReq := s.transformOrderUser2TokenRequest(order.User)
		_, err = s.updateCustomer(tokenReq, project, customer)
		if err != nil {
			return err
		}
	}

	return nil
}

func (s *Service) applyCountryRestriction(
	ctx context.Context,
	order *billing.Order,
	countryCode string,
) (restricted bool, err error) {
	restricted = false
	if countryCode == "" {
		return
	}
	country, err := s.country.GetByIsoCodeA2(countryCode)
	if err != nil {
		return
	}

	merchant, err := s.merchant.GetById(ctx, order.GetMerchantId())
	if err != nil {
		return
	}

	paymentsAllowed, changeAllowed := country.GetPaymentRestrictions(merchant.IsHighRisk())

	order.CountryRestriction = &billing.CountryRestriction{
		IsoCodeA2:       countryCode,
		PaymentsAllowed: paymentsAllowed,
		ChangeAllowed:   changeAllowed,
	}
	if paymentsAllowed {
		return
	}
	if changeAllowed {
		order.UserAddressDataRequired = true
		return
	}
	order.PrivateStatus = constant.OrderStatusPaymentSystemDeclined
	restricted = true
	err = s.updateOrder(ctx, order)

	if err != nil && err.Error() == orderErrorNotFound.Error() {
		err = nil
	}
	return
}

func (s *Service) PaymentFormPlatformChanged(
	ctx context.Context,
	req *grpc.PaymentFormUserChangePlatformRequest,
	rsp *grpc.EmptyResponseWithStatus,
) error {
	order, err := s.getOrderByUuidToForm(ctx, req.OrderId)

	if err != nil {
		zap.S().Errorw(pkg.MethodFinishedWithError, "err", err.Error())
		if e, ok := err.(*grpc.ResponseErrorMessage); ok {
			rsp.Status = pkg.ResponseStatusBadData
			rsp.Message = e
			return nil
		}
		return err
	}

	rsp.Status = pkg.ResponseStatusOk

	order.PlatformId = req.Platform

	if order.ProductType == billing.OrderType_product {
		err = s.ProcessOrderProducts(ctx, order)
	} else if order.ProductType == billing.OrderType_key {
		_, err = s.ProcessOrderKeyProducts(ctx, order)
	}

	if err != nil {
		if pid := order.PrivateMetadata["PaylinkId"]; pid != "" {
			s.notifyPaylinkError(ctx, pid, err, req, order)
		}
		zap.S().Errorw(pkg.MethodFinishedWithError, "err", err.Error())
		if e, ok := err.(*grpc.ResponseErrorMessage); ok {
			rsp.Status = pkg.ResponseStatusBadData
			rsp.Message = e
			return nil
		}
		return err
	}

	err = s.updateOrder(ctx, order)

	if err != nil {
		zap.S().Errorw(pkg.MethodFinishedWithError, "err", err.Error())
		if e, ok := err.(*grpc.ResponseErrorMessage); ok {
			rsp.Status = pkg.ResponseStatusSystemError
			rsp.Message = e
			return nil
		}
		return err
	}

	return nil
}

func (s *Service) OrderReceipt(
	ctx context.Context,
	req *grpc.OrderReceiptRequest,
	rsp *grpc.OrderReceiptResponse,
) error {
	order, err := s.orderRepository.GetByUuid(ctx, req.OrderId)

	if err != nil {
		zap.L().Error(pkg.MethodFinishedWithError, zap.Error(err))

		rsp.Status = pkg.ResponseStatusBadData
		rsp.Message = err.(*grpc.ResponseErrorMessage)

		return nil
	}

	if order.ReceiptId != req.ReceiptId {
		zap.L().Error(
			orderErrorReceiptNotEquals.Message,
			zap.String("Requested receipt", req.ReceiptId),
			zap.String("Order receipt", order.ReceiptId),
		)

		rsp.Status = pkg.ResponseStatusBadData
		rsp.Message = orderErrorReceiptNotEquals

		return nil
	}

	merchant, err := s.merchant.GetById(ctx, order.GetMerchantId())

	if err != nil {
		zap.L().Error(orderErrorMerchantForOrderNotFound.Message, zap.Error(err))

		rsp.Status = pkg.ResponseStatusSystemError
		rsp.Message = orderErrorMerchantForOrderNotFound

		return nil
	}

	totalPrice, err := s.formatter.FormatCurrency(DefaultLanguage, order.OrderAmount, order.Currency)

	if err != nil {
		zap.L().Error(
			orderErrorDuringFormattingCurrency.Message,
			zap.Float64("price", order.OrderAmount),
			zap.String("locale", DefaultLanguage),
			zap.String("currency", order.Currency),
		)

		rsp.Status = pkg.ResponseStatusSystemError
		rsp.Message = orderErrorDuringFormattingCurrency

		return nil
	}

	date, err := s.formatter.FormatDateTime(DefaultLanguage, time.Unix(order.CreatedAt.Seconds, 0))

	if err != nil {
		zap.L().Error(
			orderErrorDuringFormattingDate.Message,
			zap.Any("date", order.CreatedAt),
			zap.String("locale", DefaultLanguage),
		)

		rsp.Status = pkg.ResponseStatusSystemError
		rsp.Message = orderErrorDuringFormattingDate

		return nil
	}

	items := make([]*billing.OrderReceiptItem, len(order.Items))

	for i, item := range order.Items {
		price, err := s.formatter.FormatCurrency("en", item.Amount, item.Currency)

		if err != nil {
			zap.L().Error(
				orderErrorDuringFormattingCurrency.Message,
				zap.Float64("price", item.Amount),
				zap.String("locale", DefaultLanguage),
				zap.String("currency", item.Currency),
			)

			rsp.Status = pkg.ResponseStatusSystemError
			rsp.Message = orderErrorDuringFormattingCurrency

			return nil
		}

		items[i] = &billing.OrderReceiptItem{Name: item.Name, Price: price}
	}

	var platformName = ""

	if platform, ok := availablePlatforms[order.PlatformId]; ok {
		platformName = platform.Name
	}

	oc, err := s.operatingCompany.GetById(ctx, order.OperatingCompanyId)

	if err != nil {
		zap.L().Error(pkg.MethodFinishedWithError, zap.Error(err))

		rsp.Status = pkg.ResponseStatusBadData
		rsp.Message = err.(*grpc.ResponseErrorMessage)

		return nil
	}

	receipt := &billing.OrderReceipt{
		TotalPrice:      totalPrice,
		TransactionId:   order.Uuid,
		TransactionDate: date,
		ProjectName:     order.Project.Name[DefaultLanguage],
		MerchantName:    merchant.Company.Name,
		OrderType:       order.Type,
		Items:           items,
		PlatformName:    platformName,
		PaymentPartner:  oc.Name,
	}

	rsp.Status = pkg.ResponseStatusOk
	rsp.Receipt = receipt

	return nil
}

type OrderRepositoryInterface interface {
	GetByUuid(context.Context, string) (*billing.Order, error)
}

func newOrderRepository(svc *Service) OrderRepositoryInterface {
	s := &OrderRepository{svc: svc}
	return s
}

func (h *OrderRepository) GetByUuid(ctx context.Context, uuid string) (*billing.Order, error) {
	order := new(billing.Order)
	filter := bson.M{"uuid": uuid}
	err := h.svc.db.Collection(collectionOrder).FindOne(ctx, filter).Decode(order)

	if err != nil {
		return nil, err
	}

	return order, nil
}

func (v *OrderCreateRequestProcessor) UserCountryExists() bool {
	return v.checked != nil && v.checked.user != nil && v.checked.user.Address != nil &&
		v.checked.user.Address.Country != ""
}

func intersect(a []string, b []string) []string {
	set := make([]string, 0)
	hash := make(map[string]bool)

	for _, v := range a {
		hash[v] = true
	}

	for _, v := range b {
		if _, found := hash[v]; found {
			set = append(set, v)
		}
	}

	return set
}

func (s *Service) hasPaymentCosts(order *billing.Order) bool {
	country, err := s.country.GetByIsoCodeA2(order.GetCountry())

	if err != nil {
		return false
	}

	methodName, err := order.GetCostPaymentMethodName()

	if err != nil {
		return false
	}

	_, err = s.paymentChannelCostSystem.Get(methodName, country.PayerTariffRegion, country.IsoCodeA2, order.MccCode, order.OperatingCompanyId)

	if err != nil {
		return false
	}

	data := &billing.PaymentChannelCostMerchantRequest{
		MerchantId:     order.GetMerchantId(),
		Name:           methodName,
		PayoutCurrency: order.GetMerchantRoyaltyCurrency(),
		Amount:         order.TotalPaymentAmount,
		Region:         country.PayerTariffRegion,
		Country:        country.IsoCodeA2,
		MccCode:        order.MccCode,
	}
	_, err = s.getPaymentChannelCostMerchant(data)
	return err == nil
}

func (s *Service) paymentSystemPaymentCallbackComplete(ctx context.Context, order *billing.Order) error {
	ch := s.cfg.GetCentrifugoOrderChannel(order.Uuid)
	message := map[string]string{
		pkg.PaymentCreateFieldOrderId: order.Uuid,
		"status":                      paymentSystemPaymentProcessingSuccessStatus,
	}

	return s.centrifugo.Publish(ctx, ch, message)
}

func (v *OrderCreateRequestProcessor) processVirtualCurrency() error {
	amount := v.request.Amount
	virtualCurrency := v.checked.project.VirtualCurrency

	if virtualCurrency == nil || len(virtualCurrency.Prices) <= 0 {
		return orderErrorVirtualCurrencyNotFilled
	}

	_, frac := math.Modf(amount)

	if virtualCurrency.SellCountType == pkg.ProjectSellCountTypeIntegral && frac > 0 {
		return orderErrorVirtualCurrencyFracNotSupported
	}

	if v.checked.amount < virtualCurrency.MinPurchaseValue ||
		(virtualCurrency.MaxPurchaseValue > 0 && amount > virtualCurrency.MaxPurchaseValue) {
		return orderErrorVirtualCurrencyLimits
	}

	v.checked.virtualAmount = amount
	return nil
}<|MERGE_RESOLUTION|>--- conflicted
+++ resolved
@@ -755,10 +755,6 @@
 	}
 	order.Issuer.ReferrerHost = getHostFromUrl(order.Issuer.Url)
 
-<<<<<<< HEAD
-	p1.processOrderVat(order)
-	err = s.updateOrder(ctx, order)
-=======
 	err = p1.processOrderVat(order)
 	if err != nil {
 		zap.S().Errorw(pkg.MethodFinishedWithError, "err", err.Error(), "method", "processOrderVat")
@@ -771,7 +767,6 @@
 	}
 
 	err = s.updateOrder(order)
->>>>>>> 7e0a0f2e
 
 	if err != nil {
 		zap.S().Errorw(pkg.MethodFinishedWithError, "err", err.Error())
@@ -954,10 +949,6 @@
 		RefundAllowed:   processor.checked.paymentMethod.RefundAllowed,
 	}
 
-<<<<<<< HEAD
-	p1 := &OrderCreateRequestProcessor{Service: s, ctx: ctx}
-	p1.processOrderVat(order)
-=======
 	p1 := &OrderCreateRequestProcessor{Service: s}
 	err = p1.processOrderVat(order)
 	if err != nil {
@@ -969,7 +960,6 @@
 		}
 		return err
 	}
->>>>>>> 7e0a0f2e
 
 	if _, ok := order.PaymentRequisites[pkg.PaymentCreateFieldRecurringId]; ok {
 		req.Data[pkg.PaymentCreateFieldRecurringId] = order.PaymentRequisites[pkg.PaymentCreateFieldRecurringId]
@@ -1502,10 +1492,6 @@
 		return err
 	}
 
-<<<<<<< HEAD
-	processor := &OrderCreateRequestProcessor{Service: s, ctx: ctx}
-	processor.processOrderVat(order)
-=======
 	processor := &OrderCreateRequestProcessor{Service: s}
 	err = processor.processOrderVat(order)
 	if err != nil {
@@ -1517,7 +1503,6 @@
 		}
 		return err
 	}
->>>>>>> 7e0a0f2e
 
 	err = s.updateOrder(ctx, order)
 
