--- conflicted
+++ resolved
@@ -195,14 +195,9 @@
 }
 
 func (suite *MoneyBackCostMerchantTestSuite) TearDownTest() {
-<<<<<<< HEAD
-	suite.cache.FlushAll()
-	if err := suite.service.db.Drop(); err != nil {
-=======
 	err := suite.service.db.Drop()
 
 	if err != nil {
->>>>>>> d9aa1595
 		suite.FailNow("Database deletion failed", "%v", err)
 	}
 
