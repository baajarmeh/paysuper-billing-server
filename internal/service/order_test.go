package service

import (
	"context"
	"crypto/sha512"
	"encoding/hex"
	"encoding/json"
	"fmt"
	"github.com/dgrijalva/jwt-go"
	"github.com/go-redis/redis"
	"github.com/gogo/protobuf/proto"
	"github.com/golang/protobuf/ptypes"
	"github.com/google/uuid"
	"github.com/jinzhu/now"
	"github.com/paysuper/paysuper-billing-server/internal/config"
	"github.com/paysuper/paysuper-billing-server/internal/database"
	"github.com/paysuper/paysuper-billing-server/internal/mocks"
	"github.com/paysuper/paysuper-billing-server/internal/repository"
	"github.com/paysuper/paysuper-billing-server/pkg"
	"github.com/paysuper/paysuper-proto/go/billingpb"
	casbinMocks "github.com/paysuper/paysuper-proto/go/casbinpb/mocks"
	"github.com/paysuper/paysuper-proto/go/postmarkpb"
	"github.com/paysuper/paysuper-proto/go/recurringpb"
	"github.com/stoewer/go-strcase"
	"github.com/streadway/amqp"
	"github.com/stretchr/testify/assert"
	"github.com/stretchr/testify/mock"
	"github.com/stretchr/testify/require"
	"github.com/stretchr/testify/suite"
	"go.mongodb.org/mongo-driver/bson"
	"go.mongodb.org/mongo-driver/bson/primitive"
	"go.uber.org/zap"
	"go.uber.org/zap/zapcore"
	"go.uber.org/zap/zaptest/observer"
	"gopkg.in/ProtocolONE/rabbitmq.v1/pkg"
	mongodb "gopkg.in/paysuper/paysuper-database-mongo.v2"
	"net"
	"sort"
	"strconv"
	"strings"
	"testing"
	"time"
)

type OrderTestSuite struct {
	suite.Suite
	service *Service
	cache   database.CacheInterface
	log     *zap.Logger

	project                                *billingpb.Project
	projectFixedAmount                     *billingpb.Project
	projectWithProducts                    *billingpb.Project
	projectWithProductsInVirtualCurrency   *billingpb.Project
	projectWithKeyProducts                 *billingpb.Project
	inactiveProject                        *billingpb.Project
	projectWithoutPaymentMethods           *billingpb.Project
	projectIncorrectPaymentMethodId        *billingpb.Project
	projectEmptyPaymentMethodTerminal      *billingpb.Project
	projectUahLimitCurrency                *billingpb.Project
	paymentMethod                          *billingpb.PaymentMethod
	inactivePaymentMethod                  *billingpb.PaymentMethod
	paymentMethodWithInactivePaymentSystem *billingpb.PaymentMethod
	paymentMethodQiwi                      *billingpb.PaymentMethod
	pmWebMoney                             *billingpb.PaymentMethod
	pmBitcoin1                             *billingpb.PaymentMethod
	pmBitcoin2                             *billingpb.PaymentMethod
	productIds                             []string
	productIdsWithVirtualCurrency          []string
	keyProductIds                          []string
	merchantDefaultCurrency                string
	paymentMethodWithoutCommission         *billingpb.PaymentMethod
	paylink1                               *billingpb.Paylink
	paylink2                               *billingpb.Paylink // deleted paylink
	paylink3                               *billingpb.Paylink // expired paylink
	operatingCompany                       *billingpb.OperatingCompany

	logObserver *zap.Logger
	zapRecorder *observer.ObservedLogs
}

func Test_Order(t *testing.T) {
	suite.Run(t, new(OrderTestSuite))
}

func (suite *OrderTestSuite) SetupTest() {
	cfg, err := config.NewConfig()
	if err != nil {
		suite.FailNow("Config load failed", "%v", err)
	}
	cfg.CardPayApiUrl = "https://sandbox.cardpay.com"

	db, err := mongodb.NewDatabase()
	if err != nil {
		suite.FailNow("Database connection failed", "%v", err)
	}

	paymentMinLimitSystem1 := &billingpb.PaymentMinLimitSystem{
		Id:        primitive.NewObjectID().Hex(),
		Currency:  "RUB",
		Amount:    0.01,
		CreatedAt: ptypes.TimestampNow(),
		UpdatedAt: ptypes.TimestampNow(),
	}

	paymentMinLimitSystem2 := &billingpb.PaymentMinLimitSystem{
		Id:        primitive.NewObjectID().Hex(),
		Currency:  "USD",
		Amount:    0.01,
		CreatedAt: ptypes.TimestampNow(),
		UpdatedAt: ptypes.TimestampNow(),
	}

	paymentMinLimitSystem3 := &billingpb.PaymentMinLimitSystem{
		Id:        primitive.NewObjectID().Hex(),
		Currency:  "UAH",
		Amount:    0.01,
		CreatedAt: ptypes.TimestampNow(),
		UpdatedAt: ptypes.TimestampNow(),
	}

	paymentMinLimitSystem4 := &billingpb.PaymentMinLimitSystem{
		Id:        primitive.NewObjectID().Hex(),
		Currency:  "KZT",
		Amount:    0.01,
		CreatedAt: ptypes.TimestampNow(),
		UpdatedAt: ptypes.TimestampNow(),
	}

	paymentMinLimitSystem5 := &billingpb.PaymentMinLimitSystem{
		Id:        primitive.NewObjectID().Hex(),
		Currency:  "EUR",
		Amount:    90,
		CreatedAt: ptypes.TimestampNow(),
		UpdatedAt: ptypes.TimestampNow(),
	}

	suite.operatingCompany = &billingpb.OperatingCompany{
		Id:                 primitive.NewObjectID().Hex(),
		Name:               "Legal name",
		Country:            "RU",
		RegistrationNumber: "some number",
		VatNumber:          "some vat number",
		Address:            "Home, home 0",
		VatAddress:         "Address for VAT purposes",
		SignatoryName:      "Vassiliy Poupkine",
		SignatoryPosition:  "CEO",
		BankingDetails:     "bank details including bank, bank address, account number, swift/ bic, intermediary bank",
		PaymentCountries:   []string{},
	}

	_, err = db.Collection(collectionOperatingCompanies).InsertOne(context.TODO(), suite.operatingCompany)
	if err != nil {
		suite.FailNow("Insert operatingCompany test data failed", "%v", err)
	}

	keyRubVisa := billingpb.GetPaymentMethodKey("RUB", billingpb.MccCodeLowRisk, suite.operatingCompany.Id, "Visa")
	keyUsdVisa := billingpb.GetPaymentMethodKey("USD", billingpb.MccCodeLowRisk, suite.operatingCompany.Id, "Visa")
	keyUahVisa := billingpb.GetPaymentMethodKey("UAH", billingpb.MccCodeLowRisk, suite.operatingCompany.Id, "Visa")

	keyRubBitcoin := billingpb.GetPaymentMethodKey("RUB", billingpb.MccCodeLowRisk, suite.operatingCompany.Id, "Bitcoin")
	keyUsdBitcoin := billingpb.GetPaymentMethodKey("USD", billingpb.MccCodeLowRisk, suite.operatingCompany.Id, "Bitcoin")
	keyUahBitcoin := billingpb.GetPaymentMethodKey("UAH", billingpb.MccCodeLowRisk, suite.operatingCompany.Id, "Bitcoin")

	keyRubQiwi := billingpb.GetPaymentMethodKey("RUB", billingpb.MccCodeLowRisk, suite.operatingCompany.Id, "Qiwi")
	keyUsdQiwi := billingpb.GetPaymentMethodKey("USD", billingpb.MccCodeLowRisk, suite.operatingCompany.Id, "Qiwi")
	keyUahQiwi := billingpb.GetPaymentMethodKey("UAH", billingpb.MccCodeLowRisk, suite.operatingCompany.Id, "Qiwi")

	keyRubWebmoney := billingpb.GetPaymentMethodKey("RUB", billingpb.MccCodeLowRisk, suite.operatingCompany.Id, "Webmoney")
	keyUsdWebmoney := billingpb.GetPaymentMethodKey("USD", billingpb.MccCodeLowRisk, suite.operatingCompany.Id, "Webmoney")
	keyUahWebmoney := billingpb.GetPaymentMethodKey("UAH", billingpb.MccCodeLowRisk, suite.operatingCompany.Id, "Webmoney")

	pgRub := &billingpb.PriceGroup{
		Id:       primitive.NewObjectID().Hex(),
		Region:   "RUB",
		Currency: "RUB",
		IsActive: true,
	}
	pgUsd := &billingpb.PriceGroup{
		Id:       primitive.NewObjectID().Hex(),
		Region:   "USD",
		Currency: "USD",
		IsActive: true,
	}
	pgCis := &billingpb.PriceGroup{
		Id:       primitive.NewObjectID().Hex(),
		Region:   "CIS",
		Currency: "USD",
		IsActive: true,
	}
	pgUah := &billingpb.PriceGroup{
		Id:       primitive.NewObjectID().Hex(),
		Region:   "UAH",
		Currency: "UAH",
		IsActive: true,
	}

	ru := &billingpb.Country{
		IsoCodeA2:       "RU",
		Region:          "Russia",
		Currency:        "RUB",
		PaymentsAllowed: true,
		ChangeAllowed:   true,
		VatEnabled:      true,
		PriceGroupId:    pgRub.Id,
		VatCurrency:     "RUB",
		VatThreshold: &billingpb.CountryVatThreshold{
			Year:  0,
			World: 0,
		},
		VatPeriodMonth:         3,
		VatDeadlineDays:        25,
		VatStoreYears:          5,
		VatCurrencyRatesPolicy: "last-day",
		VatCurrencyRatesSource: "cbrf",
		PayerTariffRegion:      billingpb.TariffRegionRussiaAndCis,
	}
	us := &billingpb.Country{
		IsoCodeA2:       "US",
		Region:          "North America",
		Currency:        "USD",
		PaymentsAllowed: true,
		ChangeAllowed:   true,
		VatEnabled:      true,
		PriceGroupId:    pgUsd.Id,
		VatCurrency:     "USD",
		VatThreshold: &billingpb.CountryVatThreshold{
			Year:  0,
			World: 0,
		},
		VatPeriodMonth:         0,
		VatDeadlineDays:        0,
		VatStoreYears:          0,
		VatCurrencyRatesPolicy: "",
		VatCurrencyRatesSource: "",
		PayerTariffRegion:      billingpb.TariffRegionWorldwide,
	}
	by := &billingpb.Country{
		IsoCodeA2:       "BY",
		Region:          "CIS",
		Currency:        "USD",
		PaymentsAllowed: false,
		ChangeAllowed:   false,
		VatEnabled:      true,
		PriceGroupId:    pgCis.Id,
		VatCurrency:     "BYN",
		VatThreshold: &billingpb.CountryVatThreshold{
			Year:  0,
			World: 0,
		},
		VatPeriodMonth:         3,
		VatDeadlineDays:        25,
		VatStoreYears:          5,
		VatCurrencyRatesPolicy: "last-day",
		VatCurrencyRatesSource: "cbrf",
		PayerTariffRegion:      billingpb.TariffRegionRussiaAndCis,
	}
	ua := &billingpb.Country{
		IsoCodeA2:       "UA",
		Region:          "CIS",
		Currency:        "UAH",
		PaymentsAllowed: false,
		ChangeAllowed:   true,
		VatEnabled:      false,
		PriceGroupId:    pgCis.Id,
		VatCurrency:     "",
		VatThreshold: &billingpb.CountryVatThreshold{
			Year:  0,
			World: 0,
		},
		VatPeriodMonth:         3,
		VatDeadlineDays:        25,
		VatStoreYears:          5,
		VatCurrencyRatesPolicy: "last-day",
		VatCurrencyRatesSource: "cbrf",
		PayerTariffRegion:      billingpb.TariffRegionRussiaAndCis,
	}
	it := &billingpb.Country{
		IsoCodeA2:       "IT",
		Region:          "UAH",
		Currency:        "UAH",
		PaymentsAllowed: true,
		ChangeAllowed:   true,
		VatEnabled:      true,
		PriceGroupId:    pgUah.Id,
		VatCurrency:     "",
		VatThreshold: &billingpb.CountryVatThreshold{
			Year:  0,
			World: 0,
		},
		VatPeriodMonth:         3,
		VatDeadlineDays:        25,
		VatStoreYears:          5,
		VatCurrencyRatesPolicy: "last-day",
		VatCurrencyRatesSource: "cbrf",
		PayerTariffRegion:      billingpb.TariffRegionRussiaAndCis,
	}

	ps0 := &billingpb.PaymentSystem{
		Id:                 primitive.NewObjectID().Hex(),
		Name:               "CardPay",
		AccountingCurrency: "RUB",
		AccountingPeriod:   "every-day",
		Country:            "",
		IsActive:           true,
		Handler:            "cardpay_mock",
	}

	pmBankCardNotUsed := &billingpb.PaymentMethod{
		Id:               primitive.NewObjectID().Hex(),
		Name:             "Bank card NEVER USING",
		Group:            "BANKCARD",
		MinPaymentAmount: 90,
		MaxPaymentAmount: 15000,
		ExternalId:       "BANKCARD",
		ProductionSettings: map[string]*billingpb.PaymentMethodParams{
			keyRubVisa: {
				TerminalId:         "15985",
				Secret:             "A1tph4I6BD0f",
				SecretCallback:     "0V1rJ7t4jCRv",
				Currency:           "RUB",
				MccCode:            billingpb.MccCodeLowRisk,
				OperatingCompanyId: suite.operatingCompany.Id,
				Brand:              []string{"VISA", "MASTERCARD"},
			},
			keyUsdVisa: {
				TerminalId:         "15985",
				Secret:             "A1tph4I6BD0f",
				SecretCallback:     "0V1rJ7t4jCRv",
				Currency:           "USD",
				MccCode:            billingpb.MccCodeLowRisk,
				OperatingCompanyId: suite.operatingCompany.Id,
				Brand:              []string{"VISA", "MASTERCARD"},
			},
		},
		TestSettings: map[string]*billingpb.PaymentMethodParams{
			keyUsdVisa: {
				TerminalId:         "15985",
				Secret:             "A1tph4I6BD0f",
				SecretCallback:     "0V1rJ7t4jCRv",
				Currency:           "USD",
				MccCode:            billingpb.MccCodeLowRisk,
				OperatingCompanyId: suite.operatingCompany.Id,
				Brand:              []string{"VISA", "MASTERCARD"},
			},
		},
		Type:            "bank_card",
		IsActive:        true,
		AccountRegexp:   "^(?:4[0-9]{12}(?:[0-9]{3})?|[25][1-7][0-9]{14}|6(?:011|5[0-9][0-9])[0-9]{12}|3[47][0-9]{13}|3(?:0[0-5]|[68][0-9])[0-9]{11}|(?:2131|1800|35\\d{3})\\d{11})$",
		PaymentSystemId: ps0.Id,
	}

	ps1 := &billingpb.PaymentSystem{
		Id:                 primitive.NewObjectID().Hex(),
		Name:               "CardPay",
		AccountingCurrency: "RUB",
		AccountingPeriod:   "every-day",
		Country:            "",
		IsActive:           true,
		Handler:            "cardpay_mock",
	}

	pmBankCard := &billingpb.PaymentMethod{
		Id:               primitive.NewObjectID().Hex(),
		Name:             "Bank card",
		Group:            "BANKCARD",
		MinPaymentAmount: 100,
		MaxPaymentAmount: 15000,
		ExternalId:       "BANKCARD",
		ProductionSettings: map[string]*billingpb.PaymentMethodParams{
			keyRubVisa: {
				TerminalId:         "15985",
				Secret:             "A1tph4I6BD0f",
				SecretCallback:     "0V1rJ7t4jCRv",
				Currency:           "RUB",
				MccCode:            billingpb.MccCodeLowRisk,
				OperatingCompanyId: suite.operatingCompany.Id,
				Brand:              []string{"VISA", "MASTERCARD"},
			},
			keyUsdVisa: {
				TerminalId:         "15985",
				Secret:             "A1tph4I6BD0f",
				SecretCallback:     "0V1rJ7t4jCRv",
				Currency:           "USD",
				MccCode:            billingpb.MccCodeLowRisk,
				OperatingCompanyId: suite.operatingCompany.Id,
				Brand:              []string{"VISA", "MASTERCARD"},
			},
			keyUahVisa: {
				TerminalId:         "15985",
				Secret:             "A1tph4I6BD0f",
				SecretCallback:     "0V1rJ7t4jCRv",
				Currency:           "UAH",
				MccCode:            billingpb.MccCodeLowRisk,
				OperatingCompanyId: suite.operatingCompany.Id,
				Brand:              []string{"VISA", "MASTERCARD"},
			},
		},
		TestSettings: map[string]*billingpb.PaymentMethodParams{
			keyUsdVisa: {
				TerminalId:         "15985",
				Secret:             "A1tph4I6BD0f",
				SecretCallback:     "0V1rJ7t4jCRv",
				Currency:           "USD",
				MccCode:            billingpb.MccCodeLowRisk,
				OperatingCompanyId: suite.operatingCompany.Id,
				Brand:              []string{"VISA", "MASTERCARD"},
			},
			keyRubVisa: {
				TerminalId:         "15985",
				Secret:             "A1tph4I6BD0f",
				SecretCallback:     "0V1rJ7t4jCRv",
				Currency:           "RUB",
				MccCode:            billingpb.MccCodeLowRisk,
				OperatingCompanyId: suite.operatingCompany.Id,
				Brand:              []string{"VISA", "MASTERCARD"},
			},
			keyUahVisa: {
				TerminalId:         "15985",
				Secret:             "A1tph4I6BD0f",
				SecretCallback:     "0V1rJ7t4jCRv",
				Currency:           "UAH",
				MccCode:            billingpb.MccCodeLowRisk,
				OperatingCompanyId: suite.operatingCompany.Id,
				Brand:              []string{"VISA", "MASTERCARD"},
			},
		},
		Type:            "bank_card",
		IsActive:        true,
		AccountRegexp:   "^(?:4[0-9]{12}(?:[0-9]{3})?|[25][1-7][0-9]{14}|6(?:011|5[0-9][0-9])[0-9]{12}|3[47][0-9]{13}|3(?:0[0-5]|[68][0-9])[0-9]{11}|(?:2131|1800|35\\d{3})\\d{11})|62[0-9]{14,17}$",
		PaymentSystemId: ps1.Id,
	}

	ps2 := &billingpb.PaymentSystem{
		Id:                 primitive.NewObjectID().Hex(),
		Name:               "CardPay",
		AccountingCurrency: "RUB",
		AccountingPeriod:   "every-day",
		Country:            "",
		IsActive:           true,
		Handler:            "cardpay2",
	}

	pmBitcoin1 := &billingpb.PaymentMethod{
		Id:               primitive.NewObjectID().Hex(),
		Name:             "Bitcoin",
		Group:            "BITCOIN_1",
		MinPaymentAmount: 0,
		MaxPaymentAmount: 0,
		ExternalId:       "BITCOIN",
		ProductionSettings: map[string]*billingpb.PaymentMethodParams{
			keyRubBitcoin: {
				TerminalId:         "16007",
				Secret:             "1234567890",
				SecretCallback:     "1234567890",
				Currency:           "RUB",
				MccCode:            billingpb.MccCodeLowRisk,
				OperatingCompanyId: suite.operatingCompany.Id,
				Brand:              []string{"BITCOIN"},
			},
			keyUsdBitcoin: {
				TerminalId:         "16007",
				Secret:             "1234567890",
				SecretCallback:     "1234567890",
				Currency:           "USD",
				MccCode:            billingpb.MccCodeLowRisk,
				OperatingCompanyId: suite.operatingCompany.Id,
			},
		},
		TestSettings: map[string]*billingpb.PaymentMethodParams{
			keyRubBitcoin: {
				TerminalId:         "16007",
				Secret:             "1234567890",
				SecretCallback:     "1234567890",
				Currency:           "RUB",
				MccCode:            billingpb.MccCodeLowRisk,
				OperatingCompanyId: suite.operatingCompany.Id,
				Brand:              []string{"BITCOIN"},
			},
		},
		Type:            "crypto",
		IsActive:        true,
		PaymentSystemId: ps2.Id,
	}
	pmBitcoin2 := &billingpb.PaymentMethod{
		Id:               primitive.NewObjectID().Hex(),
		Name:             "Bitcoin 2",
		Group:            "BITCOIN_2",
		MinPaymentAmount: 0,
		MaxPaymentAmount: 0,
		ExternalId:       "BITCOIN",
		ProductionSettings: map[string]*billingpb.PaymentMethodParams{
			keyRubBitcoin + " 2": {
				TerminalId:         "16007",
				Secret:             "1234567890",
				SecretCallback:     "1234567890",
				Currency:           "RUB",
				MccCode:            billingpb.MccCodeLowRisk,
				OperatingCompanyId: suite.operatingCompany.Id,
				Brand:              []string{"BITCOIN 2"},
			},
			keyUsdBitcoin + " 2": {
				TerminalId:         "16007",
				Secret:             "1234567890",
				SecretCallback:     "1234567890",
				Currency:           "USD",
				MccCode:            billingpb.MccCodeLowRisk,
				OperatingCompanyId: suite.operatingCompany.Id,
				Brand:              []string{"BITCOIN 2"},
			},
		},
		TestSettings: map[string]*billingpb.PaymentMethodParams{
			keyRubBitcoin + " 2": {
				TerminalId:         "16007",
				Secret:             "1234567890",
				SecretCallback:     "1234567890",
				Currency:           "RUB",
				MccCode:            billingpb.MccCodeLowRisk,
				OperatingCompanyId: suite.operatingCompany.Id,
				Brand:              []string{"BITCOIN 2"},
			},
		},
		Type:            "crypto",
		IsActive:        true,
		PaymentSystemId: ps2.Id,
	}

	ps3 := &billingpb.PaymentSystem{
		Id:                 primitive.NewObjectID().Hex(),
		Name:               "CardPay 2",
		AccountingCurrency: "UAH",
		AccountingPeriod:   "every-day",
		Country:            "",
		IsActive:           false,
		Handler:            "cardpay_mock",
	}

	pmQiwi := &billingpb.PaymentMethod{
		Id:               primitive.NewObjectID().Hex(),
		Name:             "Qiwi",
		Group:            "QIWI",
		MinPaymentAmount: 0,
		MaxPaymentAmount: 0,
		ExternalId:       "QIWI",
		ProductionSettings: map[string]*billingpb.PaymentMethodParams{
			keyRubQiwi: {
				TerminalId:         "15993",
				Secret:             "1234567890",
				SecretCallback:     "1234567890",
				Currency:           "RUB",
				MccCode:            billingpb.MccCodeLowRisk,
				OperatingCompanyId: suite.operatingCompany.Id,
				Brand:              []string{"QIWI"},
			},
			keyUsdQiwi: {
				TerminalId:         "16007",
				Secret:             "1234567890",
				SecretCallback:     "1234567890",
				Currency:           "USD",
				MccCode:            billingpb.MccCodeLowRisk,
				OperatingCompanyId: suite.operatingCompany.Id,
				Brand:              []string{"QIWI"},
			},
		},
		TestSettings: map[string]*billingpb.PaymentMethodParams{
			keyRubQiwi: {
				TerminalId:         "15993",
				Secret:             "1234567890",
				SecretCallback:     "1234567890",
				Currency:           "RUB",
				MccCode:            billingpb.MccCodeLowRisk,
				OperatingCompanyId: suite.operatingCompany.Id,
				Brand:              []string{"QIWI"},
			},
			keyUahQiwi: {
				TerminalId:         "15993",
				Secret:             "1234567890",
				SecretCallback:     "1234567890",
				Currency:           "UAH",
				MccCode:            billingpb.MccCodeLowRisk,
				OperatingCompanyId: suite.operatingCompany.Id,
				Brand:              []string{"QIWI"},
			},
		},
		Type:            "ewallet",
		IsActive:        true,
		AccountRegexp:   "^\\d{1,15}",
		PaymentSystemId: ps3.Id,
	}

	pmQiwiActive := &billingpb.PaymentMethod{
		Id:               primitive.NewObjectID().Hex(),
		Name:             "Qiwi",
		Group:            "QIWI",
		MinPaymentAmount: 0,
		MaxPaymentAmount: 0,
		ExternalId:       "QIWI",
		ProductionSettings: map[string]*billingpb.PaymentMethodParams{
			keyRubQiwi: {
				TerminalId:         "15993",
				Secret:             "1234567890",
				SecretCallback:     "1234567890",
				Currency:           "RUB",
				MccCode:            billingpb.MccCodeLowRisk,
				OperatingCompanyId: suite.operatingCompany.Id,
				Brand:              []string{"QIWI"},
			},
			keyUsdQiwi: {
				TerminalId:         "16007",
				Secret:             "1234567890",
				SecretCallback:     "1234567890",
				Currency:           "USD",
				MccCode:            billingpb.MccCodeLowRisk,
				OperatingCompanyId: suite.operatingCompany.Id,
				Brand:              []string{"QIWI"},
			},
		},
		TestSettings: map[string]*billingpb.PaymentMethodParams{
			keyRubQiwi: {
				TerminalId:         "15993",
				Secret:             "1234567890",
				SecretCallback:     "1234567890",
				Currency:           "RUB",
				MccCode:            billingpb.MccCodeLowRisk,
				OperatingCompanyId: suite.operatingCompany.Id,
				Brand:              []string{"QIWI"},
			},
			keyUahQiwi: {
				TerminalId:         "15993",
				Secret:             "1234567890",
				SecretCallback:     "1234567890",
				Currency:           "UAH",
				MccCode:            billingpb.MccCodeLowRisk,
				OperatingCompanyId: suite.operatingCompany.Id,
				Brand:              []string{"QIWI"},
			},
		},
		Type:            "ewallet",
		IsActive:        true,
		AccountRegexp:   "^\\d{1,15}",
		PaymentSystemId: ps1.Id,
	}

	date, err := ptypes.TimestampProto(time.Now().Add(time.Hour * -360))

	if err != nil {
		suite.FailNow("Generate merchant date failed", "%v", err)
	}

	merchant := &billingpb.Merchant{
		Id: primitive.NewObjectID().Hex(),
		Company: &billingpb.MerchantCompanyInfo{
			Name:               "merchant1",
			AlternativeName:    "merchant1",
			Website:            "http://localhost",
			Country:            "RU",
			Zip:                "190000",
			City:               "St.Petersburg",
			Address:            "address",
			AddressAdditional:  "address_additional",
			RegistrationNumber: "registration_number",
		},
		Contacts: &billingpb.MerchantContact{
			Authorized: &billingpb.MerchantContactAuthorized{
				Name:     "Unit Test",
				Email:    "test@unit.test",
				Phone:    "123456789",
				Position: "Unit Test",
			},
			Technical: &billingpb.MerchantContactTechnical{
				Name:  "Unit Test",
				Email: "test@unit.test",
				Phone: "123456789",
			},
		},
		Banking: &billingpb.MerchantBanking{
			Currency:             "USD",
			Name:                 "Bank name",
			Address:              "address",
			AccountNumber:        "0000001",
			Swift:                "swift",
			CorrespondentAccount: "correspondent_account",
			Details:              "details",
		},
		IsVatEnabled:              true,
		IsCommissionToUserEnabled: true,
		Status:                    billingpb.MerchantStatusDraft,
		LastPayout: &billingpb.MerchantLastPayout{
			Date:   date,
			Amount: 999999,
		},
		IsSigned: true,
		PaymentMethods: map[string]*billingpb.MerchantPaymentMethod{
			pmBankCard.Id: {
				PaymentMethod: &billingpb.MerchantPaymentMethodIdentification{
					Id:   pmBankCard.Id,
					Name: pmBankCard.Name,
				},
				Commission: &billingpb.MerchantPaymentMethodCommissions{
					Fee: 2.5,
					PerTransaction: &billingpb.MerchantPaymentMethodPerTransactionCommission{
						Fee:      30,
						Currency: "RUB",
					},
				},
				Integration: &billingpb.MerchantPaymentMethodIntegration{
					TerminalId:               "15985",
					TerminalPassword:         "A1tph4I6BD0f",
					TerminalCallbackPassword: "0V1rJ7t4jCRv",
					Integrated:               true,
				},
				IsActive: true,
			},
			pmBitcoin1.Id: {
				PaymentMethod: &billingpb.MerchantPaymentMethodIdentification{
					Id:   pmBitcoin1.Id,
					Name: pmBitcoin1.Name,
				},
				Commission: &billingpb.MerchantPaymentMethodCommissions{
					Fee: 3.5,
					PerTransaction: &billingpb.MerchantPaymentMethodPerTransactionCommission{
						Fee:      300,
						Currency: "RUB",
					},
				},
				Integration: &billingpb.MerchantPaymentMethodIntegration{
					TerminalId:       "1234567890",
					TerminalPassword: "0987654321",
					Integrated:       true,
				},
				IsActive: true,
			},
			pmQiwiActive.Id: {
				PaymentMethod: &billingpb.MerchantPaymentMethodIdentification{
					Id:   pmQiwiActive.Id,
					Name: pmQiwiActive.Name,
				},
				Commission: &billingpb.MerchantPaymentMethodCommissions{
					Fee: 3.5,
					PerTransaction: &billingpb.MerchantPaymentMethodPerTransactionCommission{
						Fee:      300,
						Currency: "RUB",
					},
				},
				Integration: &billingpb.MerchantPaymentMethodIntegration{
					TerminalId:       "1234567890",
					TerminalPassword: "0987654321",
					Integrated:       true,
				},
				IsActive: true,
			},
		},
		Tariff: &billingpb.MerchantTariff{
			Payment: []*billingpb.MerchantTariffRatesPayment{
				{
					MinAmount:              0,
					MaxAmount:              4.99,
					MethodName:             "VISA",
					MethodPercentFee:       1.8,
					MethodFixedFee:         0.2,
					MethodFixedFeeCurrency: "USD",
					PsPercentFee:           3.0,
					PsFixedFee:             0.3,
					PsFixedFeeCurrency:     "USD",
					MerchantHomeRegion:     "russia_and_cis",
					PayerRegion:            "europe",
				},
				{
					MinAmount:              5,
					MaxAmount:              999999999.99,
					MethodName:             "MasterCard",
					MethodPercentFee:       1.8,
					MethodFixedFee:         0.2,
					MethodFixedFeeCurrency: "USD",
					PsPercentFee:           3.0,
					PsFixedFee:             0.3,
					PsFixedFeeCurrency:     "USD",
					MerchantHomeRegion:     "russia_and_cis",
					PayerRegion:            "europe",
				},
			},
			Payout: &billingpb.MerchantTariffRatesSettingsItem{
				MethodPercentFee:       0,
				MethodFixedFee:         25.0,
				MethodFixedFeeCurrency: "EUR",
				IsPaidByMerchant:       true,
			},
			HomeRegion: "russia_and_cis",
		},
		MccCode:            billingpb.MccCodeLowRisk,
		OperatingCompanyId: suite.operatingCompany.Id,
		DontChargeVat:      false,
	}

	merchantAgreement := &billingpb.Merchant{
		Id: primitive.NewObjectID().Hex(),
		Company: &billingpb.MerchantCompanyInfo{
			Name:               "merchant1",
			AlternativeName:    "merchant1",
			Website:            "http://localhost",
			Country:            "RU",
			Zip:                "190000",
			City:               "St.Petersburg",
			Address:            "address",
			AddressAdditional:  "address_additional",
			RegistrationNumber: "registration_number",
		},
		Contacts: &billingpb.MerchantContact{
			Authorized: &billingpb.MerchantContactAuthorized{
				Name:     "Unit Test",
				Email:    "test@unit.test",
				Phone:    "123456789",
				Position: "Unit Test",
			},
			Technical: &billingpb.MerchantContactTechnical{
				Name:  "Unit Test",
				Email: "test@unit.test",
				Phone: "123456789",
			},
		},
		Banking: &billingpb.MerchantBanking{
			Currency:             "RUB",
			Name:                 "Bank name",
			Address:              "address",
			AccountNumber:        "0000001",
			Swift:                "swift",
			CorrespondentAccount: "correspondent_account",
			Details:              "details",
		},
		IsVatEnabled:              true,
		IsCommissionToUserEnabled: true,
		Status:                    billingpb.MerchantStatusAgreementSigning,
		LastPayout: &billingpb.MerchantLastPayout{
			Date:   date,
			Amount: 10000,
		},
		IsSigned: true,
		Tariff: &billingpb.MerchantTariff{
			Payment: []*billingpb.MerchantTariffRatesPayment{
				{
					MinAmount:              0,
					MaxAmount:              4.99,
					MethodName:             "VISA",
					MethodPercentFee:       1.8,
					MethodFixedFee:         0.2,
					MethodFixedFeeCurrency: "USD",
					PsPercentFee:           3.0,
					PsFixedFee:             0.3,
					PsFixedFeeCurrency:     "USD",
					MerchantHomeRegion:     "russia_and_cis",
					PayerRegion:            "europe",
				},
				{
					MinAmount:              5,
					MaxAmount:              999999999.99,
					MethodName:             "MasterCard",
					MethodPercentFee:       1.8,
					MethodFixedFee:         0.2,
					MethodFixedFeeCurrency: "USD",
					PsPercentFee:           3.0,
					PsFixedFee:             0.3,
					PsFixedFeeCurrency:     "USD",
					MerchantHomeRegion:     "russia_and_cis",
					PayerRegion:            "europe",
				},
			},
			Payout: &billingpb.MerchantTariffRatesSettingsItem{
				MethodPercentFee:       0,
				MethodFixedFee:         25.0,
				MethodFixedFeeCurrency: "EUR",
				IsPaidByMerchant:       true,
			},
			HomeRegion: "russia_and_cis",
		},
		MccCode:            billingpb.MccCodeLowRisk,
		OperatingCompanyId: suite.operatingCompany.Id,
		DontChargeVat:      false,
	}
	merchant1 := &billingpb.Merchant{
		Id: primitive.NewObjectID().Hex(),
		Company: &billingpb.MerchantCompanyInfo{
			Name:               "merchant1",
			AlternativeName:    "merchant1",
			Website:            "http://localhost",
			Country:            "RU",
			Zip:                "190000",
			City:               "St.Petersburg",
			Address:            "address",
			AddressAdditional:  "address_additional",
			RegistrationNumber: "registration_number",
		},
		Contacts: &billingpb.MerchantContact{
			Authorized: &billingpb.MerchantContactAuthorized{
				Name:     "Unit Test",
				Email:    "test@unit.test",
				Phone:    "123456789",
				Position: "Unit Test",
			},
			Technical: &billingpb.MerchantContactTechnical{
				Name:  "Unit Test",
				Email: "test@unit.test",
				Phone: "123456789",
			},
		},
		Banking: &billingpb.MerchantBanking{
			Currency:             "RUB",
			Name:                 "Bank name",
			Address:              "address",
			AccountNumber:        "0000001",
			Swift:                "swift",
			CorrespondentAccount: "correspondent_account",
			Details:              "details",
		},
		IsVatEnabled:              true,
		IsCommissionToUserEnabled: true,
		Status:                    billingpb.MerchantStatusDraft,
		LastPayout: &billingpb.MerchantLastPayout{
			Date:   date,
			Amount: 100000,
		},
		IsSigned: false,
		Tariff: &billingpb.MerchantTariff{
			Payment: []*billingpb.MerchantTariffRatesPayment{
				{
					MinAmount:              0,
					MaxAmount:              4.99,
					MethodName:             "VISA",
					MethodPercentFee:       1.8,
					MethodFixedFee:         0.2,
					MethodFixedFeeCurrency: "USD",
					PsPercentFee:           3.0,
					PsFixedFee:             0.3,
					PsFixedFeeCurrency:     "USD",
					MerchantHomeRegion:     "russia_and_cis",
					PayerRegion:            "europe",
				},
				{
					MinAmount:              5,
					MaxAmount:              999999999.99,
					MethodName:             "MasterCard",
					MethodPercentFee:       1.8,
					MethodFixedFee:         0.2,
					MethodFixedFeeCurrency: "USD",
					PsPercentFee:           3.0,
					PsFixedFee:             0.3,
					PsFixedFeeCurrency:     "USD",
					MerchantHomeRegion:     "russia_and_cis",
					PayerRegion:            "europe",
				},
			},
			Payout: &billingpb.MerchantTariffRatesSettingsItem{
				MethodPercentFee:       0,
				MethodFixedFee:         25.0,
				MethodFixedFeeCurrency: "EUR",
				IsPaidByMerchant:       true,
			},
			HomeRegion: "russia_and_cis",
		},
		MccCode:            billingpb.MccCodeLowRisk,
		OperatingCompanyId: suite.operatingCompany.Id,
		DontChargeVat:      false,
	}

	project := &billingpb.Project{
		Id:                       primitive.NewObjectID().Hex(),
		CallbackCurrency:         "RUB",
		CallbackProtocol:         "default",
		LimitsCurrency:           "USD",
		MaxPaymentAmount:         15000,
		MinPaymentAmount:         1,
		Name:                     map[string]string{"en": "test project 1"},
		IsProductsCheckout:       false,
		AllowDynamicRedirectUrls: true,
		SecretKey:                "test project 1 secret key",
		Status:                   billingpb.ProjectStatusInProduction,
		MerchantId:               merchant.Id,
<<<<<<< HEAD
		VatPayer:                 pkg.VatPayerBuyer,
		WebhookTesting: &billing.WebHookTesting {
			Products:             &billing.ProductsTesting{
				NonExistingUser:      true,
				ExistingUser:         true,
				CorrectPayment:       true,
				IncorrectPayment:     true,
			},
			VirtualCurrency:      &billing.VirtualCurrencyTesting{
				NonExistingUser:      true,
				ExistingUser:         true,
				CorrectPayment:       true,
				IncorrectPayment:     true,
			},
			Keys:                 &billing.KeysTesting{IsPassed: true},
		},
=======
		VatPayer:                 billingpb.VatPayerBuyer,
		RedirectSettings: &billingpb.ProjectRedirectSettings{
			Mode:  pkg.ProjectRedirectModeAny,
			Usage: pkg.ProjectRedirectUsageAny,
		},
		UrlRedirectSuccess: "http://localhost?success",
		UrlRedirectFail:    "http://localhost?fail",
>>>>>>> 660d6e6a
	}
	projectFixedAmount := &billingpb.Project{
		Id:                       primitive.NewObjectID().Hex(),
		CallbackCurrency:         "RUB",
		CallbackProtocol:         "default",
		LimitsCurrency:           "USD",
		MaxPaymentAmount:         15000,
		MinPaymentAmount:         1,
		Name:                     map[string]string{"en": "test project 1"},
		IsProductsCheckout:       false,
		AllowDynamicRedirectUrls: true,
		SecretKey:                "test project 1 secret key",
		Status:                   billingpb.ProjectStatusDraft,
		MerchantId:               merchant.Id,
<<<<<<< HEAD
		VatPayer:                 pkg.VatPayerBuyer,
		WebhookTesting: &billing.WebHookTesting {
			Products:             &billing.ProductsTesting{
				NonExistingUser:      true,
				ExistingUser:         true,
				CorrectPayment:       true,
				IncorrectPayment:     true,
			},
			VirtualCurrency:      &billing.VirtualCurrencyTesting{
				NonExistingUser:      true,
				ExistingUser:         true,
				CorrectPayment:       true,
				IncorrectPayment:     true,
			},
			Keys:                 &billing.KeysTesting{IsPassed: true},
		},
=======
		VatPayer:                 billingpb.VatPayerBuyer,
		RedirectSettings: &billingpb.ProjectRedirectSettings{
			Mode:  pkg.ProjectRedirectModeAny,
			Usage: pkg.ProjectRedirectUsageAny,
		},
		UrlRedirectSuccess: "http://localhost?success",
		UrlRedirectFail:    "http://localhost?fail",
>>>>>>> 660d6e6a
	}

	projectWithProductsInVirtualCurrency := &billingpb.Project{
		Id:                       primitive.NewObjectID().Hex(),
		CallbackCurrency:         "RUB",
		CallbackProtocol:         "default",
		LimitsCurrency:           "USD",
		MaxPaymentAmount:         15000,
		MinPaymentAmount:         1,
		Name:                     map[string]string{"en": "test project 1"},
		IsProductsCheckout:       true,
		AllowDynamicRedirectUrls: true,
		SecretKey:                "test project X secret key",
		Status:                   billingpb.ProjectStatusInProduction,
		MerchantId:               merchant.Id,
<<<<<<< HEAD
		WebhookTesting: &billing.WebHookTesting {
			Products:             &billing.ProductsTesting{
				NonExistingUser:      true,
				ExistingUser:         true,
				CorrectPayment:       true,
				IncorrectPayment:     true,
			},
			VirtualCurrency:      &billing.VirtualCurrencyTesting{
				NonExistingUser:      true,
				ExistingUser:         true,
				CorrectPayment:       true,
				IncorrectPayment:     true,
			},
			Keys:                 &billing.KeysTesting{IsPassed: true},
		},
		VirtualCurrency: &billing.ProjectVirtualCurrency{
=======
		VirtualCurrency: &billingpb.ProjectVirtualCurrency{
>>>>>>> 660d6e6a
			Name: map[string]string{"en": "test project 1"},
			Prices: []*billingpb.ProductPrice{
				{
					Currency: "USD",
					Region:   "USD",
					Amount:   10,
				},
				{
					Currency: "RUB",
					Region:   "RUB",
					Amount:   650,
				},
			},
		},
		VatPayer: billingpb.VatPayerBuyer,
		RedirectSettings: &billingpb.ProjectRedirectSettings{
			Mode:  pkg.ProjectRedirectModeAny,
			Usage: pkg.ProjectRedirectUsageAny,
		},
		UrlRedirectSuccess: "http://localhost?success",
		UrlRedirectFail:    "http://localhost?fail",
	}

	projectWithProducts := &billingpb.Project{
		Id:                       primitive.NewObjectID().Hex(),
		CallbackCurrency:         "RUB",
		CallbackProtocol:         "empty",
		LimitsCurrency:           "USD",
		MaxPaymentAmount:         15000,
		MinPaymentAmount:         1,
		Name:                     map[string]string{"en": "test project 1"},
		IsProductsCheckout:       true,
		AllowDynamicRedirectUrls: true,
		SecretKey:                "test project 1 secret key",
		Status:                   billingpb.ProjectStatusDraft,
		MerchantId:               merchant.Id,
		VatPayer:                 billingpb.VatPayerBuyer,
		RedirectSettings: &billingpb.ProjectRedirectSettings{
			Mode:  pkg.ProjectRedirectModeAny,
			Usage: pkg.ProjectRedirectUsageAny,
		},
		UrlRedirectSuccess: "http://localhost?success",
		UrlRedirectFail:    "http://localhost?fail",
	}
	projectWithKeyProducts := &billingpb.Project{
		Id:                       primitive.NewObjectID().Hex(),
		CallbackCurrency:         "RUB",
		CallbackProtocol:         "empty",
		LimitsCurrency:           "USD",
		MaxPaymentAmount:         15000,
		MinPaymentAmount:         1,
		Name:                     map[string]string{"en": "test key project"},
		IsProductsCheckout:       false,
		AllowDynamicRedirectUrls: true,
		SecretKey:                "test key project secret key",
		Status:                   billingpb.ProjectStatusDraft,
		MerchantId:               merchant.Id,
		VatPayer:                 billingpb.VatPayerBuyer,
		RedirectSettings: &billingpb.ProjectRedirectSettings{
			Mode:  pkg.ProjectRedirectModeAny,
			Usage: pkg.ProjectRedirectUsageAny,
		},
		UrlRedirectSuccess: "http://localhost?success",
		UrlRedirectFail:    "http://localhost?fail",
	}
	projectUahLimitCurrency := &billingpb.Project{
		Id:                 primitive.NewObjectID().Hex(),
		CallbackCurrency:   "RUB",
		CallbackProtocol:   "empty",
		LimitsCurrency:     "UAH",
		MaxPaymentAmount:   15000,
		MinPaymentAmount:   0,
		Name:               map[string]string{"en": "project uah limit currency"},
		IsProductsCheckout: true,
		SecretKey:          "project uah limit currency secret key",
		Status:             billingpb.ProjectStatusInProduction,
		MerchantId:         merchant1.Id,
		VatPayer:           billingpb.VatPayerBuyer,
		RedirectSettings: &billingpb.ProjectRedirectSettings{
			Mode:  pkg.ProjectRedirectModeAny,
			Usage: pkg.ProjectRedirectUsageAny,
		},
		UrlRedirectSuccess: "http://localhost?success",
		UrlRedirectFail:    "http://localhost?fail",
	}
	projectIncorrectPaymentMethodId := &billingpb.Project{
		Id:                 primitive.NewObjectID().Hex(),
		CallbackCurrency:   "RUB",
		CallbackProtocol:   "empty",
		LimitsCurrency:     "RUB",
		MaxPaymentAmount:   15000,
		MinPaymentAmount:   0,
		Name:               map[string]string{"en": "project incorrect payment Method id"},
		IsProductsCheckout: true,
		SecretKey:          "project incorrect payment Method id secret key",
		Status:             billingpb.ProjectStatusInProduction,
		MerchantId:         merchant1.Id,
		VatPayer:           billingpb.VatPayerBuyer,
		RedirectSettings: &billingpb.ProjectRedirectSettings{
			Mode:  pkg.ProjectRedirectModeAny,
			Usage: pkg.ProjectRedirectUsageAny,
		},
		UrlRedirectSuccess: "http://localhost?success",
		UrlRedirectFail:    "http://localhost?fail",
	}
	projectEmptyPaymentMethodTerminal := &billingpb.Project{
		Id:                 primitive.NewObjectID().Hex(),
		MerchantId:         merchant1.Id,
		CallbackCurrency:   "RUB",
		CallbackProtocol:   "empty",
		LimitsCurrency:     "RUB",
		MaxPaymentAmount:   15000,
		MinPaymentAmount:   0,
		Name:               map[string]string{"en": "project incorrect payment Method id"},
		IsProductsCheckout: false,
		SecretKey:          "project incorrect payment Method id secret key",
		Status:             billingpb.ProjectStatusInProduction,
		VatPayer:           billingpb.VatPayerBuyer,
		RedirectSettings: &billingpb.ProjectRedirectSettings{
			Mode:  pkg.ProjectRedirectModeAny,
			Usage: pkg.ProjectRedirectUsageAny,
		},
		UrlRedirectSuccess: "http://localhost?success",
		UrlRedirectFail:    "http://localhost?fail",
	}
	projectWithoutPaymentMethods := &billingpb.Project{
		Id:                 primitive.NewObjectID().Hex(),
		MerchantId:         merchant1.Id,
		CallbackCurrency:   "RUB",
		CallbackProtocol:   "empty",
		LimitsCurrency:     "RUB",
		MaxPaymentAmount:   15000,
		MinPaymentAmount:   0,
		Name:               map[string]string{"en": "test project 1"},
		IsProductsCheckout: true,
		SecretKey:          "test project 1 secret key",
		Status:             billingpb.ProjectStatusInProduction,
		VatPayer:           billingpb.VatPayerBuyer,
		RedirectSettings: &billingpb.ProjectRedirectSettings{
			Mode:  pkg.ProjectRedirectModeAny,
			Usage: pkg.ProjectRedirectUsageAny,
		},
		UrlRedirectSuccess: "http://localhost?success",
		UrlRedirectFail:    "http://localhost?fail",
	}
	inactiveProject := &billingpb.Project{
		Id:                 primitive.NewObjectID().Hex(),
		MerchantId:         merchant1.Id,
		CallbackCurrency:   "RUB",
		CallbackProtocol:   "xsolla",
		LimitsCurrency:     "RUB",
		MaxPaymentAmount:   15000,
		MinPaymentAmount:   0,
		Name:               map[string]string{"en": "test project 2"},
		IsProductsCheckout: true,
		SecretKey:          "test project 2 secret key",
		Status:             billingpb.ProjectStatusDeleted,
		VatPayer:           billingpb.VatPayerBuyer,
		RedirectSettings: &billingpb.ProjectRedirectSettings{
			Mode:  pkg.ProjectRedirectModeAny,
			Usage: pkg.ProjectRedirectUsageAny,
		},
		UrlRedirectSuccess: "http://localhost?success",
		UrlRedirectFail:    "http://localhost?fail",
	}
	projects := []*billingpb.Project{
		project,
		projectFixedAmount,
		projectWithProducts,
		inactiveProject,
		projectWithoutPaymentMethods,
		projectIncorrectPaymentMethodId,
		projectEmptyPaymentMethodTerminal,
		projectUahLimitCurrency,
		projectWithKeyProducts,
		projectWithProductsInVirtualCurrency,
	}

	ps4 := &billingpb.PaymentSystem{
		Id:                 primitive.NewObjectID().Hex(),
		Name:               "CardPay",
		AccountingCurrency: "RUB",
		AccountingPeriod:   "every-day",
		Country:            "",
		IsActive:           true,
		Handler:            "cardpay",
	}

	pmWebMoney := &billingpb.PaymentMethod{
		Id:               primitive.NewObjectID().Hex(),
		Name:             "WebMoney",
		Group:            "WEBMONEY",
		MinPaymentAmount: 0,
		MaxPaymentAmount: 0,
		ExternalId:       "WEBMONEY",
		ProductionSettings: map[string]*billingpb.PaymentMethodParams{
			keyRubWebmoney: {
				TerminalId:         "15985",
				Secret:             "1234567890",
				SecretCallback:     "1234567890",
				Currency:           "RUB",
				MccCode:            billingpb.MccCodeLowRisk,
				OperatingCompanyId: suite.operatingCompany.Id,
				Brand:              []string{"WEBMONEY"},
			},
			keyUsdWebmoney: {
				TerminalId:         "15985",
				Secret:             "1234567890",
				SecretCallback:     "1234567890",
				Currency:           "USD",
				MccCode:            billingpb.MccCodeLowRisk,
				OperatingCompanyId: suite.operatingCompany.Id,
				Brand:              []string{"WEBMONEY"},
			},
		},
		TestSettings: map[string]*billingpb.PaymentMethodParams{
			keyRubWebmoney: {
				TerminalId:         "15985",
				Secret:             "1234567890",
				SecretCallback:     "1234567890",
				Currency:           "RUB",
				MccCode:            billingpb.MccCodeLowRisk,
				OperatingCompanyId: suite.operatingCompany.Id,
				Brand:              []string{"WEBMONEY"},
			},
		},
		Type:            "ewallet",
		IsActive:        true,
		PaymentSystemId: ps4.Id,
	}

	ps5 := &billingpb.PaymentSystem{
		Id:                 primitive.NewObjectID().Hex(),
		Name:               "CardPay",
		AccountingCurrency: "RUB",
		AccountingPeriod:   "every-day",
		Country:            "",
		IsActive:           true,
		Handler:            "cardpay",
	}

	pmWebMoneyWME := &billingpb.PaymentMethod{
		Id:               primitive.NewObjectID().Hex(),
		Name:             "WebMoney WME",
		Group:            "WEBMONEY_WME",
		MinPaymentAmount: 0,
		MaxPaymentAmount: 0,
		ExternalId:       "WEBMONEY",
		ProductionSettings: map[string]*billingpb.PaymentMethodParams{
			keyRubWebmoney: {
				TerminalId:         "15985",
				Secret:             "1234567890",
				SecretCallback:     "1234567890",
				MccCode:            billingpb.MccCodeLowRisk,
				OperatingCompanyId: suite.operatingCompany.Id,
				Brand:              []string{"WEBMONEY"},
			},
			keyUsdWebmoney: {
				TerminalId:         "15985",
				Secret:             "1234567890",
				SecretCallback:     "1234567890",
				MccCode:            billingpb.MccCodeLowRisk,
				OperatingCompanyId: suite.operatingCompany.Id,
				Brand:              []string{"WEBMONEY"},
			},
		},
		TestSettings: map[string]*billingpb.PaymentMethodParams{
			keyRubWebmoney: {
				TerminalId:         "15985",
				Secret:             "1234567890",
				SecretCallback:     "1234567890",
				Currency:           "RUB",
				MccCode:            billingpb.MccCodeLowRisk,
				OperatingCompanyId: suite.operatingCompany.Id,
				Brand:              []string{"WEBMONEY"},
			},
			keyUahWebmoney: {
				Currency:           "UAH",
				TerminalId:         "16007",
				Secret:             "A1tph4I6BD0f",
				SecretCallback:     "0V1rJ7t4jCRv",
				MccCode:            billingpb.MccCodeLowRisk,
				OperatingCompanyId: suite.operatingCompany.Id,
				Brand:              []string{"WEBMONEY"},
			},
		},
		Type:            "ewallet",
		IsActive:        true,
		PaymentSystemId: ps5.Id,
	}
	pmBitcoin := &billingpb.PaymentMethod{
		Id:               primitive.NewObjectID().Hex(),
		Name:             "Bitcoin",
		Group:            "BITCOIN",
		MinPaymentAmount: 0,
		MaxPaymentAmount: 0,
		ExternalId:       "BITCOIN",
		ProductionSettings: map[string]*billingpb.PaymentMethodParams{
			keyRubBitcoin: {
				TerminalId:         "16007",
				Secret:             "1234567890",
				SecretCallback:     "1234567890",
				Currency:           "RUB",
				MccCode:            billingpb.MccCodeLowRisk,
				OperatingCompanyId: suite.operatingCompany.Id,
				Brand:              []string{"BITCOIN"},
			},
			keyUsdBitcoin: {
				TerminalId:         "16007",
				Secret:             "1234567890",
				SecretCallback:     "1234567890",
				Currency:           "USD",
				MccCode:            billingpb.MccCodeLowRisk,
				OperatingCompanyId: suite.operatingCompany.Id,
				Brand:              []string{"BITCOIN"},
			},
		},
		TestSettings: map[string]*billingpb.PaymentMethodParams{
			keyRubBitcoin: {
				Currency:           "RUB",
				TerminalId:         "16007",
				Secret:             "A1tph4I6BD0f",
				SecretCallback:     "0V1rJ7t4jCRv",
				MccCode:            billingpb.MccCodeLowRisk,
				OperatingCompanyId: suite.operatingCompany.Id,
				Brand:              []string{"BITCOIN"},
			},
			keyUahBitcoin: {
				Currency:           "UAH",
				TerminalId:         "16007",
				Secret:             "A1tph4I6BD0f",
				SecretCallback:     "0V1rJ7t4jCRv",
				MccCode:            billingpb.MccCodeLowRisk,
				OperatingCompanyId: suite.operatingCompany.Id,
				Brand:              []string{"BITCOIN"},
			},
		},
		Type:            "crypto",
		IsActive:        false,
		PaymentSystemId: ps5.Id,
	}

	bin := &BinData{
		Id:                 primitive.NewObjectID(),
		CardBin:            400000,
		CardBrand:          "MASTERCARD",
		CardType:           "DEBIT",
		CardCategory:       "WORLD",
		BankName:           "ALFA BANK",
		BankCountryName:    "UKRAINE",
		BankCountryIsoCode: "UA",
	}

	bin2 := &BinData{
		Id:                 primitive.NewObjectID(),
		CardBin:            408300,
		CardBrand:          "VISA",
		CardType:           "DEBIT",
		CardCategory:       "WORLD",
		BankName:           "ALFA BANK",
		BankCountryName:    "UKRAINE",
		BankCountryIsoCode: "UA",
	}

	_, err = db.Collection(collectionBinData).InsertOne(context.TODO(), bin)

	if err != nil {
		suite.FailNow("Insert BIN test data failed", "%v", err)
	}

	_, err = db.Collection(collectionBinData).InsertOne(context.TODO(), bin2)
	if err != nil {
		suite.FailNow("Insert BIN test data failed", "%v", err)
	}

	if err != nil {
		suite.FailNow("Insert zip codes test data failed", "%v", err)
	}

	suite.log, err = zap.NewProduction()

	if err != nil {
		suite.FailNow("Logger initialization failed", "%v", err)
	}

	broker, err := rabbitmq.NewBroker(cfg.BrokerAddress)

	if err != nil {
		suite.FailNow("Creating RabbitMQ publisher failed", "%v", err)
	}

	redisClient := database.NewRedis(
		&redis.Options{
			Addr:     cfg.RedisHost,
			Password: cfg.RedisPassword,
		},
	)

	redisdb := mocks.NewTestRedis()
	suite.cache, err = database.NewCacheRedis(redisdb, "cache")
	suite.service = NewBillingService(
		db,
		cfg,
		mocks.NewGeoIpServiceTestOk(),
		mocks.NewRepositoryServiceOk(),
		mocks.NewTaxServiceOkMock(),
		broker,
		redisClient,
		suite.cache,
		mocks.NewCurrencyServiceMockOk(),
		mocks.NewDocumentSignerMockOk(),
		nil,
		mocks.NewFormatterOK(),
		mocks.NewBrokerMockOk(),
		&casbinMocks.CasbinService{},
		mocks.NewNotifierOk(),
	)

	if err := suite.service.Init(); err != nil {
		suite.FailNow("Billing service initialization failed", "%v", err)
	}

	limits := []interface{}{paymentMinLimitSystem1, paymentMinLimitSystem2, paymentMinLimitSystem3, paymentMinLimitSystem4, paymentMinLimitSystem5}
	_, err = suite.service.db.Collection(collectionPaymentMinLimitSystem).InsertMany(context.TODO(), limits)
	assert.NoError(suite.T(), err)

	pms := []*billingpb.PaymentMethod{
		pmBankCard,
		pmQiwi,
		pmQiwiActive,
		pmBitcoin,
		pmWebMoney,
		pmWebMoneyWME,
		pmBitcoin1,
		pmBankCardNotUsed,
		pmBitcoin2,
	}
	if err := suite.service.paymentMethod.MultipleInsert(context.TODO(), pms); err != nil {
		suite.FailNow("Insert payment methods test data failed", "%v", err)
	}

	merchants := []*billingpb.Merchant{merchant, merchantAgreement, merchant1}
	if err := suite.service.merchantRepository.MultipleInsert(context.TODO(), merchants); err != nil {
		suite.FailNow("Insert merchant test data failed", "%v", err)
	}

	country := []*billingpb.Country{ru, us, by, ua, it}
	if err := suite.service.country.MultipleInsert(context.TODO(), country); err != nil {
		suite.FailNow("Insert country test data failed", "%v", err)
	}

	if err := suite.service.project.MultipleInsert(context.TODO(), projects); err != nil {
		suite.FailNow("Insert project test data failed", "%v", err)
	}

	ps := []*billingpb.PaymentSystem{ps0, ps1, ps2, ps3, ps4, ps5}
	if err := suite.service.paymentSystem.MultipleInsert(context.TODO(), ps); err != nil {
		suite.FailNow("Insert payment system test data failed", "%v", err)
	}

	pgs := []*billingpb.PriceGroup{pgRub, pgUsd, pgCis, pgUah}
	if err := suite.service.priceGroupRepository.MultipleInsert(context.TODO(), pgs); err != nil {
		suite.FailNow("Insert price group test data failed", "%v", err)
	}

	var productIds []string
	names := []string{"Madalin Stunt Cars M2", "Plants vs Zombies"}

	for i, n := range names {
		req := &billingpb.Product{
			Object:          "product",
			Type:            "simple_product",
			Sku:             "ru_" + strconv.Itoa(i) + "_" + strcase.SnakeCase(n),
			Name:            map[string]string{"en": n},
			DefaultCurrency: "USD",
			Enabled:         true,
			Description:     map[string]string{"en": n + " description"},
			MerchantId:      projectWithProducts.MerchantId,
			ProjectId:       projectWithProducts.Id,
		}

		baseAmount := 37.00 * float64(i+1) // base amount in product's default currency

		req.Prices = append(req.Prices, &billingpb.ProductPrice{
			Currency: "USD",
			Region:   "USD",
			Amount:   baseAmount,
		})
		req.Prices = append(req.Prices, &billingpb.ProductPrice{
			Currency: "RUB",
			Region:   "RUB",
			Amount:   baseAmount * 65.13,
		})
		req.Prices = append(req.Prices, &billingpb.ProductPrice{
			Currency: "USD",
			Region:   "CIS",
			Amount:   baseAmount * 24.17,
		})

		prod := billingpb.Product{}

		assert.NoError(suite.T(), suite.service.CreateOrUpdateProduct(context.TODO(), req, &prod))

		productIds = append(productIds, prod.Id)
	}

	var productIdsWithVirtualCurrency []string
	for i, n := range names {
		req := &billingpb.Product{
			Object:          "product",
			Type:            "simple_product",
			Sku:             "test_" + strconv.Itoa(i) + "_" + strcase.SnakeCase(n),
			Name:            map[string]string{"en": n},
			DefaultCurrency: "USD",
			Enabled:         true,
			Description:     map[string]string{"en": n + " description"},
			MerchantId:      projectWithProductsInVirtualCurrency.MerchantId,
			ProjectId:       projectWithProductsInVirtualCurrency.Id,
		}

		req.Prices = append(req.Prices, &billingpb.ProductPrice{
			Amount:            100,
			IsVirtualCurrency: true,
		})

		prod := billingpb.Product{}

		if err := suite.service.CreateOrUpdateProduct(context.TODO(), req, &prod); err != nil {
			suite.FailNow("Product create failed", "%v", err)
		}

		productIdsWithVirtualCurrency = append(productIdsWithVirtualCurrency, prod.Id)
	}

	var keyProductIds []string
	for i, n := range names {
		baseAmount := 37.00 * float64(i+1)

		req := &billingpb.CreateOrUpdateKeyProductRequest{
			Object:          "key_product",
			Sku:             "ru_" + strconv.Itoa(i) + "_" + strcase.SnakeCase(n),
			Name:            map[string]string{"en": n},
			DefaultCurrency: "USD",
			Description:     map[string]string{"en": n + " description"},
			MerchantId:      projectWithKeyProducts.MerchantId,
			ProjectId:       projectWithKeyProducts.Id,
			Platforms: []*billingpb.PlatformPrice{
				{
					Id: "gog",
					Prices: []*billingpb.ProductPrice{
						{
							Currency: "USD",
							Region:   "USD",
							Amount:   baseAmount,
						},
						{
							Currency: "RUB",
							Region:   "RUB",
							Amount:   baseAmount * 65.13,
						},
					},
				},
				{
					Id: "steam",
					Prices: []*billingpb.ProductPrice{
						{
							Currency: "USD",
							Region:   "USD",
							Amount:   baseAmount,
						},
						{
							Currency: "USD",
							Region:   "CIS",
							Amount:   baseAmount * 24.17,
						},
						{
							Currency: "RUB",
							Region:   "RUB",
							Amount:   baseAmount * 65.13,
						},
					},
				},
			},
		}

		res := &billingpb.KeyProductResponse{}
		assert.NoError(suite.T(), suite.service.CreateOrUpdateKeyProduct(context.TODO(), req, res))
		assert.NotNil(suite.T(), res.Product)
		publishRsp := &billingpb.KeyProductResponse{}
		assert.NoError(suite.T(), suite.service.PublishKeyProduct(context.TODO(), &billingpb.PublishKeyProductRequest{MerchantId: projectWithKeyProducts.MerchantId, KeyProductId: res.Product.Id}, publishRsp))
		assert.EqualValuesf(suite.T(), 200, publishRsp.Status, "%s", publishRsp.Message)

		fileContent := fmt.Sprintf("%s-%s-%s-%s", RandomString(4), RandomString(4), RandomString(4), RandomString(4))
		file := []byte(fileContent)

		// Platform 1
		keysRsp := &billingpb.PlatformKeysFileResponse{}
		keysReq := &billingpb.PlatformKeysFileRequest{
			KeyProductId: res.Product.Id,
			PlatformId:   "steam",
			MerchantId:   projectWithKeyProducts.MerchantId,
			File:         file,
		}
		assert.NoError(suite.T(), suite.service.UploadKeysFile(context.TODO(), keysReq, keysRsp))
		assert.Equal(suite.T(), billingpb.ResponseStatusOk, keysRsp.Status)

		// Platform 2
		keysRsp = &billingpb.PlatformKeysFileResponse{}
		keysReq = &billingpb.PlatformKeysFileRequest{
			KeyProductId: res.Product.Id,
			PlatformId:   "gog",
			MerchantId:   projectWithKeyProducts.MerchantId,
			File:         file,
		}
		assert.NoError(suite.T(), suite.service.UploadKeysFile(context.TODO(), keysReq, keysRsp))
		assert.Equal(suite.T(), billingpb.ResponseStatusOk, keysRsp.Status)

		keyProductIds = append(keyProductIds, res.Product.Id)
	}

	paylinkBod, _ := ptypes.TimestampProto(now.BeginningOfDay())
	paylinkExpiresAt, _ := ptypes.TimestampProto(time.Now().Add(1 * time.Hour))
	paylinkAlreadyExpiredAt, _ := ptypes.TimestampProto(time.Now().Add(-25 * time.Hour))

	suite.paylink1 = &billingpb.Paylink{
		Id:                   primitive.NewObjectID().Hex(),
		Object:               "paylink",
		Products:             productIds,
		ExpiresAt:            paylinkExpiresAt,
		CreatedAt:            paylinkBod,
		UpdatedAt:            paylinkBod,
		MerchantId:           projectWithProducts.MerchantId,
		ProjectId:            projectWithProducts.Id,
		Name:                 "Willy Wonka Strikes Back",
		IsExpired:            false,
		Visits:               0,
		NoExpiryDate:         false,
		ProductsType:         "product",
		Deleted:              false,
		TotalTransactions:    0,
		SalesCount:           0,
		ReturnsCount:         0,
		Conversion:           0,
		GrossSalesAmount:     0,
		GrossReturnsAmount:   0,
		GrossTotalAmount:     0,
		TransactionsCurrency: "",
	}

	err = suite.service.paylinkService.Insert(context.TODO(), suite.paylink1)
	assert.NoError(suite.T(), err)

	suite.paylink2 = &billingpb.Paylink{
		Id:                   primitive.NewObjectID().Hex(),
		Object:               "paylink",
		Products:             productIds,
		ExpiresAt:            paylinkExpiresAt,
		CreatedAt:            paylinkBod,
		UpdatedAt:            paylinkBod,
		MerchantId:           projectWithProducts.MerchantId,
		ProjectId:            projectWithProducts.Id,
		Name:                 "Willy Wonka Strikes Back",
		IsExpired:            false,
		Visits:               0,
		NoExpiryDate:         false,
		ProductsType:         "product",
		Deleted:              true,
		TotalTransactions:    0,
		SalesCount:           0,
		ReturnsCount:         0,
		Conversion:           0,
		GrossSalesAmount:     0,
		GrossReturnsAmount:   0,
		GrossTotalAmount:     0,
		TransactionsCurrency: "",
	}

	err = suite.service.paylinkService.Insert(context.TODO(), suite.paylink2)
	assert.NoError(suite.T(), err)

	suite.paylink3 = &billingpb.Paylink{
		Id:                   primitive.NewObjectID().Hex(),
		Object:               "paylink",
		Products:             productIds,
		ExpiresAt:            paylinkAlreadyExpiredAt,
		CreatedAt:            paylinkBod,
		UpdatedAt:            paylinkBod,
		MerchantId:           projectWithProducts.MerchantId,
		ProjectId:            projectWithProducts.Id,
		Name:                 "Willy Wonka Strikes Back",
		IsExpired:            true,
		Visits:               0,
		NoExpiryDate:         false,
		ProductsType:         "product",
		Deleted:              false,
		TotalTransactions:    0,
		SalesCount:           0,
		ReturnsCount:         0,
		Conversion:           0,
		GrossSalesAmount:     0,
		GrossReturnsAmount:   0,
		GrossTotalAmount:     0,
		TransactionsCurrency: "",
	}

	err = suite.service.paylinkService.Insert(context.TODO(), suite.paylink3)
	assert.NoError(suite.T(), err)

	sysCost := &billingpb.PaymentChannelCostSystem{
		Id:                 primitive.NewObjectID().Hex(),
		Name:               "MASTERCARD",
		Region:             billingpb.TariffRegionRussiaAndCis,
		Country:            "AZ",
		Percent:            1.5,
		FixAmount:          5,
		FixAmountCurrency:  "USD",
		IsActive:           true,
		MccCode:            billingpb.MccCodeLowRisk,
		OperatingCompanyId: suite.operatingCompany.Id,
	}
	sysCost1 := &billingpb.PaymentChannelCostSystem{
		Name:               "MASTERCARD",
		Region:             billingpb.TariffRegionRussiaAndCis,
		Country:            "",
		Percent:            2.2,
		FixAmount:          0,
		FixAmountCurrency:  "USD",
		IsActive:           true,
		MccCode:            billingpb.MccCodeLowRisk,
		OperatingCompanyId: suite.operatingCompany.Id,
	}
	sysCost2 := &billingpb.PaymentChannelCostSystem{
		Name:               "MASTERCARD",
		Region:             billingpb.TariffRegionWorldwide,
		Country:            "US",
		Percent:            2.2,
		FixAmount:          0,
		FixAmountCurrency:  "USD",
		IsActive:           true,
		MccCode:            billingpb.MccCodeLowRisk,
		OperatingCompanyId: suite.operatingCompany.Id,
	}
	sysCost3 := &billingpb.PaymentChannelCostSystem{
		Name:               "Bitcoin",
		Region:             billingpb.TariffRegionRussiaAndCis,
		Country:            "RU",
		Percent:            2.2,
		FixAmount:          0,
		FixAmountCurrency:  "USD",
		IsActive:           true,
		MccCode:            billingpb.MccCodeLowRisk,
		OperatingCompanyId: suite.operatingCompany.Id,
	}

	err = suite.service.paymentChannelCostSystem.MultipleInsert(
		context.TODO(),
		[]*billingpb.PaymentChannelCostSystem{
			sysCost,
			sysCost1,
			sysCost2,
			sysCost3,
		},
	)

	if err != nil {
		suite.FailNow("Insert PaymentChannelCostSystem test data failed", "%v", err)
	}

	merCost := &billingpb.PaymentChannelCostMerchant{
		Id:                      primitive.NewObjectID().Hex(),
		MerchantId:              project.GetMerchantId(),
		Name:                    "MASTERCARD",
		PayoutCurrency:          "USD",
		MinAmount:               0.75,
		Region:                  billingpb.TariffRegionRussiaAndCis,
		Country:                 "AZ",
		MethodPercent:           1.5,
		MethodFixAmount:         0.01,
		PsPercent:               3,
		PsFixedFee:              0.01,
		PsFixedFeeCurrency:      "EUR",
		MethodFixAmountCurrency: "USD",
		IsActive:                true,
		MccCode:                 billingpb.MccCodeLowRisk,
	}

	merCost1 := &billingpb.PaymentChannelCostMerchant{
		MerchantId:              project.GetMerchantId(),
		Name:                    "MASTERCARD",
		PayoutCurrency:          "USD",
		MinAmount:               5,
		Region:                  billingpb.TariffRegionRussiaAndCis,
		Country:                 "RU",
		MethodPercent:           2.5,
		MethodFixAmount:         2,
		PsPercent:               5,
		PsFixedFee:              0.05,
		PsFixedFeeCurrency:      "EUR",
		MethodFixAmountCurrency: "USD",
		IsActive:                true,
		MccCode:                 billingpb.MccCodeLowRisk,
	}

	merCost2 := &billingpb.PaymentChannelCostMerchant{
		MerchantId:              project.GetMerchantId(),
		Name:                    "MASTERCARD",
		PayoutCurrency:          "USD",
		MinAmount:               0,
		Region:                  billingpb.TariffRegionRussiaAndCis,
		Country:                 "",
		MethodPercent:           2.2,
		MethodFixAmount:         0,
		PsPercent:               5,
		PsFixedFee:              0.05,
		PsFixedFeeCurrency:      "EUR",
		MethodFixAmountCurrency: "USD",
		IsActive:                true,
		MccCode:                 billingpb.MccCodeLowRisk,
	}

	merCost3 := &billingpb.PaymentChannelCostMerchant{
		MerchantId:              project.GetMerchantId(),
		Name:                    "Bitcoin",
		PayoutCurrency:          "USD",
		MinAmount:               5,
		Region:                  billingpb.TariffRegionRussiaAndCis,
		Country:                 "RU",
		MethodPercent:           2.5,
		MethodFixAmount:         2,
		PsPercent:               5,
		PsFixedFee:              0.05,
		PsFixedFeeCurrency:      "EUR",
		MethodFixAmountCurrency: "USD",
		IsActive:                true,
		MccCode:                 billingpb.MccCodeLowRisk,
	}

	merCost4 := &billingpb.PaymentChannelCostMerchant{
		MerchantId:              project.GetMerchantId(),
		Name:                    "MASTERCARD",
		PayoutCurrency:          "USD",
		MinAmount:               5,
		Region:                  billingpb.TariffRegionWorldwide,
		Country:                 "US",
		MethodPercent:           2.5,
		MethodFixAmount:         2,
		PsPercent:               5,
		PsFixedFee:              0.05,
		PsFixedFeeCurrency:      "EUR",
		MethodFixAmountCurrency: "USD",
		IsActive:                true,
		MccCode:                 billingpb.MccCodeLowRisk,
	}
	merCost5 := &billingpb.PaymentChannelCostMerchant{
		Id:                      primitive.NewObjectID().Hex(),
		MerchantId:              project.GetMerchantId(),
		Name:                    "MASTERCARD",
		PayoutCurrency:          "RUB",
		MinAmount:               0.75,
		Region:                  billingpb.TariffRegionRussiaAndCis,
		Country:                 "AZ",
		MethodPercent:           1.5,
		MethodFixAmount:         0.01,
		PsPercent:               3,
		PsFixedFee:              0.01,
		PsFixedFeeCurrency:      "EUR",
		MethodFixAmountCurrency: "USD",
		IsActive:                true,
		MccCode:                 billingpb.MccCodeLowRisk,
	}
	merCost6 := &billingpb.PaymentChannelCostMerchant{
		MerchantId:              project.GetMerchantId(),
		Name:                    "MASTERCARD",
		PayoutCurrency:          "RUB",
		MinAmount:               5,
		Region:                  billingpb.TariffRegionRussiaAndCis,
		Country:                 "RU",
		MethodPercent:           2.5,
		MethodFixAmount:         2,
		PsPercent:               5,
		PsFixedFee:              0.05,
		PsFixedFeeCurrency:      "EUR",
		MethodFixAmountCurrency: "USD",
		IsActive:                true,
		MccCode:                 billingpb.MccCodeLowRisk,
	}
	merCost7 := &billingpb.PaymentChannelCostMerchant{
		MerchantId:              project.GetMerchantId(),
		Name:                    "MASTERCARD",
		PayoutCurrency:          "RUB",
		MinAmount:               0,
		Region:                  billingpb.TariffRegionRussiaAndCis,
		Country:                 "",
		MethodPercent:           2.2,
		MethodFixAmount:         0,
		PsPercent:               5,
		PsFixedFee:              0.05,
		PsFixedFeeCurrency:      "EUR",
		MethodFixAmountCurrency: "USD",
		IsActive:                true,
		MccCode:                 billingpb.MccCodeLowRisk,
	}
	merCost8 := &billingpb.PaymentChannelCostMerchant{
		MerchantId:              project.GetMerchantId(),
		Name:                    "Bitcoin",
		PayoutCurrency:          "RUB",
		MinAmount:               5,
		Region:                  billingpb.TariffRegionRussiaAndCis,
		Country:                 "RU",
		MethodPercent:           2.5,
		MethodFixAmount:         2,
		PsPercent:               5,
		PsFixedFee:              0.05,
		PsFixedFeeCurrency:      "EUR",
		MethodFixAmountCurrency: "USD",
		IsActive:                true,
		MccCode:                 billingpb.MccCodeLowRisk,
	}
	merCost9 := &billingpb.PaymentChannelCostMerchant{
		MerchantId:              project.GetMerchantId(),
		Name:                    "MASTERCARD",
		PayoutCurrency:          "RUB",
		MinAmount:               5,
		Region:                  billingpb.TariffRegionWorldwide,
		Country:                 "US",
		MethodPercent:           2.5,
		MethodFixAmount:         2,
		PsPercent:               5,
		PsFixedFee:              0.05,
		PsFixedFeeCurrency:      "EUR",
		MethodFixAmountCurrency: "USD",
		IsActive:                true,
		MccCode:                 billingpb.MccCodeLowRisk,
	}

	err = suite.service.paymentChannelCostMerchant.
		MultipleInsert(context.TODO(), []*billingpb.PaymentChannelCostMerchant{
			merCost,
			merCost1,
			merCost2,
			merCost3,
			merCost4,
			merCost5,
			merCost6,
			merCost7,
			merCost8,
			merCost9,
		})

	if err != nil {
		suite.FailNow("Insert PaymentChannelCostMerchant test data failed", "%v", err)
	}

	suite.project = project
	suite.projectFixedAmount = projectFixedAmount
	suite.projectWithProductsInVirtualCurrency = projectWithProductsInVirtualCurrency
	suite.projectWithProducts = projectWithProducts
	suite.projectWithKeyProducts = projectWithKeyProducts
	suite.inactiveProject = inactiveProject
	suite.projectWithoutPaymentMethods = projectWithoutPaymentMethods
	suite.projectIncorrectPaymentMethodId = projectIncorrectPaymentMethodId
	suite.projectEmptyPaymentMethodTerminal = projectEmptyPaymentMethodTerminal
	suite.projectUahLimitCurrency = projectUahLimitCurrency
	suite.paymentMethod = pmBankCard
	suite.paymentMethodWithoutCommission = pmBankCardNotUsed
	suite.inactivePaymentMethod = pmBitcoin
	suite.paymentMethodWithInactivePaymentSystem = pmQiwi
	suite.paymentMethodQiwi = pmQiwiActive
	suite.pmWebMoney = pmWebMoney
	suite.pmBitcoin1 = pmBitcoin1
	suite.pmBitcoin2 = pmBitcoin2
	suite.productIds = productIds
	suite.productIdsWithVirtualCurrency = productIdsWithVirtualCurrency
	suite.merchantDefaultCurrency = "USD"
	suite.keyProductIds = keyProductIds

	paymentSysCost1 := &billingpb.PaymentChannelCostSystem{
		Name:              "MASTERCARD",
		Region:            billingpb.TariffRegionRussiaAndCis,
		Country:           "RU",
		Percent:           0.015,
		FixAmount:         0.01,
		FixAmountCurrency: "USD",
	}

	err = suite.service.paymentChannelCostSystem.MultipleInsert(context.TODO(), []*billingpb.PaymentChannelCostSystem{paymentSysCost1})

	if err != nil {
		suite.FailNow("Insert PaymentChannelCostSystem test data failed", "%v", err)
	}

	paymentMerCost1 := &billingpb.PaymentChannelCostMerchant{
		MerchantId:              projectFixedAmount.GetMerchantId(),
		Name:                    "MASTERCARD",
		PayoutCurrency:          "USD",
		MinAmount:               0.75,
		Region:                  billingpb.TariffRegionRussiaAndCis,
		Country:                 "RU",
		MethodPercent:           0.025,
		MethodFixAmount:         0.01,
		MethodFixAmountCurrency: "EUR",
		PsPercent:               0.05,
		PsFixedFee:              0.05,
		PsFixedFeeCurrency:      "EUR",
	}
	paymentMerCost2 := &billingpb.PaymentChannelCostMerchant{
		MerchantId:              mocks.MerchantIdMock,
		Name:                    "MASTERCARD",
		PayoutCurrency:          "USD",
		MinAmount:               5,
		Region:                  billingpb.TariffRegionRussiaAndCis,
		Country:                 "RU",
		MethodPercent:           0.025,
		MethodFixAmount:         0.02,
		MethodFixAmountCurrency: "EUR",
		PsPercent:               0.05,
		PsFixedFee:              0.05,
		PsFixedFeeCurrency:      "EUR",
	}

	err = suite.service.paymentChannelCostMerchant.MultipleInsert(context.TODO(), []*billingpb.PaymentChannelCostMerchant{paymentMerCost1, paymentMerCost2})

	if err != nil {
		suite.FailNow("Insert PaymentChannelCostMerchant test data failed", "%v", err)
	}

	centrifugoMock := &mocks.CentrifugoInterface{}
	centrifugoMock.On("GetChannelToken", mock.Anything, mock.Anything).Return("token")
	centrifugoMock.On("Publish", mock.Anything, mock.Anything, mock.Anything).Return(nil)
	suite.service.centrifugoDashboard = centrifugoMock
	suite.service.centrifugoPaymentForm = centrifugoMock

	var core zapcore.Core

	lvl := zap.NewAtomicLevel()
	core, suite.zapRecorder = observer.New(lvl)
	suite.logObserver = zap.New(core)

	mbSysCost := &billingpb.MoneyBackCostSystem{
		Name:               "VISA",
		PayoutCurrency:     "RUB",
		UndoReason:         "chargeback",
		Region:             billingpb.TariffRegionRussiaAndCis,
		Country:            "AZ",
		DaysFrom:           0,
		PaymentStage:       1,
		Percent:            3,
		FixAmount:          5,
		FixAmountCurrency:  "EUR",
		IsActive:           true,
		MccCode:            billingpb.MccCodeLowRisk,
		OperatingCompanyId: suite.operatingCompany.Id,
	}
	mbSysCost1 := &billingpb.MoneyBackCostSystem{
		Name:               "VISA",
		PayoutCurrency:     "RUB",
		UndoReason:         "chargeback",
		Region:             billingpb.TariffRegionRussiaAndCis,
		Country:            "RU",
		DaysFrom:           0,
		PaymentStage:       1,
		Percent:            10,
		FixAmount:          15,
		FixAmountCurrency:  "EUR",
		IsActive:           true,
		MccCode:            billingpb.MccCodeLowRisk,
		OperatingCompanyId: suite.operatingCompany.Id,
	}
	mbSysCost2 := &billingpb.MoneyBackCostSystem{
		Name:               "VISA",
		PayoutCurrency:     "RUB",
		UndoReason:         "chargeback",
		Region:             billingpb.TariffRegionRussiaAndCis,
		Country:            "RU",
		DaysFrom:           0,
		PaymentStage:       1,
		Percent:            10,
		FixAmount:          15,
		FixAmountCurrency:  "EUR",
		IsActive:           true,
		MccCode:            billingpb.MccCodeLowRisk,
		OperatingCompanyId: suite.operatingCompany.Id,
	}
	mbSysCost3 := &billingpb.MoneyBackCostSystem{
		Name:               "MasterCard",
		PayoutCurrency:     "USD",
		UndoReason:         "reversal",
		Region:             billingpb.TariffRegionRussiaAndCis,
		Country:            "RU",
		DaysFrom:           0,
		PaymentStage:       1,
		Percent:            10,
		FixAmount:          15,
		FixAmountCurrency:  "EUR",
		IsActive:           true,
		MccCode:            billingpb.MccCodeLowRisk,
		OperatingCompanyId: suite.operatingCompany.Id,
	}

	err = suite.service.moneyBackCostSystemRepository.MultipleInsert(context.TODO(), []*billingpb.MoneyBackCostSystem{mbSysCost, mbSysCost1, mbSysCost2, mbSysCost3})

	if err != nil {
		suite.FailNow("Insert MoneyBackCostSystem test data failed", "%v", err)
	}

	mbMerCost := &billingpb.MoneyBackCostMerchant{
		Id:                primitive.NewObjectID().Hex(),
		MerchantId:        project.GetMerchantId(),
		Name:              "VISA",
		PayoutCurrency:    "RUB",
		UndoReason:        "chargeback",
		Region:            billingpb.TariffRegionRussiaAndCis,
		Country:           "AZ",
		DaysFrom:          0,
		PaymentStage:      1,
		Percent:           3,
		FixAmount:         5,
		FixAmountCurrency: "USD",
		IsPaidByMerchant:  true,
		IsActive:          true,
		MccCode:           billingpb.MccCodeLowRisk,
	}
	mbMerCost1 := &billingpb.MoneyBackCostMerchant{
		Id:                primitive.NewObjectID().Hex(),
		MerchantId:        project.GetMerchantId(),
		Name:              "VISA",
		PayoutCurrency:    "RUB",
		UndoReason:        "chargeback",
		Region:            billingpb.TariffRegionRussiaAndCis,
		Country:           "RU",
		DaysFrom:          0,
		PaymentStage:      1,
		Percent:           10,
		FixAmount:         15,
		FixAmountCurrency: "USD",
		IsPaidByMerchant:  true,
		IsActive:          true,
		MccCode:           billingpb.MccCodeLowRisk,
	}
	mbMerCost2 := &billingpb.MoneyBackCostMerchant{
		Id:                primitive.NewObjectID().Hex(),
		MerchantId:        project.GetMerchantId(),
		Name:              "MasterCard",
		PayoutCurrency:    "USD",
		UndoReason:        "reversal",
		Region:            billingpb.TariffRegionRussiaAndCis,
		Country:           "RU",
		DaysFrom:          0,
		PaymentStage:      1,
		Percent:           2,
		FixAmount:         3,
		FixAmountCurrency: "USD",
		IsPaidByMerchant:  true,
		IsActive:          true,
		MccCode:           billingpb.MccCodeLowRisk,
	}

	err = suite.service.moneyBackCostMerchantRepository.MultipleInsert(context.TODO(), []*billingpb.MoneyBackCostMerchant{mbMerCost, mbMerCost1, mbMerCost2})

	if err != nil {
		suite.FailNow("Insert MoneyBackCostMerchant test data failed", "%v", err)
	}

	zipCode := &billingpb.ZipCode{
		Zip:     "98001",
		Country: "US",
		City:    "Washington",
		State: &billingpb.ZipCodeState{
			Code: "NJ",
			Name: "New Jersey",
		},
		CreatedAt: ptypes.TimestampNow(),
	}
	err = suite.service.zipCodeRepository.Insert(context.TODO(), zipCode)
}

func (suite *OrderTestSuite) TearDownTest() {
	err := suite.service.db.Drop()

	if err != nil {
		suite.FailNow("Database deletion failed", "%v", err)
	}

	err = suite.service.db.Close()

	if err != nil {
		suite.FailNow("Database close failed", "%v", err)
	}
}

func (suite *OrderTestSuite) TestOrder_ProcessProject_Ok() {
	req := &billingpb.OrderCreateRequest{
		Type:      pkg.OrderType_simple,
		ProjectId: suite.project.Id,
	}
	processor := &OrderCreateRequestProcessor{
		Service: suite.service,
		request: req,
		checked: &orderCreateRequestProcessorChecked{},
	}
	assert.Nil(suite.T(), processor.checked.project)

	err := processor.processProject()

	assert.Nil(suite.T(), err)
	assert.NotNil(suite.T(), processor.checked.project)
	assert.Equal(suite.T(), processor.checked.project.Id, suite.project.Id)
}

func (suite *OrderTestSuite) TestOrder_ProcessProject_NotFound() {
	req := &billingpb.OrderCreateRequest{
		Type:      pkg.OrderType_simple,
		ProjectId: "5bf67ebd46452d00062c7cc1",
	}
	processor := &OrderCreateRequestProcessor{
		Service: suite.service,
		request: req,
		checked: &orderCreateRequestProcessorChecked{},
	}
	assert.Nil(suite.T(), processor.checked.project)

	err := processor.processProject()

	assert.Error(suite.T(), err)
	assert.Nil(suite.T(), processor.checked.project)
	assert.Equal(suite.T(), orderErrorProjectNotFound, err)
}

func (suite *OrderTestSuite) TestOrder_ProcessProject_InactiveProject() {
	req := &billingpb.OrderCreateRequest{
		Type:      pkg.OrderType_simple,
		ProjectId: suite.inactiveProject.Id,
	}
	processor := &OrderCreateRequestProcessor{
		Service: suite.service,
		request: req,
		checked: &orderCreateRequestProcessorChecked{},
	}
	assert.Nil(suite.T(), processor.checked.project)

	err := processor.processProject()

	assert.Error(suite.T(), err)
	assert.Nil(suite.T(), processor.checked.project)
	assert.Equal(suite.T(), orderErrorProjectInactive, err)
}

func (suite *OrderTestSuite) TestOrder_ProcessCurrency_Ok() {
	req := &billingpb.OrderCreateRequest{
		Type:     pkg.OrderType_simple,
		Currency: "RUB",
	}
	processor := &OrderCreateRequestProcessor{
		Service: suite.service,
		request: req,
		checked: &orderCreateRequestProcessorChecked{},
	}
	assert.Empty(suite.T(), processor.checked.currency)

	err := processor.processCurrency(req.Type)

	assert.Nil(suite.T(), err)
	assert.NotNil(suite.T(), processor.checked.currency)
	assert.Equal(suite.T(), req.Currency, processor.checked.currency)
}

func (suite *OrderTestSuite) TestOrder_ProcessCurrency_Error() {
	req := &billingpb.OrderCreateRequest{
		Type:     pkg.OrderType_simple,
		Currency: "EUR",
	}
	processor := &OrderCreateRequestProcessor{
		Service: suite.service,
		request: req,
		checked: &orderCreateRequestProcessorChecked{},
	}
	assert.Empty(suite.T(), processor.checked.currency)

	suite.service.curService = mocks.NewCurrencyServiceMockError()
	suite.service.supportedCurrencies = []string{}

	err := processor.processCurrency(req.Type)

	assert.Error(suite.T(), err)
	assert.Empty(suite.T(), processor.checked.currency)
	assert.Equal(suite.T(), orderErrorCurrencyNotFound, err)
}

func (suite *OrderTestSuite) TestOrder_ProcessPayerData_EmptyEmailAndPhone_Ok() {
	req := &billingpb.OrderCreateRequest{
		Type: pkg.OrderType_simple,
		User: &billingpb.OrderUser{
			Ip: "127.0.0.1",
		},
	}
	processor := &OrderCreateRequestProcessor{
		Service: suite.service,
		request: req,
		checked: &orderCreateRequestProcessorChecked{},
	}
	assert.Nil(suite.T(), processor.checked.user)

	err := processor.processUserData()
	assert.Nil(suite.T(), err)

	err = processor.processPayerIp()

	assert.Nil(suite.T(), err)
	assert.NotNil(suite.T(), processor.checked.user)
	assert.NotNil(suite.T(), processor.checked.user.Address)
	assert.NotEmpty(suite.T(), processor.checked.user.Address.State)
}

func (suite *OrderTestSuite) TestOrder_ProcessPayerData_EmptySubdivision_Ok() {
	suite.service.geo = mocks.NewGeoIpServiceTestOkWithoutSubdivision()

	req := &billingpb.OrderCreateRequest{
		Type: pkg.OrderType_simple,
		User: &billingpb.OrderUser{Ip: "127.0.0.1"},
	}
	processor := &OrderCreateRequestProcessor{
		Service: suite.service,
		request: req,
		checked: &orderCreateRequestProcessorChecked{},
	}
	assert.Nil(suite.T(), processor.checked.user)

	err := processor.processUserData()
	assert.NoError(suite.T(), err)

	err = processor.processPayerIp()

	assert.Nil(suite.T(), err)
	assert.NotNil(suite.T(), processor.checked.user)
	assert.NotNil(suite.T(), processor.checked.user.Address)
	assert.Empty(suite.T(), processor.checked.user.Address.State)

	suite.service.geo = mocks.NewGeoIpServiceTestOk()
}

func (suite *OrderTestSuite) TestOrder_ProcessPayerData_NotEmptyEmailAndPhone_Ok() {
	req := &billingpb.OrderCreateRequest{
		Type:      pkg.OrderType_simple,
		ProjectId: suite.project.Id,
		User: &billingpb.OrderUser{
			Ip:    "127.0.0.1",
			Email: "some_email@unit.com",
			Phone: "123456789",
		},
	}
	processor := &OrderCreateRequestProcessor{
		Service: suite.service,
		request: req,
		checked: &orderCreateRequestProcessorChecked{},
	}
	assert.Nil(suite.T(), processor.checked.user)

	err := processor.processProject()
	assert.NoError(suite.T(), err)

	err = processor.processUserData()
	assert.NoError(suite.T(), err)
	assert.NotNil(suite.T(), processor.checked.user)
	assert.Equal(suite.T(), req.User.Email, processor.checked.user.Email)
	assert.Equal(suite.T(), req.User.Phone, processor.checked.user.Phone)

	err = processor.processPayerIp()
	assert.Nil(suite.T(), err)
	assert.NotNil(suite.T(), processor.checked.user.Address)
}

func (suite *OrderTestSuite) TestOrder_ProcessPayerData_Error() {
	suite.service.geo = mocks.NewGeoIpServiceTestError()

	req := &billingpb.OrderCreateRequest{
		Type: pkg.OrderType_simple,
		User: &billingpb.OrderUser{Ip: "127.0.0.1"},
	}
	processor := &OrderCreateRequestProcessor{
		Service: suite.service,
		request: req,
		checked: &orderCreateRequestProcessorChecked{},
	}
	assert.Nil(suite.T(), processor.checked.user)

	err := processor.processUserData()
	assert.NoError(suite.T(), err)

	err = processor.processPayerIp()

	assert.Error(suite.T(), err)
	assert.Nil(suite.T(), processor.checked.user.Address)
	assert.Equal(suite.T(), orderErrorPayerRegionUnknown, err)
}

func (suite *OrderTestSuite) TestOrder_ValidateKeyProductsForOrder_Ok() {
	_, err := suite.service.GetOrderKeyProducts(context.TODO(), suite.projectWithKeyProducts.Id, suite.keyProductIds)
	assert.Nil(suite.T(), err)
}

func (suite *OrderTestSuite) TestOrder_ValidateKeyProductsForOrder_AnotherProject_Fail() {
	_, err := suite.service.GetOrderKeyProducts(context.TODO(), suite.project.Id, suite.keyProductIds)
	assert.Error(suite.T(), err)
	assert.Equal(suite.T(), orderErrorProductsInvalid, err)
}

func (suite *OrderTestSuite) TestOrder_ValidateProductsForOrder_Ok() {
	_, err := suite.service.GetOrderProducts(suite.projectWithProducts.Id, suite.productIds)
	assert.Nil(suite.T(), err)
}

func (suite *OrderTestSuite) TestOrder_ValidateProductsForOrder_AnotherProject_Fail() {
	_, err := suite.service.GetOrderProducts(suite.project.Id, suite.productIds)
	assert.Error(suite.T(), err)
	assert.Equal(suite.T(), orderErrorProductsInvalid, err)
}

func (suite *OrderTestSuite) TestOrder_ValidateProductsForOrder_OneProductIsInactive_Fail() {
	n := "Bubble Hunter"
	baseAmount := 7.00

	req := &billingpb.Product{
		Object:          "product",
		Type:            "simple_product",
		Sku:             "ru_3_" + strcase.SnakeCase(n),
		Name:            map[string]string{"en": n},
		DefaultCurrency: "USD",
		Enabled:         false,
		Description:     map[string]string{"en": n + " description"},
		MerchantId:      suite.projectFixedAmount.MerchantId,
		ProjectId:       suite.projectFixedAmount.Id,
		Prices: []*billingpb.ProductPrice{
			{
				Currency: "USD",
				Region:   "USD",
				Amount:   baseAmount,
			},
			{
				Currency: "RUB",
				Region:   "RUB",
				Amount:   baseAmount * 65.13,
			},
		},
	}

	inactiveProd := billingpb.Product{}
	if assert.NoError(suite.T(), suite.service.CreateOrUpdateProduct(context.TODO(), req, &inactiveProd)) {
		products := []string{suite.productIds[0], inactiveProd.Id}
		_, err := suite.service.GetOrderProducts(suite.projectFixedAmount.Id, products)
		assert.Error(suite.T(), err)
		assert.Equal(suite.T(), orderErrorProductsInvalid, err)
	}
}

func (suite *OrderTestSuite) TestOrder_ValidateProductsForOrder_SomeProductsIsNotFound_Fail() {
	products := []string{suite.productIds[0], primitive.NewObjectID().Hex()}
	_, err := suite.service.GetOrderProducts(suite.projectFixedAmount.Id, products)
	assert.Error(suite.T(), err)
	assert.Equal(suite.T(), orderErrorProductsInvalid, err)
}

func (suite *OrderTestSuite) TestOrder_ValidateProductsForOrder_EmptyProducts_Fail() {
	_, err := suite.service.GetOrderProducts(suite.projectFixedAmount.Id, []string{})
	assert.Error(suite.T(), err)
	assert.Equal(suite.T(), orderErrorProductsEmpty, err)
}

func (suite *OrderTestSuite) TestOrder_GetProductsOrderAmount_Ok() {
	p, err := suite.service.GetOrderProducts(suite.projectWithProducts.Id, suite.productIds)
	assert.Nil(suite.T(), err)

	amount, err := suite.service.GetOrderProductsAmount(p, &billingpb.PriceGroup{Currency: suite.merchantDefaultCurrency, IsActive: true})

	assert.Nil(suite.T(), err)
	assert.Equal(suite.T(), amount, float64(111))
}

func (suite *OrderTestSuite) TestOrder_GetProductsOrderAmount_EmptyProducts_Fail() {
	_, err := suite.service.GetOrderProductsAmount([]*billingpb.Product{}, &billingpb.PriceGroup{Currency: suite.merchantDefaultCurrency, IsActive: true})
	assert.Error(suite.T(), err)
	assert.Equal(suite.T(), orderErrorProductsEmpty, err)
}

func (suite *OrderTestSuite) TestOrder_GetProductsOrderAmount_DifferentCurrencies_Fail() {
	n1 := "Bubble Hunter"
	baseAmount1 := 7.00
	req1 := &billingpb.Product{
		Object:          "product",
		Type:            "simple_product",
		Sku:             "ru_4_" + strcase.SnakeCase(n1),
		Name:            map[string]string{"en": n1},
		DefaultCurrency: "USD",
		Enabled:         false,
		Description:     map[string]string{"en": n1 + " description"},
		MerchantId:      suite.projectFixedAmount.MerchantId,
		ProjectId:       suite.projectFixedAmount.Id,
		Prices: []*billingpb.ProductPrice{
			{
				Currency: "USD",
				Region:   "USD",
				Amount:   baseAmount1,
			},
			{
				Currency: "RUB",
				Region:   "RUB",
				Amount:   baseAmount1 * 0.89,
			},
		},
	}
	prod1 := billingpb.Product{}
	assert.NoError(suite.T(), suite.service.CreateOrUpdateProduct(context.TODO(), req1, &prod1))

	n2 := "Scary Maze"
	baseAmount2 := 8.00
	req2 := &billingpb.Product{
		Object:          "product",
		Type:            "simple_product",
		Sku:             "ru_5_" + strcase.SnakeCase(n2),
		Name:            map[string]string{"en": n2},
		DefaultCurrency: "USD",
		Enabled:         false,
		Description:     map[string]string{"en": n2 + " description"},
		MerchantId:      suite.projectFixedAmount.MerchantId,
		ProjectId:       suite.projectFixedAmount.Id,
		Prices: []*billingpb.ProductPrice{
			{
				Currency: "USD",
				Region:   "USD",
				Amount:   baseAmount2,
			},
			{
				Currency: "EUR",
				Region:   "EUR",
				Amount:   baseAmount2 * 0.89,
			},
		},
	}
	prod2 := billingpb.Product{}
	assert.NoError(suite.T(), suite.service.CreateOrUpdateProduct(context.TODO(), req2, &prod2))

	p := []*billingpb.Product{&prod1, &prod2}

	_, err := suite.service.GetOrderProductsAmount(p, &billingpb.PriceGroup{Currency: "RUB", IsActive: true})
	assert.Error(suite.T(), err)
	assert.Equal(suite.T(), billingpb.ProductNoPriceInCurrencyError, err)
}

func (suite *OrderTestSuite) TestOrder_GetProductsOrderAmount_DifferentCurrenciesWithFallback_Fail() {
	n1 := "Bubble Hunter"
	baseAmount1 := 7.00
	req1 := &billingpb.Product{
		Object:          "product",
		Type:            "simple_product",
		Sku:             "ru_6_" + strcase.SnakeCase(n1),
		Name:            map[string]string{"en": n1},
		DefaultCurrency: "EUR",
		Enabled:         false,
		Description:     map[string]string{"en": n1 + " description"},
		MerchantId:      suite.projectFixedAmount.MerchantId,
		ProjectId:       suite.projectFixedAmount.Id,
		Prices: []*billingpb.ProductPrice{
			{
				Currency: "EUR",
				Region:   "EUR",
				Amount:   baseAmount1,
			},
			{
				Currency: "UAH",
				Region:   "UAH",
				Amount:   baseAmount1 * 30.21,
			},
		},
	}
	prod1 := billingpb.Product{}
	assert.NoError(suite.T(), suite.service.CreateOrUpdateProduct(context.TODO(), req1, &prod1))

	n2 := "Scary Maze"
	baseAmount2 := 8.00
	req2 := &billingpb.Product{
		Object:          "product",
		Type:            "simple_product",
		Sku:             "ru_7_" + strcase.SnakeCase(n2),
		Name:            map[string]string{"en": n2},
		DefaultCurrency: "EUR",
		Enabled:         false,
		Description:     map[string]string{"en": n2 + " description"},
		MerchantId:      suite.projectFixedAmount.MerchantId,
		ProjectId:       suite.projectFixedAmount.Id,
		Prices: []*billingpb.ProductPrice{
			{
				Currency: "EUR",
				Region:   "EUR",
				Amount:   baseAmount2,
			},
			{
				Currency: "UAH",
				Region:   "UAH",
				Amount:   baseAmount2 * 30.21,
			},
		},
	}
	prod2 := billingpb.Product{}
	assert.NoError(suite.T(), suite.service.CreateOrUpdateProduct(context.TODO(), req2, &prod2))

	p := []*billingpb.Product{&prod1, &prod2}

	_, err := suite.service.GetOrderProductsAmount(p, &billingpb.PriceGroup{Currency: "RUB", IsActive: true})
	assert.Error(suite.T(), err)
	assert.Equal(suite.T(), billingpb.ProductNoPriceInCurrencyError, err)
}

func (suite *OrderTestSuite) TestOrder_GetOrderProductsItems_Ok() {
	p, err := suite.service.GetOrderProducts(suite.projectWithProducts.Id, suite.productIds)
	assert.Nil(suite.T(), err)

	items, err := suite.service.GetOrderProductsItems(p, DefaultLanguage, &billingpb.PriceGroup{Currency: suite.merchantDefaultCurrency, IsActive: true})

	assert.Nil(suite.T(), err)
	assert.Equal(suite.T(), len(items), 2)
}

func (suite *OrderTestSuite) TestOrder_GetOrderProductsItems_EmptyProducts_Fail() {
	_, err := suite.service.GetOrderProductsItems([]*billingpb.Product{}, DefaultLanguage, &billingpb.PriceGroup{Currency: suite.merchantDefaultCurrency, IsActive: true})
	assert.Error(suite.T(), err)
	assert.Equal(suite.T(), orderErrorProductsEmpty, err)
}

func (suite *OrderTestSuite) TestOrder_GetOrderProductsItems_DifferentCurrencies_Fail() {
	n1 := "Bubble Hunter"
	baseAmount1 := 7.00
	req1 := &billingpb.Product{
		Object:          "product",
		Type:            "simple_product",
		Sku:             "ru_8_" + strcase.SnakeCase(n1),
		Name:            map[string]string{"en": n1},
		DefaultCurrency: "USD",
		Enabled:         false,
		Description:     map[string]string{"en": n1 + " description"},
		MerchantId:      suite.projectFixedAmount.MerchantId,
		ProjectId:       suite.projectFixedAmount.Id,
		Prices: []*billingpb.ProductPrice{
			{
				Currency: "USD",
				Region:   "USD",
				Amount:   baseAmount1,
			},
			{
				Currency: "RUB",
				Region:   "RUB",
				Amount:   baseAmount1 * 0.89,
			},
		},
	}
	prod1 := billingpb.Product{}
	assert.NoError(suite.T(), suite.service.CreateOrUpdateProduct(context.TODO(), req1, &prod1))

	n2 := "Scary Maze"
	baseAmount2 := 8.00
	req2 := &billingpb.Product{
		Object:          "product",
		Type:            "simple_product",
		Sku:             "ru_9_" + strcase.SnakeCase(n2),
		Name:            map[string]string{"en": n2},
		DefaultCurrency: "USD",
		Enabled:         false,
		Description:     map[string]string{"en": n2 + " description"},
		MerchantId:      suite.projectFixedAmount.MerchantId,
		ProjectId:       suite.projectFixedAmount.Id,
		Prices: []*billingpb.ProductPrice{
			{
				Currency: "USD",
				Region:   "USD",
				Amount:   baseAmount2,
			},
			{
				Currency: "EUR",
				Region:   "EUR",
				Amount:   baseAmount2 * 0.89,
			},
		},
	}
	prod2 := billingpb.Product{}
	assert.NoError(suite.T(), suite.service.CreateOrUpdateProduct(context.TODO(), req2, &prod2))

	p := []*billingpb.Product{&prod1, &prod2}

	_, err := suite.service.GetOrderProductsItems(p, DefaultLanguage, &billingpb.PriceGroup{Currency: "EUR", IsActive: true})
	assert.Error(suite.T(), err)
	assert.Equal(suite.T(), orderErrorProductsPrice, err)
}

func (suite *OrderTestSuite) TestOrder_GetOrderProductsItems_ProductHasNoDescInSelectedLanguageButFallback_Fail() {
	n1 := "Bubble Hunter"
	baseAmount1 := 7.00
	req1 := &billingpb.Product{
		Object:          "product",
		Type:            "simple_product",
		Sku:             "ru_8_" + strcase.SnakeCase(n1),
		Name:            map[string]string{"en": n1},
		DefaultCurrency: "USD",
		Enabled:         false,
		Description:     map[string]string{"en": n1 + " description"},
		MerchantId:      suite.projectFixedAmount.MerchantId,
		ProjectId:       suite.projectFixedAmount.Id,
		Prices: []*billingpb.ProductPrice{
			{
				Currency: "USD",
				Region:   "USD",
				Amount:   baseAmount1,
			},
			{
				Currency: "RUB",
				Region:   "RUB",
				Amount:   baseAmount1 * 0.89,
			},
		},
	}
	prod1 := billingpb.Product{}
	assert.NoError(suite.T(), suite.service.CreateOrUpdateProduct(context.TODO(), req1, &prod1))

	p := []*billingpb.Product{&prod1}

	items, err := suite.service.GetOrderProductsItems(p, "ru", &billingpb.PriceGroup{Currency: suite.merchantDefaultCurrency, IsActive: true})
	assert.NoError(suite.T(), err)
	assert.Equal(suite.T(), len(items), 1)
}

func (suite *OrderTestSuite) TestOrder_ProcessProjectOrderId_Ok() {
	req := &billingpb.OrderCreateRequest{
		Type:      pkg.OrderType_simple,
		ProjectId: suite.project.Id,
		Amount:    100,
	}
	processor := &OrderCreateRequestProcessor{
		Service: suite.service,
		request: req,
		checked: &orderCreateRequestProcessorChecked{},
	}

	err := processor.processProject()
	assert.Nil(suite.T(), err)

	err = processor.processProjectOrderId()
	assert.Nil(suite.T(), err)
}

func (suite *OrderTestSuite) TestOrder_ProcessProjectOrderId_Duplicate_Error() {
	req := &billingpb.OrderCreateRequest{
		Type:      pkg.OrderType_simple,
		ProjectId: suite.project.Id,
		Amount:    100,
		OrderId:   "1234567890",
		Account:   "unit-test",
		Currency:  "RUB",
		Other:     make(map[string]string),
		User:      &billingpb.OrderUser{Ip: "127.0.0.1"},
	}
	processor := &OrderCreateRequestProcessor{
		Service: suite.service,
		request: req,
		checked: &orderCreateRequestProcessorChecked{},
	}

	err := processor.processProject()
	assert.Nil(suite.T(), err)

	err = processor.processUserData()
	assert.Nil(suite.T(), err)

	err = processor.processCurrency(req.Type)
	assert.Nil(suite.T(), err)

	err = processor.processPayerIp()
	assert.Nil(suite.T(), err)

	err = processor.processPaylinkProducts(context.TODO())
	assert.Error(suite.T(), err)

	id := primitive.NewObjectID().Hex()

	order := &billingpb.Order{
		Id: id,
		Project: &billingpb.ProjectOrder{
			Id:                processor.checked.project.Id,
			Name:              processor.checked.project.Name,
			UrlSuccess:        processor.checked.project.UrlRedirectSuccess,
			UrlFail:           processor.checked.project.UrlRedirectFail,
			SendNotifyEmail:   processor.checked.project.SendNotifyEmail,
			NotifyEmails:      processor.checked.project.NotifyEmails,
			SecretKey:         processor.checked.project.SecretKey,
			UrlCheckAccount:   processor.checked.project.UrlCheckAccount,
			UrlProcessPayment: processor.checked.project.UrlProcessPayment,
			CallbackProtocol:  processor.checked.project.CallbackProtocol,
			MerchantId:        processor.checked.project.MerchantId,
		},
		Description:    fmt.Sprintf(orderDefaultDescription, id),
		ProjectOrderId: req.OrderId,
		ProjectAccount: req.Account,
		ProjectParams:  req.Other,
		PrivateStatus:  recurringpb.OrderStatusNew,
		CreatedAt:      ptypes.TimestampNow(),
		IsJsonRequest:  false,
	}

	err = suite.service.orderRepository.Insert(context.TODO(), order)
	assert.Nil(suite.T(), err)

	err = processor.processProjectOrderId()
	assert.Error(suite.T(), err)
	assert.Equal(suite.T(), orderErrorProjectOrderIdIsDuplicate, err)
}

func (suite *OrderTestSuite) TestOrder_ProcessPaymentMethod_Ok() {
	req := &billingpb.OrderCreateRequest{
		Type:          pkg.OrderType_simple,
		ProjectId:     suite.project.Id,
		PaymentMethod: suite.paymentMethod.Group,
		Currency:      "RUB",
	}
	processor := &OrderCreateRequestProcessor{
		Service: suite.service,
		request: req,
		checked: &orderCreateRequestProcessorChecked{
			mccCode:            billingpb.MccCodeLowRisk,
			operatingCompanyId: suite.operatingCompany.Id,
		},
	}
	assert.Nil(suite.T(), processor.checked.paymentMethod)

	err := processor.processProject()
	assert.Nil(suite.T(), err)

	err = processor.processCurrency(req.Type)
	assert.Nil(suite.T(), err)

	pm, err := suite.service.paymentMethod.GetByGroupAndCurrency(context.TODO(), suite.project.IsProduction(), req.PaymentMethod, processor.checked.currency)
	assert.Nil(suite.T(), err)
	assert.NotNil(suite.T(), pm)

	err = processor.processPaymentMethod(pm)
	assert.Nil(suite.T(), err)
	assert.NotNil(suite.T(), processor.checked.paymentMethod)
}

func (suite *OrderTestSuite) TestOrder_ProcessPaymentMethod_PaymentMethodInactive_Error() {
	req := &billingpb.OrderCreateRequest{
		Type:          pkg.OrderType_simple,
		PaymentMethod: suite.inactivePaymentMethod.Group,
		Currency:      "RUB",
	}
	processor := &OrderCreateRequestProcessor{
		Service: suite.service,
		request: req,
		checked: &orderCreateRequestProcessorChecked{},
	}
	assert.Nil(suite.T(), processor.checked.paymentMethod)

	err := processor.processCurrency(req.Type)
	assert.Nil(suite.T(), err)

	pm, err := suite.service.paymentMethod.GetByGroupAndCurrency(context.TODO(), suite.project.IsProduction(), req.PaymentMethod, processor.checked.currency)
	assert.Nil(suite.T(), err)
	assert.NotNil(suite.T(), pm)

	err = processor.processPaymentMethod(pm)
	assert.Error(suite.T(), err)
	assert.Nil(suite.T(), processor.checked.paymentMethod)
	assert.Equal(suite.T(), orderErrorPaymentMethodInactive, err)
}

func (suite *OrderTestSuite) TestOrder_ProcessPaymentMethod_PaymentSystemInactive_Error() {
	req := &billingpb.OrderCreateRequest{
		Type:          pkg.OrderType_simple,
		PaymentMethod: suite.paymentMethodWithInactivePaymentSystem.Group,
		Currency:      "RUB",
	}
	processor := &OrderCreateRequestProcessor{
		Service: suite.service,
		request: req,
		checked: &orderCreateRequestProcessorChecked{},
	}
	assert.Nil(suite.T(), processor.checked.paymentMethod)

	err := processor.processCurrency(req.Type)
	assert.Nil(suite.T(), err)

	pm, err := suite.service.paymentMethod.GetByGroupAndCurrency(context.TODO(), suite.project.IsProduction(), req.PaymentMethod, processor.checked.currency)
	assert.Nil(suite.T(), err)
	assert.NotNil(suite.T(), pm)

	err = processor.processPaymentMethod(pm)
	assert.Error(suite.T(), err)
	assert.Nil(suite.T(), processor.checked.paymentMethod)
	assert.Equal(suite.T(), orderErrorPaymentSystemInactive, err)
}

func (suite *OrderTestSuite) TestOrder_ProcessLimitAmounts_Ok() {
	req := &billingpb.OrderCreateRequest{
		Type:          pkg.OrderType_simple,
		ProjectId:     suite.project.Id,
		PaymentMethod: suite.paymentMethod.Group,
		Currency:      "RUB",
		Amount:        100,
	}
	processor := &OrderCreateRequestProcessor{
		Service: suite.service,
		request: req,
		checked: &orderCreateRequestProcessorChecked{
			mccCode:            billingpb.MccCodeLowRisk,
			operatingCompanyId: suite.operatingCompany.Id,
		},
	}
	assert.Nil(suite.T(), processor.checked.paymentMethod)

	err := processor.processProject()
	assert.Nil(suite.T(), err)

	err = processor.processCurrency(req.Type)
	assert.Nil(suite.T(), err)

	processor.processAmount()

	pm, err := suite.service.paymentMethod.GetByGroupAndCurrency(context.TODO(), suite.project.IsProduction(), req.PaymentMethod, processor.checked.currency)
	assert.Nil(suite.T(), err)
	assert.NotNil(suite.T(), pm)

	err = processor.processPaymentMethod(pm)
	assert.Nil(suite.T(), err)

	err = processor.processLimitAmounts()
	assert.Nil(suite.T(), err)
}

func (suite *OrderTestSuite) TestOrder_ProcessLimitAmounts_ConvertAmount_Ok() {
	req := &billingpb.OrderCreateRequest{
		Type:          pkg.OrderType_simple,
		ProjectId:     suite.project.Id,
		PaymentMethod: suite.paymentMethod.Group,
		Currency:      "RUB",
		Amount:        100,
	}
	processor := &OrderCreateRequestProcessor{
		Service: suite.service,
		request: req,
		checked: &orderCreateRequestProcessorChecked{
			mccCode:            billingpb.MccCodeLowRisk,
			operatingCompanyId: suite.operatingCompany.Id,
		},
	}
	assert.Nil(suite.T(), processor.checked.paymentMethod)

	err := processor.processProject()
	assert.Nil(suite.T(), err)

	err = processor.processCurrency(req.Type)
	assert.Nil(suite.T(), err)

	processor.processAmount()

	pm, err := suite.service.paymentMethod.GetByGroupAndCurrency(context.TODO(), suite.project.IsProduction(), req.PaymentMethod, processor.checked.currency)
	assert.Nil(suite.T(), err)
	assert.NotNil(suite.T(), pm)

	err = processor.processPaymentMethod(pm)
	assert.Nil(suite.T(), err)

	err = processor.processLimitAmounts()
	assert.Nil(suite.T(), err)
}

func (suite *OrderTestSuite) TestOrder_ProcessLimitAmounts_ProjectMinAmount_Error() {
	req := &billingpb.OrderCreateRequest{
		Type:          pkg.OrderType_simple,
		ProjectId:     suite.project.Id,
		PaymentMethod: suite.paymentMethod.Group,
		Currency:      "RUB",
		Amount:        1,
	}
	processor := &OrderCreateRequestProcessor{
		Service: suite.service,
		request: req,
		checked: &orderCreateRequestProcessorChecked{
			mccCode:            billingpb.MccCodeLowRisk,
			operatingCompanyId: suite.operatingCompany.Id,
		},
	}
	assert.Nil(suite.T(), processor.checked.paymentMethod)

	processor.processAmount()

	err := processor.processProject()
	assert.Nil(suite.T(), err)

	err = processor.processCurrency(req.Type)
	assert.Nil(suite.T(), err)

	pm, err := suite.service.paymentMethod.GetByGroupAndCurrency(context.TODO(), suite.project.IsProduction(), req.PaymentMethod, processor.checked.currency)
	assert.Nil(suite.T(), err)
	assert.NotNil(suite.T(), pm)

	err = processor.processPaymentMethod(pm)
	assert.Nil(suite.T(), err)

	err = processor.processLimitAmounts()
	assert.Error(suite.T(), err)
	assert.Equal(suite.T(), orderErrorAmountLowerThanMinAllowed, err)
}

func (suite *OrderTestSuite) TestOrder_ProcessLimitAmounts_ProjectMaxAmount_Error() {
	req := &billingpb.OrderCreateRequest{
		Type:          pkg.OrderType_simple,
		ProjectId:     suite.project.Id,
		PaymentMethod: suite.paymentMethod.Group,
		Currency:      "RUB",
		Amount:        10000000,
	}
	processor := &OrderCreateRequestProcessor{
		Service: suite.service,
		request: req,
		checked: &orderCreateRequestProcessorChecked{
			mccCode:            billingpb.MccCodeLowRisk,
			operatingCompanyId: suite.operatingCompany.Id,
		},
	}
	assert.Nil(suite.T(), processor.checked.paymentMethod)

	err := processor.processProject()
	assert.Nil(suite.T(), err)

	err = processor.processCurrency(req.Type)
	assert.Nil(suite.T(), err)

	processor.processAmount()

	pm, err := suite.service.paymentMethod.GetByGroupAndCurrency(context.TODO(), suite.project.IsProduction(), req.PaymentMethod, processor.checked.currency)
	assert.Nil(suite.T(), err)
	assert.NotNil(suite.T(), pm)

	err = processor.processPaymentMethod(pm)
	assert.Nil(suite.T(), err)

	err = processor.processLimitAmounts()
	assert.Error(suite.T(), err)
	assert.Equal(suite.T(), orderErrorAmountGreaterThanMaxAllowed, err)
}

func (suite *OrderTestSuite) TestOrder_ProcessLimitAmounts_PaymentMethodMinAmount_Error() {
	req := &billingpb.OrderCreateRequest{
		Type:          pkg.OrderType_simple,
		ProjectId:     suite.project.Id,
		PaymentMethod: suite.paymentMethod.Group,
		Currency:      "RUB",
		Amount:        99,
	}
	processor := &OrderCreateRequestProcessor{
		Service: suite.service,
		request: req,
		checked: &orderCreateRequestProcessorChecked{
			mccCode:            billingpb.MccCodeLowRisk,
			operatingCompanyId: suite.operatingCompany.Id,
		},
	}
	assert.Nil(suite.T(), processor.checked.paymentMethod)

	err := processor.processProject()
	assert.Nil(suite.T(), err)

	err = processor.processCurrency(req.Type)
	assert.Nil(suite.T(), err)

	processor.processAmount()

	pm, err := suite.service.paymentMethod.GetByGroupAndCurrency(context.TODO(), suite.project.IsProduction(), req.PaymentMethod, processor.checked.currency)
	assert.Nil(suite.T(), err)
	assert.NotNil(suite.T(), pm)

	err = processor.processPaymentMethod(pm)
	assert.Nil(suite.T(), err)

	err = processor.processLimitAmounts()
	assert.Error(suite.T(), err)
	assert.Equal(suite.T(), orderErrorAmountLowerThanMinAllowedPaymentMethod, err)
}

func (suite *OrderTestSuite) TestOrder_ProcessLimitAmounts_PaymentMethodMaxAmount_Error() {
	req := &billingpb.OrderCreateRequest{
		Type:          pkg.OrderType_simple,
		ProjectId:     suite.project.Id,
		PaymentMethod: suite.paymentMethod.Group,
		Currency:      "RUB",
		Amount:        15001,
	}
	processor := &OrderCreateRequestProcessor{
		Service: suite.service,
		request: req,
		checked: &orderCreateRequestProcessorChecked{
			mccCode:            billingpb.MccCodeLowRisk,
			operatingCompanyId: suite.operatingCompany.Id,
		},
	}
	assert.Nil(suite.T(), processor.checked.paymentMethod)

	err := processor.processProject()
	assert.Nil(suite.T(), err)

	err = processor.processCurrency(req.Type)
	assert.Nil(suite.T(), err)

	processor.processAmount()

	pm, err := suite.service.paymentMethod.GetByGroupAndCurrency(context.TODO(), suite.project.IsProduction(), req.PaymentMethod, processor.checked.currency)
	assert.Nil(suite.T(), err)
	assert.NotNil(suite.T(), pm)

	err = processor.processPaymentMethod(pm)
	assert.Nil(suite.T(), err)

	err = processor.processLimitAmounts()
	assert.Error(suite.T(), err)
	assert.Equal(suite.T(), orderErrorAmountGreaterThanMaxAllowedPaymentMethod, err)
}

func (suite *OrderTestSuite) TestOrder_ProcessSignature_Form_Ok() {
	req := &billingpb.OrderCreateRequest{
		Type:          pkg.OrderType_simple,
		ProjectId:     suite.project.Id,
		PaymentMethod: suite.paymentMethod.Group,
		Currency:      "RUB",
		Amount:        100,
		Account:       "unit test",
		Description:   "unit test",
		OrderId:       primitive.NewObjectID().Hex(),
		PayerEmail:    "test@unit.unit",
	}

	req.RawParams = map[string]string{
		"PO_PROJECT_ID":     req.ProjectId,
		"PO_PAYMENT_METHOD": req.PaymentMethod,
		"PO_CURRENCY":       req.Currency,
		"PO_AMOUNT":         fmt.Sprintf("%f", req.Amount),
		"PO_ACCOUNT":        req.Account,
		"PO_DESCRIPTION":    req.Description,
		"PO_ORDER_ID":       req.OrderId,
		"PO_PAYER_EMAIL":    req.PayerEmail,
	}

	var keys []string
	var elements []string

	for k := range req.RawParams {
		keys = append(keys, k)
	}

	sort.Strings(keys)

	for _, k := range keys {
		value := k + "=" + req.RawParams[k]
		elements = append(elements, value)
	}

	hashString := strings.Join(elements, "") + suite.project.SecretKey

	h := sha512.New()
	h.Write([]byte(hashString))

	req.Signature = hex.EncodeToString(h.Sum(nil))

	processor := &OrderCreateRequestProcessor{
		Service: suite.service,
		request: req,
		checked: &orderCreateRequestProcessorChecked{},
	}
	assert.Nil(suite.T(), processor.checked.paymentMethod)

	err := processor.processProject()
	assert.Nil(suite.T(), err)

	err = processor.processSignature()
	assert.Nil(suite.T(), err)
}

func (suite *OrderTestSuite) TestOrder_ProcessSignature_Json_Ok() {
	req := &billingpb.OrderCreateRequest{
		Type:          pkg.OrderType_simple,
		ProjectId:     suite.project.Id,
		PaymentMethod: suite.paymentMethod.Group,
		Currency:      "RUB",
		Amount:        100,
		Account:       "unit test",
		Description:   "unit test",
		OrderId:       primitive.NewObjectID().Hex(),
		PayerEmail:    "test@unit.unit",
		IsJson:        true,
	}

	req.RawBody = `{"project":"` + suite.project.Id + `","amount":` + fmt.Sprintf("%f", req.Amount) +
		`,"currency":"` + req.Currency + `","account":"` + req.Account + `","order_id":"` + req.OrderId +
		`","description":"` + req.Description + `","payment_method":"` + req.PaymentMethod + `","payer_email":"` + req.PayerEmail +
		`","type":"` + pkg.OrderType_simple + `"}`

	hashString := req.RawBody + suite.project.SecretKey

	h := sha512.New()
	h.Write([]byte(hashString))

	req.Signature = hex.EncodeToString(h.Sum(nil))

	processor := &OrderCreateRequestProcessor{
		Service: suite.service,
		request: req,
		checked: &orderCreateRequestProcessorChecked{},
	}
	assert.Nil(suite.T(), processor.checked.paymentMethod)

	err := processor.processProject()
	assert.Nil(suite.T(), err)

	err = processor.processSignature()
	assert.Nil(suite.T(), err)
}

func (suite *OrderTestSuite) TestOrder_ProcessSignature_Error() {
	req := &billingpb.OrderCreateRequest{
		Type:          pkg.OrderType_simple,
		ProjectId:     suite.project.Id,
		PaymentMethod: suite.paymentMethod.Group,
		Currency:      "RUB",
		Amount:        100,
		Account:       "unit test",
		Description:   "unit test",
		OrderId:       primitive.NewObjectID().Hex(),
		PayerEmail:    "test@unit.unit",
		IsJson:        true,
	}

	req.RawBody = `{"project":"` + suite.project.Id + `","amount":` + fmt.Sprintf("%f", req.Amount) +
		`,"currency":"` + req.Currency + `","account":"` + req.Account + `","order_id":"` + req.OrderId +
		`","description":"` + req.Description + `","payment_method":"` + req.PaymentMethod + `","payer_email":"` + req.PayerEmail + `"}`

	fakeBody := `{"project":"` + suite.project.Id + `","amount":` + fmt.Sprintf("%f", req.Amount) +
		`,"currency":"` + req.Currency + `","account":"fake_account","order_id":"` + req.OrderId +
		`","description":"` + req.Description + `","payment_method":"` + req.PaymentMethod + `","payer_email":"` + req.PayerEmail + `"}`
	hashString := fakeBody + suite.project.SecretKey

	h := sha512.New()
	h.Write([]byte(hashString))

	req.Signature = hex.EncodeToString(h.Sum(nil))

	processor := &OrderCreateRequestProcessor{
		Service: suite.service,
		request: req,
		checked: &orderCreateRequestProcessorChecked{},
	}
	assert.Nil(suite.T(), processor.checked.paymentMethod)

	err := processor.processProject()
	assert.Nil(suite.T(), err)

	err = processor.processSignature()
	assert.Error(suite.T(), err)
	assert.Equal(suite.T(), orderErrorSignatureInvalid, err)
}

func (suite *OrderTestSuite) TestOrder_PrepareOrder_Ok() {
	req := &billingpb.OrderCreateRequest{
		ProjectId:   suite.projectWithProducts.Id,
		Currency:    "RUB",
		Amount:      100,
		Account:     "unit test",
		Description: "unit test",
		OrderId:     primitive.NewObjectID().Hex(),
		User: &billingpb.OrderUser{
			Email: "test@unit.unit",
			Ip:    "127.0.0.1",
		},
		UrlSuccess: "https://unit.test",
		UrlFail:    "https://unit.test",
		Products:   suite.productIds,
		Type:       pkg.OrderType_product,
	}

	processor := &OrderCreateRequestProcessor{
		Service: suite.service,
		request: req,
		checked: &orderCreateRequestProcessorChecked{},
	}

	err := processor.processProject()
	assert.Nil(suite.T(), err)

	err = processor.processUserData()
	assert.Nil(suite.T(), err)

	err = processor.processPayerIp()
	assert.Nil(suite.T(), err)

	err = processor.processPayerIp()
	assert.Nil(suite.T(), err)

	err = processor.processCurrency(req.Type)
	assert.Nil(suite.T(), err)

	err = processor.processPaylinkProducts(context.TODO())
	assert.Nil(suite.T(), err)

	err = processor.processProjectOrderId()
	assert.Nil(suite.T(), err)

	err = processor.processLimitAmounts()
	assert.Nil(suite.T(), err)

	order, err := processor.prepareOrder()
	assert.Nil(suite.T(), err)
	assert.NotNil(suite.T(), order)
	assert.Equal(suite.T(), req.UrlFail, order.Project.UrlFail)
	assert.Equal(suite.T(), req.UrlSuccess, order.Project.UrlSuccess)
}

func (suite *OrderTestSuite) TestOrder_PrepareOrder_PaymentMethod_Ok() {
	req := &billingpb.OrderCreateRequest{
		ProjectId:     suite.projectWithProducts.Id,
		PaymentMethod: suite.paymentMethod.Group,
		Currency:      "RUB",
		Amount:        100,
		Account:       "unit test",
		Description:   "unit test",
		OrderId:       primitive.NewObjectID().Hex(),
		User: &billingpb.OrderUser{
			Email: "test@unit.unit",
			Ip:    "127.0.0.1",
		},
		Products: suite.productIds,
		Type:     pkg.OrderType_product,
	}

	processor := &OrderCreateRequestProcessor{
		Service: suite.service,
		request: req,
		checked: &orderCreateRequestProcessorChecked{
			mccCode:            billingpb.MccCodeLowRisk,
			operatingCompanyId: suite.operatingCompany.Id,
		},
	}

	err := processor.processProject()
	assert.Nil(suite.T(), err)

	err = processor.processUserData()
	assert.Nil(suite.T(), err)

	err = processor.processPayerIp()
	assert.Nil(suite.T(), err)

	err = processor.processCurrency(req.Type)
	assert.Nil(suite.T(), err)

	err = processor.processPaylinkProducts(context.TODO())
	assert.Nil(suite.T(), err)

	err = processor.processProjectOrderId()
	assert.Nil(suite.T(), err)

	err = processor.processLimitAmounts()
	assert.Nil(suite.T(), err)

	pm, err := suite.service.paymentMethod.GetByGroupAndCurrency(context.TODO(), suite.project.IsProduction(), req.PaymentMethod, processor.checked.currency)
	assert.Nil(suite.T(), err)
	assert.NotNil(suite.T(), pm)

	err = processor.processPaymentMethod(pm)
	assert.Nil(suite.T(), err)

	order, err := processor.prepareOrder()
	assert.Nil(suite.T(), err)
	assert.NotNil(suite.T(), order)

	assert.NotNil(suite.T(), order.PaymentMethod)
	assert.Equal(suite.T(), processor.checked.paymentMethod.Id, order.PaymentMethod.Id)

	assert.True(suite.T(), order.Tax.Amount > 0)
	assert.NotEmpty(suite.T(), order.Tax.Currency)
}

func (suite *OrderTestSuite) TestOrder_PrepareOrder_UrlVerify_Error() {
	req := &billingpb.OrderCreateRequest{
		ProjectId:   suite.projectWithProducts.Id,
		Currency:    "RUB",
		Amount:      100,
		Account:     "unit test",
		Description: "unit test",
		OrderId:     primitive.NewObjectID().Hex(),
		User: &billingpb.OrderUser{
			Email: "test@unit.unit",
			Ip:    "127.0.0.1",
		},
		UrlNotify: "https://unit.test",
		UrlVerify: "https://unit.test",
		Products:  suite.productIds,
		Type:      pkg.OrderType_product,
	}

	processor := &OrderCreateRequestProcessor{
		Service: suite.service,
		request: req,
		checked: &orderCreateRequestProcessorChecked{},
	}

	err := processor.processProject()
	assert.Nil(suite.T(), err)

	err = processor.processUserData()
	assert.Nil(suite.T(), err)

	err = processor.processPayerIp()
	assert.Nil(suite.T(), err)

	err = processor.processCurrency(req.Type)
	assert.Nil(suite.T(), err)

	err = processor.processPaylinkProducts(context.TODO())
	assert.Nil(suite.T(), err)

	err = processor.processProjectOrderId()
	assert.Nil(suite.T(), err)

	err = processor.processLimitAmounts()
	assert.Nil(suite.T(), err)

	order, err := processor.prepareOrder()
	assert.Error(suite.T(), err)
	assert.Nil(suite.T(), order)
	assert.Equal(suite.T(), orderErrorDynamicNotifyUrlsNotAllowed, err)
}

func (suite *OrderTestSuite) TestOrder_PrepareOrder_UrlRedirect_Error() {
	req := &billingpb.OrderCreateRequest{
		ProjectId:   suite.projectWithProducts.Id,
		Currency:    "RUB",
		Amount:      100,
		Account:     "unit test",
		Description: "unit test",
		OrderId:     primitive.NewObjectID().Hex(),
		User: &billingpb.OrderUser{
			Email: "test@unit.unit",
			Ip:    "127.0.0.1",
		},
		UrlFail:    "https://unit.test",
		UrlSuccess: "https://unit.test",
		Products:   suite.productIds,
		Type:       pkg.OrderType_product,
	}

	processor := &OrderCreateRequestProcessor{
		Service: suite.service,
		request: req,
		checked: &orderCreateRequestProcessorChecked{},
	}

	err := processor.processProject()
	assert.Nil(suite.T(), err)

	err = processor.processUserData()
	assert.Nil(suite.T(), err)

	err = processor.processPayerIp()
	assert.Nil(suite.T(), err)

	err = processor.processCurrency(req.Type)
	assert.Nil(suite.T(), err)

	err = processor.processPaylinkProducts(context.TODO())
	assert.Nil(suite.T(), err)

	err = processor.processProjectOrderId()
	assert.Nil(suite.T(), err)

	err = processor.processLimitAmounts()
	assert.Nil(suite.T(), err)

	processor.checked.project = suite.projectUahLimitCurrency

	order, err := processor.prepareOrder()
	assert.Error(suite.T(), err)
	assert.Nil(suite.T(), order)
	assert.Equal(suite.T(), orderErrorDynamicRedirectUrlsNotAllowed, err)
}

func (suite *OrderTestSuite) TestOrder_OrderCreateProcess_Ok() {
	req := &billingpb.OrderCreateRequest{
		Type:          pkg.OrderType_simple,
		ProjectId:     suite.project.Id,
		PaymentMethod: suite.paymentMethod.Group,
		Currency:      "RUB",
		Amount:        100,
		Account:       "unit test",
		Description:   "unit test",
		OrderId:       primitive.NewObjectID().Hex(),
		User: &billingpb.OrderUser{
			Email: "test@unit.unit",
			Ip:    "127.0.0.1",
		},
	}

	rsp := &billingpb.OrderCreateProcessResponse{}
	err := suite.service.OrderCreateProcess(context.TODO(), req, rsp)

	assert.Nil(suite.T(), err)
	assert.Equal(suite.T(), rsp.Status, billingpb.ResponseStatusOk)
	assert.True(suite.T(), len(rsp.Item.Id) > 0)
	assert.NotNil(suite.T(), rsp.Item.Project)
	assert.NotNil(suite.T(), rsp.Item.PaymentMethod)
	assert.Equal(suite.T(), pkg.OrderTypeOrder, rsp.Item.Type)
}

func (suite *OrderTestSuite) TestOrder_OrderCreateProcess_ProjectInactive_Error() {
	req := &billingpb.OrderCreateRequest{
		Type:          pkg.OrderType_simple,
		ProjectId:     suite.inactiveProject.Id,
		PaymentMethod: suite.paymentMethod.Group,
		Currency:      "RUB",
		Amount:        100,
		Account:       "unit test",
		Description:   "unit test",
		OrderId:       primitive.NewObjectID().Hex(),
		User: &billingpb.OrderUser{
			Email: "test@unit.unit",
			Ip:    "127.0.0.1",
		},
	}

	rsp := &billingpb.OrderCreateProcessResponse{}
	err := suite.service.OrderCreateProcess(context.TODO(), req, rsp)

	assert.NoError(suite.T(), err)
	assert.Equal(suite.T(), rsp.Status, billingpb.ResponseStatusBadData)
	assert.Equal(suite.T(), orderErrorProjectInactive, rsp.Message)

	assert.Nil(suite.T(), rsp.Item)
}

func (suite *OrderTestSuite) TestOrder_OrderCreateProcess_SignatureInvalid_Error() {
	req := &billingpb.OrderCreateRequest{
		Type:          pkg.OrderType_simple,
		ProjectId:     suite.project.Id,
		PaymentMethod: suite.paymentMethod.Group,
		Currency:      "RUB",
		Amount:        100,
		Account:       "unit test",
		Description:   "unit test",
		OrderId:       primitive.NewObjectID().Hex(),
		PayerEmail:    "test@unit.unit",
		User: &billingpb.OrderUser{
			Ip: "127.0.0.1",
		},
		IsJson: true,
	}

	req.RawBody = `{"project":"` + suite.project.Id + `","amount":` + fmt.Sprintf("%f", req.Amount) +
		`,"currency":"` + req.Currency + `","account":"` + req.Account + `","order_id":"` + req.OrderId +
		`","description":"` + req.Description + `","payment_method":"` + req.PaymentMethod + `","payer_email":"` + req.PayerEmail + `"}`

	fakeBody := `{"project":"` + suite.project.Id + `","amount":` + fmt.Sprintf("%f", req.Amount) +
		`,"currency":"` + req.Currency + `","account":"fake_account","order_id":"` + req.OrderId +
		`","description":"` + req.Description + `","payment_method":"` + req.PaymentMethod + `","payer_email":"` + req.PayerEmail + `"}`
	hashString := fakeBody + suite.project.SecretKey

	h := sha512.New()
	h.Write([]byte(hashString))

	req.Signature = hex.EncodeToString(h.Sum(nil))

	rsp := &billingpb.OrderCreateProcessResponse{}
	err := suite.service.OrderCreateProcess(context.TODO(), req, rsp)

	assert.NoError(suite.T(), err)
	assert.Equal(suite.T(), rsp.Status, billingpb.ResponseStatusBadData)
	assert.Equal(suite.T(), orderErrorSignatureInvalid, rsp.Message)

	assert.Nil(suite.T(), rsp.Item)
}

func (suite *OrderTestSuite) TestOrder_OrderCreateProcess_Error_CheckoutWithoutAmount() {
	suite.project.IsProductsCheckout = true
	assert.NoError(suite.T(), suite.service.project.Update(context.TODO(), suite.project))

	req := &billingpb.OrderCreateRequest{
		ProjectId:     suite.project.Id,
		PaymentMethod: suite.paymentMethod.Group,
		Currency:      "USD",
		Amount:        100,
		Account:       "unit test",
		Description:   "unit test",
		OrderId:       primitive.NewObjectID().Hex(),
		User: &billingpb.OrderUser{
			Email: "test@unit.unit",
			Ip:    "127.0.0.1",
		},
		Type: pkg.OrderType_product,
	}

	rsp := &billingpb.OrderCreateProcessResponse{}
	err := suite.service.OrderCreateProcess(context.TODO(), req, rsp)

	assert.NoError(suite.T(), err)
	assert.Equal(suite.T(), rsp.Status, billingpb.ResponseStatusBadData)
	assert.Equal(suite.T(), orderErrorCheckoutWithoutProducts, rsp.Message)

	suite.project.IsProductsCheckout = false
	assert.NoError(suite.T(), suite.service.project.Update(context.TODO(), suite.project))

	req = &billingpb.OrderCreateRequest{
		ProjectId:     suite.project.Id,
		PaymentMethod: suite.paymentMethod.Group,
		Currency:      "USD",
		Amount:        100,
		Account:       "unit test",
		Description:   "unit test",
		OrderId:       primitive.NewObjectID().Hex(),
		User: &billingpb.OrderUser{
			Email: "test@unit.unit",
			Ip:    "127.0.0.1",
		},
		Type: pkg.OrderType_key,
	}

	rsp = &billingpb.OrderCreateProcessResponse{}
	err = suite.service.OrderCreateProcess(context.TODO(), req, rsp)

	assert.NoError(suite.T(), err)
	assert.Equal(suite.T(), rsp.Status, billingpb.ResponseStatusBadData)
	assert.Equal(suite.T(), orderErrorCheckoutWithoutProducts, rsp.Message)
}

func (suite *OrderTestSuite) TestOrder_OrderCreateProcess_Error_CheckoutWithoutProducts() {
	suite.project.IsProductsCheckout = false
	assert.NoError(suite.T(), suite.service.project.Update(context.TODO(), suite.project))

	req := &billingpb.OrderCreateRequest{
		ProjectId:     suite.project.Id,
		PaymentMethod: suite.paymentMethod.Group,
		Currency:      "USD",
		Account:       "unit test",
		Description:   "unit test",
		OrderId:       primitive.NewObjectID().Hex(),
		User: &billingpb.OrderUser{
			Email: "test@unit.unit",
			Ip:    "127.0.0.1",
		},
		Type: pkg.OrderType_simple,
	}

	rsp := &billingpb.OrderCreateProcessResponse{}
	err := suite.service.OrderCreateProcess(context.TODO(), req, rsp)

	assert.NoError(suite.T(), err)
	assert.Equal(suite.T(), rsp.Status, billingpb.ResponseStatusBadData)
	assert.Equal(suite.T(), orderErrorCheckoutWithoutAmount, rsp.Message)
}

func (suite *OrderTestSuite) TestOrder_OrderCreateProcess_CurrencyInvalid_Error() {
	req := &billingpb.OrderCreateRequest{
		ProjectId:     suite.project.Id,
		PaymentMethod: suite.paymentMethod.Group,
		Currency:      "AUD",
		Amount:        100,
		Account:       "unit test",
		Description:   "unit test",
		OrderId:       primitive.NewObjectID().Hex(),
		User: &billingpb.OrderUser{
			Email: "test@unit.unit",
			Ip:    "127.0.0.1",
		},
		Type: pkg.OrderType_simple,
	}

	rsp := &billingpb.OrderCreateProcessResponse{}
	err := suite.service.OrderCreateProcess(context.TODO(), req, rsp)

	assert.NoError(suite.T(), err)
	assert.Equal(suite.T(), rsp.Status, billingpb.ResponseStatusBadData)
	assert.Equal(suite.T(), orderErrorCurrencyNotFound, rsp.Message)
}

func (suite *OrderTestSuite) TestOrder_OrderCreateProcess_CurrencyEmpty_Error() {
	req := &billingpb.OrderCreateRequest{
		Type:          pkg.OrderType_simple,
		ProjectId:     suite.projectEmptyPaymentMethodTerminal.Id,
		PaymentMethod: suite.paymentMethod.Group,
		Amount:        100,
		Account:       "unit test",
		Description:   "unit test",
		OrderId:       primitive.NewObjectID().Hex(),
		User: &billingpb.OrderUser{
			Email: "test@unit.unit",
			Ip:    "127.0.0.1",
		},
	}

	rsp := &billingpb.OrderCreateProcessResponse{}
	err := suite.service.OrderCreateProcess(context.TODO(), req, rsp)

	assert.NoError(suite.T(), err)
	assert.Equal(suite.T(), rsp.Status, billingpb.ResponseStatusBadData)
	assert.Equal(suite.T(), orderErrorCurrencyIsRequired, rsp.Message)

	assert.Nil(suite.T(), rsp.Item)
}

func (suite *OrderTestSuite) TestOrder_OrderCreateProcess_DuplicateProjectOrderId_Error() {
	orderId := primitive.NewObjectID().Hex()

	req := &billingpb.OrderCreateRequest{
		Type:          pkg.OrderType_simple,
		ProjectId:     suite.project.Id,
		PaymentMethod: suite.paymentMethod.Group,
		Currency:      "RUB",
		Amount:        100,
		Account:       "unit test",
		Description:   "unit test",
		OrderId:       orderId,
		User: &billingpb.OrderUser{
			Email: "test@unit.unit",
			Ip:    "127.0.0.1",
		},
	}

	order := &billingpb.Order{
		Id: primitive.NewObjectID().Hex(),
		Project: &billingpb.ProjectOrder{
			Id:                suite.project.Id,
			Name:              suite.project.Name,
			UrlSuccess:        suite.project.UrlRedirectSuccess,
			UrlFail:           suite.project.UrlRedirectFail,
			SendNotifyEmail:   suite.project.SendNotifyEmail,
			NotifyEmails:      suite.project.NotifyEmails,
			SecretKey:         suite.project.SecretKey,
			UrlCheckAccount:   suite.project.UrlCheckAccount,
			UrlProcessPayment: suite.project.UrlProcessPayment,
			CallbackProtocol:  suite.project.CallbackProtocol,
			MerchantId:        suite.project.MerchantId,
		},
		Description:    fmt.Sprintf(orderDefaultDescription, orderId),
		ProjectOrderId: req.OrderId,
		ProjectAccount: req.Account,
		ProjectParams:  req.Other,
		PrivateStatus:  recurringpb.OrderStatusNew,
		CreatedAt:      ptypes.TimestampNow(),
		IsJsonRequest:  false,
	}

	err := suite.service.orderRepository.Insert(context.TODO(), order)
	assert.Nil(suite.T(), err)

	rsp := &billingpb.OrderCreateProcessResponse{}
	err = suite.service.OrderCreateProcess(context.TODO(), req, rsp)

	assert.NoError(suite.T(), err)
	assert.Equal(suite.T(), rsp.Status, billingpb.ResponseStatusBadData)
	assert.Equal(suite.T(), orderErrorProjectOrderIdIsDuplicate, rsp.Message)

	assert.Nil(suite.T(), rsp.Item)
	assert.Equal(suite.T(), orderErrorProjectOrderIdIsDuplicate, rsp.Message)
}

func (suite *OrderTestSuite) TestOrder_OrderCreateProcess_PaymentMethodInvalid_Error() {
	req := &billingpb.OrderCreateRequest{
		Type:          pkg.OrderType_simple,
		ProjectId:     suite.project.Id,
		PaymentMethod: suite.inactivePaymentMethod.Group,
		Currency:      "RUB",
		Amount:        100,
		Account:       "unit test",
		Description:   "unit test",
		OrderId:       primitive.NewObjectID().Hex(),
		User: &billingpb.OrderUser{
			Email: "test@unit.unit",
			Ip:    "127.0.0.1",
		},
	}

	rsp := &billingpb.OrderCreateProcessResponse{}
	err := suite.service.OrderCreateProcess(context.TODO(), req, rsp)

	assert.NoError(suite.T(), err)
	assert.Equal(suite.T(), rsp.Status, billingpb.ResponseStatusBadData)
	assert.Equal(suite.T(), orderErrorPaymentMethodInactive, rsp.Message)
}

func (suite *OrderTestSuite) TestOrder_OrderCreateProcess_AmountInvalid_Error() {
	req := &billingpb.OrderCreateRequest{
		Type:          pkg.OrderType_simple,
		ProjectId:     suite.project.Id,
		PaymentMethod: suite.paymentMethod.Group,
		Currency:      "RUB",
		Amount:        10,
		Account:       "unit test",
		Description:   "unit test",
		User: &billingpb.OrderUser{
			Email: "test@unit.unit",
			Ip:    "127.0.0.1",
		},
	}

	rsp := &billingpb.OrderCreateProcessResponse{}
	err := suite.service.OrderCreateProcess(context.TODO(), req, rsp)

	assert.NoError(suite.T(), err)
	assert.Equal(suite.T(), rsp.Status, billingpb.ResponseStatusBadData)
	assert.Equal(suite.T(), orderErrorAmountLowerThanMinAllowed, rsp.Message)

	assert.Nil(suite.T(), rsp.Item)
}

func (suite *OrderTestSuite) TestOrder_ProcessRenderFormPaymentMethods_DevEnvironment_Ok() {
	req := &billingpb.OrderCreateRequest{
		Type:          pkg.OrderType_simple,
		ProjectId:     suite.project.Id,
		PaymentMethod: suite.paymentMethod.Group,
		Currency:      "RUB",
		Amount:        100,
		Account:       "unit test",
		Description:   "unit test",
		OrderId:       primitive.NewObjectID().Hex(),
		User: &billingpb.OrderUser{
			Email: "test@unit.unit",
			Ip:    "127.0.0.1",
		},
	}

	rsp := &billingpb.OrderCreateProcessResponse{}
	err := suite.service.OrderCreateProcess(context.TODO(), req, rsp)

	assert.Nil(suite.T(), err)
	assert.Equal(suite.T(), rsp.Status, billingpb.ResponseStatusOk)
	order := rsp.Item
	assert.True(suite.T(), len(order.Id) > 0)

	processor := &PaymentFormProcessor{
		service: suite.service,
		order:   order,
		request: &billingpb.PaymentFormJsonDataRequest{
			OrderId: order.Id,
			Scheme:  "http",
			Host:    "unit.test",
		},
	}

	pms, err := processor.processRenderFormPaymentMethods(context.TODO())

	assert.Nil(suite.T(), err)
	assert.True(suite.T(), len(pms) > 0)
}

func (suite *OrderTestSuite) TestOrder_ProcessRenderFormPaymentMethods_ProdEnvironment_Ok() {
	req := &billingpb.OrderCreateRequest{
		Type:          pkg.OrderType_simple,
		ProjectId:     suite.project.Id,
		PaymentMethod: suite.paymentMethod.Group,
		Currency:      "RUB",
		Amount:        100,
		Account:       "unit test",
		Description:   "unit test",
		OrderId:       primitive.NewObjectID().Hex(),
		User: &billingpb.OrderUser{
			Email: "test@unit.unit",
			Ip:    "127.0.0.1",
		},
	}

	rsp := &billingpb.OrderCreateProcessResponse{}
	err := suite.service.OrderCreateProcess(context.TODO(), req, rsp)

	assert.Nil(suite.T(), err)
	assert.Equal(suite.T(), rsp.Status, billingpb.ResponseStatusOk)
	order := rsp.Item
	assert.True(suite.T(), len(order.Id) > 0)

	processor := &PaymentFormProcessor{
		service: suite.service,
		order:   order,
		request: &billingpb.PaymentFormJsonDataRequest{
			OrderId: order.Id,
			Scheme:  "http",
			Host:    "unit.test",
		},
	}
	pms, err := processor.processRenderFormPaymentMethods(context.TODO())

	assert.Nil(suite.T(), err)
	assert.True(suite.T(), len(pms) > 0)
}

func (suite *OrderTestSuite) TestOrder_ProcessPaymentMethodsData_SavedCards_Ok() {
	req := &billingpb.OrderCreateRequest{
		Type:          pkg.OrderType_simple,
		ProjectId:     suite.project.Id,
		PaymentMethod: suite.paymentMethod.Group,
		Currency:      "RUB",
		Amount:        100,
		Account:       "unit test",
		Description:   "unit test",
		OrderId:       primitive.NewObjectID().Hex(),
		User: &billingpb.OrderUser{
			Email: "test@unit.unit",
			Ip:    "127.0.0.1",
		},
	}

	rsp := &billingpb.OrderCreateProcessResponse{}
	err := suite.service.OrderCreateProcess(context.TODO(), req, rsp)

	assert.Nil(suite.T(), err)
	assert.Equal(suite.T(), rsp.Status, billingpb.ResponseStatusOk)
	order := rsp.Item

	processor := &PaymentFormProcessor{service: suite.service, order: order}

	pm := &billingpb.PaymentFormPaymentMethod{
		Id:            suite.paymentMethod.Id,
		Name:          suite.paymentMethod.Name,
		Type:          suite.paymentMethod.Type,
		Group:         suite.paymentMethod.Group,
		AccountRegexp: suite.paymentMethod.AccountRegexp,
	}

	assert.True(suite.T(), len(pm.SavedCards) <= 0)

	err = processor.processPaymentMethodsData(pm)
	assert.Nil(suite.T(), err)
	assert.True(suite.T(), pm.HasSavedCards)
	assert.True(suite.T(), len(pm.SavedCards) > 0)
}

func (suite *OrderTestSuite) TestOrder_ProcessPaymentMethodsData_EmptySavedCards_Ok() {
	req := &billingpb.OrderCreateRequest{
		Type:          pkg.OrderType_simple,
		ProjectId:     suite.project.Id,
		PaymentMethod: suite.paymentMethod.Group,
		Currency:      "RUB",
		Amount:        100,
		Account:       "unit test",
		Description:   "unit test",
		OrderId:       primitive.NewObjectID().Hex(),
		User: &billingpb.OrderUser{
			Email: "test@unit.unit",
			Ip:    "127.0.0.1",
		},
	}

	suite.service.rep = mocks.NewRepositoryServiceEmpty()

	rsp := &billingpb.OrderCreateProcessResponse{}
	err := suite.service.OrderCreateProcess(context.TODO(), req, rsp)

	assert.Nil(suite.T(), err)
	assert.Equal(suite.T(), rsp.Status, billingpb.ResponseStatusOk)
	order := rsp.Item

	processor := &PaymentFormProcessor{service: suite.service, order: order}

	pm := &billingpb.PaymentFormPaymentMethod{
		Id:            suite.paymentMethod.Id,
		Name:          suite.paymentMethod.Name,
		Type:          suite.paymentMethod.Type,
		Group:         suite.paymentMethod.Group,
		AccountRegexp: suite.paymentMethod.AccountRegexp,
	}

	assert.True(suite.T(), len(pm.SavedCards) <= 0)

	err = processor.processPaymentMethodsData(pm)
	assert.Nil(suite.T(), err)
	assert.False(suite.T(), pm.HasSavedCards)
	assert.Len(suite.T(), pm.SavedCards, 0)
}

func (suite *OrderTestSuite) TestOrder_ProcessPaymentMethodsData_NotBankCard_Ok() {
	req := &billingpb.OrderCreateRequest{
		Type:          pkg.OrderType_simple,
		ProjectId:     suite.project.Id,
		PaymentMethod: suite.paymentMethod.Group,
		Currency:      "RUB",
		Amount:        100,
		Account:       "unit test",
		Description:   "unit test",
		OrderId:       primitive.NewObjectID().Hex(),
		User: &billingpb.OrderUser{
			Email: "test@unit.unit",
			Ip:    "127.0.0.1",
		},
	}

	suite.service.rep = mocks.NewRepositoryServiceEmpty()

	rsp := &billingpb.OrderCreateProcessResponse{}
	err := suite.service.OrderCreateProcess(context.TODO(), req, rsp)

	assert.Nil(suite.T(), err)
	assert.Equal(suite.T(), rsp.Status, billingpb.ResponseStatusOk)
	order := rsp.Item

	processor := &PaymentFormProcessor{service: suite.service, order: order}

	pm := &billingpb.PaymentFormPaymentMethod{
		Id:            suite.paymentMethod.Id,
		Name:          suite.paymentMethodWithInactivePaymentSystem.Name,
		Type:          suite.paymentMethodWithInactivePaymentSystem.Type,
		Group:         suite.paymentMethodWithInactivePaymentSystem.Group,
		AccountRegexp: suite.paymentMethodWithInactivePaymentSystem.AccountRegexp,
	}

	assert.True(suite.T(), len(pm.SavedCards) <= 0)

	err = processor.processPaymentMethodsData(pm)
	assert.Nil(suite.T(), err)
	assert.False(suite.T(), pm.HasSavedCards)
	assert.Len(suite.T(), pm.SavedCards, 0)
}

func (suite *OrderTestSuite) TestOrder_ProcessPaymentMethodsData_GetSavedCards_Error() {
	req := &billingpb.OrderCreateRequest{
		Type:          pkg.OrderType_simple,
		ProjectId:     suite.project.Id,
		PaymentMethod: suite.paymentMethod.Group,
		Currency:      "RUB",
		Amount:        100,
		Account:       "unit test",
		Description:   "unit test",
		OrderId:       primitive.NewObjectID().Hex(),
		User: &billingpb.OrderUser{
			Email: "test@unit.unit",
			Ip:    "127.0.0.1",
		},
	}

	suite.service.rep = mocks.NewRepositoryServiceError()

	rsp := &billingpb.OrderCreateProcessResponse{}
	err := suite.service.OrderCreateProcess(context.TODO(), req, rsp)

	assert.Nil(suite.T(), err)
	assert.Equal(suite.T(), rsp.Status, billingpb.ResponseStatusOk)
	order := rsp.Item

	processor := &PaymentFormProcessor{service: suite.service, order: order}

	pm := &billingpb.PaymentFormPaymentMethod{
		Id:            suite.paymentMethod.Id,
		Name:          suite.paymentMethod.Name,
		Type:          suite.paymentMethod.Type,
		Group:         suite.paymentMethod.Group,
		AccountRegexp: suite.paymentMethod.AccountRegexp,
	}

	err = processor.processPaymentMethodsData(pm)
	assert.Nil(suite.T(), err)
	assert.False(suite.T(), pm.HasSavedCards)
	assert.Len(suite.T(), pm.SavedCards, 0)
}

func (suite *OrderTestSuite) TestOrder_PaymentFormJsonDataProcessAlreadyProcessed_Error() {
	req := &billingpb.OrderCreateRequest{
		Type:          pkg.OrderType_simple,
		ProjectId:     suite.project.Id,
		PaymentMethod: suite.paymentMethod.Group,
		Currency:      "RUB",
		Amount:        100,
		Account:       "unit test",
		Description:   "unit test",
		OrderId:       primitive.NewObjectID().Hex(),
		User: &billingpb.OrderUser{
			Email: "test@unit.unit",
			Ip:    "127.0.0.1",
			Address: &billingpb.OrderBillingAddress{
				Country: "RU",
			},
			Locale: "ru-RU",
		},
	}

	rsp1 := &billingpb.OrderCreateProcessResponse{}
	err := suite.service.OrderCreateProcess(context.TODO(), req, rsp1)

	assert.Nil(suite.T(), err)
	assert.Equal(suite.T(), rsp1.Status, billingpb.ResponseStatusOk)

	order := rsp1.Item
	order.PrivateStatus = recurringpb.OrderStatusPaymentSystemCanceled
	assert.NoError(suite.T(), suite.service.updateOrder(context.TODO(), order))

	req1 := &billingpb.PaymentFormJsonDataRequest{OrderId: order.Uuid, Scheme: "https", Host: "unit.test",
		Ip: "127.0.0.1",
	}

	rsp2 := &billingpb.PaymentFormJsonDataResponse{}
	err = suite.service.PaymentFormJsonDataProcess(context.TODO(), req1, rsp2)
	assert.Nil(suite.T(), err)
	assert.EqualValues(suite.T(), 400, rsp2.Status)
	assert.Equal(suite.T(), orderErrorDontHaveReceiptUrl, rsp2.Message)

	order.ReceiptUrl = "http://test.test"
	assert.NoError(suite.T(), suite.service.updateOrder(context.TODO(), order))

	rsp2 = &billingpb.PaymentFormJsonDataResponse{}
	err = suite.service.PaymentFormJsonDataProcess(context.TODO(), req1, rsp2)
	assert.Nil(suite.T(), err)
	assert.EqualValues(suite.T(), 200, rsp2.Status)
	assert.Equal(suite.T(), pkg.OrderType_simple, rsp2.Item.Type)
	assert.True(suite.T(), rsp2.Item.IsAlreadyProcessed)
	assert.EqualValues(suite.T(), order.ReceiptUrl, rsp2.Item.ReceiptUrl)
}

func (suite *OrderTestSuite) TestOrder_PaymentFormJsonDataProcess_Ok() {
	req := &billingpb.OrderCreateRequest{
		Type:          pkg.OrderType_simple,
		ProjectId:     suite.project.Id,
		PaymentMethod: suite.paymentMethod.Group,
		Currency:      "RUB",
		Amount:        100,
		Account:       "unit test",
		Description:   "unit test",
		OrderId:       primitive.NewObjectID().Hex(),
		User: &billingpb.OrderUser{
			Email:  "test@unit.unit",
			Ip:     "127.0.0.1",
			Locale: "ru-RU",
		},
	}

	rsp1 := &billingpb.OrderCreateProcessResponse{}
	err := suite.service.OrderCreateProcess(context.TODO(), req, rsp1)

	assert.Nil(suite.T(), err)
	assert.Equal(suite.T(), rsp1.Status, billingpb.ResponseStatusOk)
	order := rsp1.Item
	assert.NotNil(suite.T(), order.CountryRestriction)
	assert.Equal(suite.T(), order.CountryRestriction.IsoCodeA2, "RU")
	assert.True(suite.T(), order.CountryRestriction.PaymentsAllowed)
	assert.True(suite.T(), order.CountryRestriction.ChangeAllowed)
	assert.False(suite.T(), order.UserAddressDataRequired)
	assert.Equal(suite.T(), order.PrivateStatus, int32(recurringpb.OrderStatusNew))

	suite.service.centrifugoPaymentForm = newCentrifugo(suite.service.cfg.CentrifugoPaymentForm, mocks.NewClientStatusOk())
	assert.Regexp(suite.T(), "payment_form", suite.service.cfg.CentrifugoPaymentForm.Secret)

	req1 := &billingpb.PaymentFormJsonDataRequest{OrderId: order.Uuid, Scheme: "https", Host: "unit.test",
		Ip: "94.131.198.60", // Ukrainian IP -> payments not allowed but available to change country
	}
	rsp := &billingpb.PaymentFormJsonDataResponse{}
	err = suite.service.PaymentFormJsonDataProcess(context.TODO(), req1, rsp)

	assert.Nil(suite.T(), err)
	assert.Equal(suite.T(), pkg.OrderType_simple, rsp.Item.Type)
	assert.True(suite.T(), len(rsp.Item.PaymentMethods) > 0)
	assert.True(suite.T(), len(rsp.Item.PaymentMethods[0].Id) > 0)
	assert.Equal(suite.T(), len(rsp.Item.Items), 0)
	assert.Equal(suite.T(), req.Description, rsp.Item.Description)
	assert.True(suite.T(), rsp.Item.CountryPaymentsAllowed)
	assert.True(suite.T(), rsp.Item.CountryChangeAllowed)
	assert.Equal(suite.T(), req.User.Locale, rsp.Item.Lang)
	assert.NotNil(suite.T(), rsp.Item.Project)
	assert.NotZero(suite.T(), rsp.Item.Project.Id)
	assert.NotNil(suite.T(), rsp.Item.Project.RedirectSettings)
	assert.Equal(suite.T(), suite.project.RedirectSettings.Usage, rsp.Item.Project.RedirectSettings.Usage)
	assert.Equal(suite.T(), suite.project.RedirectSettings.Mode, rsp.Item.Project.RedirectSettings.Mode)
	assert.Equal(suite.T(), suite.project.RedirectSettings.Delay, rsp.Item.Project.RedirectSettings.Delay)
	assert.Zero(suite.T(), rsp.Item.Project.RedirectSettings.Delay)
	assert.Equal(suite.T(), suite.project.RedirectSettings.ButtonCaption, rsp.Item.Project.RedirectSettings.ButtonCaption)
	assert.Zero(suite.T(), rsp.Item.Project.RedirectSettings.ButtonCaption)

	expire := time.Now().Add(time.Minute * 30).Unix()
	claims := jwt.NewWithClaims(jwt.SigningMethodHS256, jwt.MapClaims{"sub": order.Uuid, "exp": expire})
	token, err := claims.SignedString([]byte(suite.service.cfg.CentrifugoPaymentForm.Secret))
	assert.NoError(suite.T(), err)
	assert.Equal(suite.T(), token, rsp.Item.Token)

	order, err = suite.service.getOrderByUuid(context.TODO(), order.Uuid)
	assert.Nil(suite.T(), err)
	assert.NotNil(suite.T(), order.CountryRestriction)
	assert.Equal(suite.T(), order.CountryRestriction.IsoCodeA2, "RU")
	assert.True(suite.T(), order.CountryRestriction.PaymentsAllowed)
	assert.True(suite.T(), order.CountryRestriction.ChangeAllowed)
	assert.False(suite.T(), order.UserAddressDataRequired)
	assert.Equal(suite.T(), rsp.Item.Project.Id, order.Project.Id)
}

func (suite *OrderTestSuite) TestOrder_PaymentFormJsonDataProcessWithProducts_Ok() {
	req := &billingpb.OrderCreateRequest{
		ProjectId:     suite.projectWithProducts.Id,
		PaymentMethod: suite.paymentMethod.Group,
		Currency:      "RUB",
		Account:       "unit test",
		Description:   "unit test",
		OrderId:       primitive.NewObjectID().Hex(),
		User: &billingpb.OrderUser{
			Email: "test@unit.unit",
			Ip:    "127.0.0.1",
		},
		Products: suite.productIds,
		Type:     pkg.OrderType_product,
	}

	rsp1 := &billingpb.OrderCreateProcessResponse{}
	err := suite.service.OrderCreateProcess(context.TODO(), req, rsp1)

	assert.Nil(suite.T(), err)
	assert.Equal(suite.T(), rsp1.Status, billingpb.ResponseStatusOk)
	order := rsp1.Item

	req1 := &billingpb.PaymentFormJsonDataRequest{OrderId: order.Uuid, Scheme: "https", Host: "unit.test"}
	rsp := &billingpb.PaymentFormJsonDataResponse{}
	err = suite.service.PaymentFormJsonDataProcess(context.TODO(), req1, rsp)

	assert.Nil(suite.T(), err)
	assert.Equal(suite.T(), pkg.OrderType_product, rsp.Item.Type)
	assert.True(suite.T(), len(rsp.Item.PaymentMethods) > 0)
	assert.True(suite.T(), len(rsp.Item.PaymentMethods[0].Id) > 0)
	assert.Equal(suite.T(), len(rsp.Item.Items), 2)
}

func (suite *OrderTestSuite) TestOrder_ProcessPaymentFormData_BankCard_Ok() {
	req := &billingpb.OrderCreateRequest{
		Type:        pkg.OrderType_simple,
		ProjectId:   suite.project.Id,
		Currency:    "RUB",
		Amount:      100,
		Account:     "unit test",
		Description: "unit test",
		OrderId:     primitive.NewObjectID().Hex(),
		User: &billingpb.OrderUser{
			Email: "test@unit.unit",
			Ip:    "127.0.0.1",
		},
	}

	rsp1 := &billingpb.OrderCreateProcessResponse{}
	err := suite.service.OrderCreateProcess(context.TODO(), req, rsp1)

	assert.Nil(suite.T(), err)
	assert.Equal(suite.T(), rsp1.Status, billingpb.ResponseStatusOk)
	rsp := rsp1.Item

	data := map[string]string{
		billingpb.PaymentCreateFieldOrderId:         rsp.Uuid,
		billingpb.PaymentCreateFieldPaymentMethodId: suite.paymentMethod.Id,
		billingpb.PaymentCreateFieldEmail:           "test@unit.unit",
		billingpb.PaymentCreateFieldPan:             "4000000000000002",
		billingpb.PaymentCreateFieldCvv:             "123",
		billingpb.PaymentCreateFieldMonth:           "02",
		billingpb.PaymentCreateFieldYear:            "2100",
		billingpb.PaymentCreateFieldHolder:          "Mr. Card Holder",
	}

	processor := &PaymentCreateProcessor{service: suite.service, data: data}
	err = processor.processPaymentFormData(context.TODO())

	assert.Nil(suite.T(), err)
	assert.NotNil(suite.T(), processor.checked.order)
	assert.NotNil(suite.T(), processor.checked.project)
	assert.NotNil(suite.T(), processor.checked.paymentMethod)

	bankBrand, ok := processor.checked.order.PaymentRequisites[billingpb.PaymentCreateBankCardFieldBrand]

	assert.True(suite.T(), ok)
	assert.True(suite.T(), len(bankBrand) > 0)
}

func (suite *OrderTestSuite) TestOrder_ProcessPaymentFormData_Bitcoin_Ok() {
	req := &billingpb.OrderCreateRequest{
		Type:        pkg.OrderType_simple,
		ProjectId:   suite.project.Id,
		Currency:    "RUB",
		Amount:      100,
		Account:     "unit test",
		Description: "unit test",
		OrderId:     primitive.NewObjectID().Hex(),
		User: &billingpb.OrderUser{
			Email: "test@unit.unit",
			Ip:    "127.0.0.1",
		},
	}

	rsp1 := &billingpb.OrderCreateProcessResponse{}
	err := suite.service.OrderCreateProcess(context.TODO(), req, rsp1)

	assert.Nil(suite.T(), err)
	assert.Equal(suite.T(), rsp1.Status, billingpb.ResponseStatusOk)
	rsp := rsp1.Item

	data := map[string]string{
		billingpb.PaymentCreateFieldOrderId:         rsp.Uuid,
		billingpb.PaymentCreateFieldPaymentMethodId: suite.pmBitcoin1.Id,
		billingpb.PaymentCreateFieldEmail:           "test@unit.unit",
		billingpb.PaymentCreateFieldCrypto:          "bitcoin_address",
	}

	processor := &PaymentCreateProcessor{service: suite.service, data: data}
	err = processor.processPaymentFormData(context.TODO())

	assert.Nil(suite.T(), err)
	assert.NotNil(suite.T(), processor.checked.order)
	assert.NotNil(suite.T(), processor.checked.project)
	assert.NotNil(suite.T(), processor.checked.paymentMethod)
}

func (suite *OrderTestSuite) TestOrder_ProcessPaymentFormData_OrderIdEmpty_Error() {
	req := &billingpb.OrderCreateRequest{
		Type:        pkg.OrderType_simple,
		ProjectId:   suite.project.Id,
		Currency:    "RUB",
		Amount:      100,
		Account:     "unit test",
		Description: "unit test",
		OrderId:     primitive.NewObjectID().Hex(),
		User: &billingpb.OrderUser{
			Email: "test@unit.unit",
			Ip:    "127.0.0.1",
		},
	}

	rsp1 := &billingpb.OrderCreateProcessResponse{}
	err := suite.service.OrderCreateProcess(context.TODO(), req, rsp1)

	assert.Nil(suite.T(), err)
	assert.Equal(suite.T(), rsp1.Status, billingpb.ResponseStatusOk)

	data := map[string]string{
		billingpb.PaymentCreateFieldPaymentMethodId: suite.pmBitcoin1.Id,
		billingpb.PaymentCreateFieldEmail:           "test@unit.unit",
		billingpb.PaymentCreateFieldCrypto:          "bitcoin_address",
	}

	processor := &PaymentCreateProcessor{service: suite.service, data: data}
	err = processor.processPaymentFormData(context.TODO())

	assert.Error(suite.T(), err)
	assert.Nil(suite.T(), processor.checked.order)
	assert.Nil(suite.T(), processor.checked.project)
	assert.Nil(suite.T(), processor.checked.paymentMethod)
	assert.Equal(suite.T(), orderErrorCreatePaymentRequiredFieldIdNotFound, err)
}

func (suite *OrderTestSuite) TestOrder_ProcessPaymentFormData_PaymentMethodEmpty_Error() {
	req := &billingpb.OrderCreateRequest{
		Type:        pkg.OrderType_simple,
		ProjectId:   suite.project.Id,
		Currency:    "RUB",
		Amount:      100,
		Account:     "unit test",
		Description: "unit test",
		OrderId:     primitive.NewObjectID().Hex(),
		User: &billingpb.OrderUser{
			Email: "test@unit.unit",
			Ip:    "127.0.0.1",
		},
	}

	rsp1 := &billingpb.OrderCreateProcessResponse{}
	err := suite.service.OrderCreateProcess(context.TODO(), req, rsp1)

	assert.Nil(suite.T(), err)
	assert.Equal(suite.T(), rsp1.Status, billingpb.ResponseStatusOk)
	rsp := rsp1.Item

	data := map[string]string{
		billingpb.PaymentCreateFieldOrderId: rsp.Id,
		billingpb.PaymentCreateFieldEmail:   "test@unit.unit",
		billingpb.PaymentCreateFieldCrypto:  "bitcoin_address",
	}

	processor := &PaymentCreateProcessor{service: suite.service, data: data}
	err = processor.processPaymentFormData(context.TODO())

	assert.Error(suite.T(), err)
	assert.Nil(suite.T(), processor.checked.order)
	assert.Nil(suite.T(), processor.checked.project)
	assert.Nil(suite.T(), processor.checked.paymentMethod)
	assert.Equal(suite.T(), orderErrorCreatePaymentRequiredFieldPaymentMethodNotFound, err)
}

func (suite *OrderTestSuite) TestOrder_ProcessPaymentFormData_EmailEmpty_Error() {
	req := &billingpb.OrderCreateRequest{
		Type:        pkg.OrderType_simple,
		ProjectId:   suite.project.Id,
		Currency:    "RUB",
		Amount:      100,
		Account:     "unit test",
		Description: "unit test",
		OrderId:     primitive.NewObjectID().Hex(),
		User: &billingpb.OrderUser{
			Email: "test@unit.unit",
			Ip:    "127.0.0.1",
		},
	}

	rsp1 := &billingpb.OrderCreateProcessResponse{}
	err := suite.service.OrderCreateProcess(context.TODO(), req, rsp1)

	assert.Nil(suite.T(), err)
	assert.Equal(suite.T(), rsp1.Status, billingpb.ResponseStatusOk)
	rsp := rsp1.Item

	data := map[string]string{
		billingpb.PaymentCreateFieldOrderId:         rsp.Uuid,
		billingpb.PaymentCreateFieldPaymentMethodId: suite.pmBitcoin1.Id,
		billingpb.PaymentCreateFieldCrypto:          "bitcoin_address",
	}

	processor := &PaymentCreateProcessor{service: suite.service, data: data}
	err = processor.processPaymentFormData(context.TODO())

	assert.Error(suite.T(), err)
	assert.Nil(suite.T(), processor.checked.order)
	assert.Nil(suite.T(), processor.checked.project)
	assert.Nil(suite.T(), processor.checked.paymentMethod)
	assert.Equal(suite.T(), orderErrorCreatePaymentRequiredFieldEmailNotFound, err)
}

func (suite *OrderTestSuite) TestOrder_ProcessPaymentFormData_OrderNotFound_Error() {
	req := &billingpb.OrderCreateRequest{
		Type:        pkg.OrderType_simple,
		ProjectId:   suite.project.Id,
		Currency:    "RUB",
		Amount:      100,
		Account:     "unit test",
		Description: "unit test",
		OrderId:     primitive.NewObjectID().Hex(),
		User: &billingpb.OrderUser{
			Email: "test@unit.unit",
			Ip:    "127.0.0.1",
		},
	}

	rsp1 := &billingpb.OrderCreateProcessResponse{}
	err := suite.service.OrderCreateProcess(context.TODO(), req, rsp1)

	assert.Nil(suite.T(), err)
	assert.Equal(suite.T(), rsp1.Status, billingpb.ResponseStatusOk)

	data := map[string]string{
		billingpb.PaymentCreateFieldOrderId:         primitive.NewObjectID().Hex(),
		billingpb.PaymentCreateFieldPaymentMethodId: suite.pmBitcoin1.Id,
		billingpb.PaymentCreateFieldEmail:           "test@unit.unit",
		billingpb.PaymentCreateFieldCrypto:          "bitcoin_address",
	}

	processor := &PaymentCreateProcessor{service: suite.service, data: data}
	err = processor.processPaymentFormData(context.TODO())

	assert.Error(suite.T(), err)
	assert.Nil(suite.T(), processor.checked.order)
	assert.Nil(suite.T(), processor.checked.project)
	assert.Nil(suite.T(), processor.checked.paymentMethod)
	assert.Equal(suite.T(), orderErrorNotFound, err)
}

func (suite *OrderTestSuite) TestOrder_ProcessPaymentFormData_OrderHasEndedStatus_Error() {
	req := &billingpb.OrderCreateRequest{
		Type:        pkg.OrderType_simple,
		ProjectId:   suite.project.Id,
		Currency:    "RUB",
		Amount:      100,
		Account:     "unit test",
		Description: "unit test",
		OrderId:     primitive.NewObjectID().Hex(),
		User: &billingpb.OrderUser{
			Email: "test@unit.unit",
			Ip:    "127.0.0.1",
		},
	}

	rsp1 := &billingpb.OrderCreateProcessResponse{}
	err := suite.service.OrderCreateProcess(context.TODO(), req, rsp1)

	assert.Nil(suite.T(), err)
	assert.Equal(suite.T(), rsp1.Status, billingpb.ResponseStatusOk)
	rsp := rsp1.Item

	rsp.PrivateStatus = recurringpb.OrderStatusProjectComplete
	err = suite.service.updateOrder(context.TODO(), rsp)

	data := map[string]string{
		billingpb.PaymentCreateFieldOrderId:         rsp.Uuid,
		billingpb.PaymentCreateFieldPaymentMethodId: suite.pmBitcoin1.Id,
		billingpb.PaymentCreateFieldEmail:           "test@unit.unit",
		billingpb.PaymentCreateFieldCrypto:          "bitcoin_address",
	}

	processor := &PaymentCreateProcessor{service: suite.service, data: data}
	err = processor.processPaymentFormData(context.TODO())

	assert.Error(suite.T(), err)
	assert.Nil(suite.T(), processor.checked.order)
	assert.Nil(suite.T(), processor.checked.project)
	assert.Nil(suite.T(), processor.checked.paymentMethod)
	assert.Equal(suite.T(), orderErrorOrderAlreadyComplete, err)
}

func (suite *OrderTestSuite) TestOrder_ProcessPaymentFormData_ProjectProcess_Error() {
	req := &billingpb.OrderCreateRequest{
		Type:        pkg.OrderType_simple,
		ProjectId:   suite.project.Id,
		Currency:    "RUB",
		Amount:      100,
		Account:     "unit test",
		Description: "unit test",
		OrderId:     primitive.NewObjectID().Hex(),
		User: &billingpb.OrderUser{
			Email: "test@unit.unit",
			Ip:    "127.0.0.1",
		},
	}

	rsp1 := &billingpb.OrderCreateProcessResponse{}
	err := suite.service.OrderCreateProcess(context.TODO(), req, rsp1)

	assert.Nil(suite.T(), err)
	assert.Equal(suite.T(), rsp1.Status, billingpb.ResponseStatusOk)
	rsp := rsp1.Item

	rsp.Project.Id = suite.inactiveProject.Id
	err = suite.service.updateOrder(context.TODO(), rsp)

	data := map[string]string{
		billingpb.PaymentCreateFieldOrderId:         rsp.Uuid,
		billingpb.PaymentCreateFieldPaymentMethodId: suite.pmBitcoin1.Id,
		billingpb.PaymentCreateFieldEmail:           "test@unit.unit",
		billingpb.PaymentCreateFieldCrypto:          "bitcoin_address",
	}

	processor := &PaymentCreateProcessor{service: suite.service, data: data}
	err = processor.processPaymentFormData(context.TODO())

	assert.Error(suite.T(), err)
	assert.Nil(suite.T(), processor.checked.order)
	assert.Nil(suite.T(), processor.checked.project)
	assert.Nil(suite.T(), processor.checked.paymentMethod)
	assert.Equal(suite.T(), orderErrorProjectInactive, err)
}

func (suite *OrderTestSuite) TestOrder_ProcessPaymentFormData_PaymentMethodNotFound_Error() {
	req := &billingpb.OrderCreateRequest{
		Type:        pkg.OrderType_simple,
		ProjectId:   suite.project.Id,
		Currency:    "RUB",
		Amount:      100,
		Account:     "unit test",
		Description: "unit test",
		OrderId:     primitive.NewObjectID().Hex(),
		User: &billingpb.OrderUser{
			Email: "test@unit.unit",
			Ip:    "127.0.0.1",
		},
	}

	rsp1 := &billingpb.OrderCreateProcessResponse{}
	err := suite.service.OrderCreateProcess(context.TODO(), req, rsp1)

	assert.Nil(suite.T(), err)
	assert.Equal(suite.T(), rsp1.Status, billingpb.ResponseStatusOk)
	rsp := rsp1.Item

	data := map[string]string{
		billingpb.PaymentCreateFieldOrderId:         rsp.Uuid,
		billingpb.PaymentCreateFieldPaymentMethodId: primitive.NewObjectID().Hex(),
		billingpb.PaymentCreateFieldEmail:           "test@unit.unit",
		billingpb.PaymentCreateFieldCrypto:          "bitcoin_address",
	}

	processor := &PaymentCreateProcessor{service: suite.service, data: data}
	err = processor.processPaymentFormData(context.TODO())

	assert.Error(suite.T(), err)
	assert.Nil(suite.T(), processor.checked.order)
	assert.Nil(suite.T(), processor.checked.project)
	assert.Nil(suite.T(), processor.checked.paymentMethod)
	assert.Equal(suite.T(), orderErrorPaymentMethodNotFound, err)
}

func (suite *OrderTestSuite) TestOrder_ProcessPaymentFormData_PaymentMethodProcess_Error() {
	req := &billingpb.OrderCreateRequest{
		Type:        pkg.OrderType_simple,
		ProjectId:   suite.project.Id,
		Currency:    "RUB",
		Amount:      100,
		Account:     "unit test",
		Description: "unit test",
		OrderId:     primitive.NewObjectID().Hex(),
		User: &billingpb.OrderUser{
			Email: "test@unit.unit",
			Ip:    "127.0.0.1",
		},
	}

	rsp1 := &billingpb.OrderCreateProcessResponse{}
	err := suite.service.OrderCreateProcess(context.TODO(), req, rsp1)

	assert.Nil(suite.T(), err)
	assert.Equal(suite.T(), rsp1.Status, billingpb.ResponseStatusOk)
	rsp := rsp1.Item

	data := map[string]string{
		billingpb.PaymentCreateFieldOrderId:         rsp.Uuid,
		billingpb.PaymentCreateFieldPaymentMethodId: suite.inactivePaymentMethod.Id,
		billingpb.PaymentCreateFieldEmail:           "test@unit.unit",
		billingpb.PaymentCreateFieldCrypto:          "bitcoin_address",
	}

	processor := &PaymentCreateProcessor{service: suite.service, data: data}
	err = processor.processPaymentFormData(context.TODO())

	assert.Error(suite.T(), err)
	assert.Nil(suite.T(), processor.checked.order)
	assert.Nil(suite.T(), processor.checked.project)
	assert.Nil(suite.T(), processor.checked.paymentMethod)
	assert.Equal(suite.T(), orderErrorPaymentMethodInactive, err)
}

func (suite *OrderTestSuite) TestOrder_ProcessPaymentFormData_AmountLimitProcess_Error() {
	req := &billingpb.OrderCreateRequest{
		Type:        pkg.OrderType_simple,
		ProjectId:   suite.project.Id,
		Currency:    "RUB",
		Amount:      100,
		Account:     "unit test",
		Description: "unit test",
		OrderId:     primitive.NewObjectID().Hex(),
		User: &billingpb.OrderUser{
			Email: "test@unit.unit",
			Ip:    "127.0.0.1",
		},
	}

	rsp1 := &billingpb.OrderCreateProcessResponse{}
	err := suite.service.OrderCreateProcess(context.TODO(), req, rsp1)

	assert.Nil(suite.T(), err)
	assert.Equal(suite.T(), rsp1.Status, billingpb.ResponseStatusOk)
	rsp := rsp1.Item

	rsp.OrderAmount = 10
	err = suite.service.updateOrder(context.TODO(), rsp)

	data := map[string]string{
		billingpb.PaymentCreateFieldOrderId:         rsp.Uuid,
		billingpb.PaymentCreateFieldPaymentMethodId: suite.paymentMethod.Id,
		billingpb.PaymentCreateFieldEmail:           "test@unit.unit",
		billingpb.PaymentCreateFieldCrypto:          "bitcoin_address",
	}

	processor := &PaymentCreateProcessor{service: suite.service, data: data}
	err = processor.processPaymentFormData(context.TODO())

	assert.Error(suite.T(), err)
	assert.Nil(suite.T(), processor.checked.order)
	assert.Nil(suite.T(), processor.checked.project)
	assert.Nil(suite.T(), processor.checked.paymentMethod)
	assert.Equal(suite.T(), orderErrorAmountLowerThanMinAllowed, err)
}

func (suite *OrderTestSuite) TestOrder_ProcessPaymentFormData_BankCardNumberInvalid_Error() {
	req := &billingpb.OrderCreateRequest{
		Type:        pkg.OrderType_simple,
		ProjectId:   suite.project.Id,
		Currency:    "RUB",
		Amount:      100,
		Account:     "unit test",
		Description: "unit test",
		OrderId:     primitive.NewObjectID().Hex(),
		User: &billingpb.OrderUser{
			Email: "test@unit.unit",
			Ip:    "127.0.0.1",
		},
	}

	rsp1 := &billingpb.OrderCreateProcessResponse{}
	err := suite.service.OrderCreateProcess(context.TODO(), req, rsp1)

	assert.Nil(suite.T(), err)
	assert.Equal(suite.T(), rsp1.Status, billingpb.ResponseStatusOk)
	rsp := rsp1.Item

	data := map[string]string{
		billingpb.PaymentCreateFieldOrderId:         rsp.Uuid,
		billingpb.PaymentCreateFieldPaymentMethodId: suite.paymentMethod.Id,
		billingpb.PaymentCreateFieldEmail:           "test@unit.unit",
		billingpb.PaymentCreateFieldPan:             "fake_bank_card_number",
		billingpb.PaymentCreateFieldCvv:             "123",
		billingpb.PaymentCreateFieldMonth:           "02",
		billingpb.PaymentCreateFieldYear:            "2100",
		billingpb.PaymentCreateFieldHolder:          "Mr. Card Holder",
	}

	processor := &PaymentCreateProcessor{service: suite.service, data: data}
	err = processor.processPaymentFormData(context.TODO())

	assert.Error(suite.T(), err)
	assert.Nil(suite.T(), processor.checked.order)
	assert.Nil(suite.T(), processor.checked.project)
	assert.Nil(suite.T(), processor.checked.paymentMethod)
	assert.Equal(suite.T(), bankCardPanIsInvalid, err)
}

func (suite *OrderTestSuite) TestOrder_ProcessPaymentFormData_GetBinData_Error() {
	req := &billingpb.OrderCreateRequest{
		Type:        pkg.OrderType_simple,
		ProjectId:   suite.project.Id,
		Currency:    "RUB",
		Amount:      100,
		Account:     "unit test",
		Description: "unit test",
		OrderId:     primitive.NewObjectID().Hex(),
		User: &billingpb.OrderUser{
			Email: "test@unit.unit",
			Ip:    "127.0.0.1",
		},
	}

	rsp1 := &billingpb.OrderCreateProcessResponse{}
	err := suite.service.OrderCreateProcess(context.TODO(), req, rsp1)

	assert.Nil(suite.T(), err)
	assert.Equal(suite.T(), rsp1.Status, billingpb.ResponseStatusOk)
	rsp := rsp1.Item

	data := map[string]string{
		billingpb.PaymentCreateFieldOrderId:         rsp.Uuid,
		billingpb.PaymentCreateFieldPaymentMethodId: suite.paymentMethod.Id,
		billingpb.PaymentCreateFieldEmail:           "test@unit.unit",
		billingpb.PaymentCreateFieldPan:             "5555555555554444",
		billingpb.PaymentCreateFieldCvv:             "123",
		billingpb.PaymentCreateFieldMonth:           "02",
		billingpb.PaymentCreateFieldYear:            "2100",
		billingpb.PaymentCreateFieldHolder:          "Mr. Card Holder",
	}

	suite.service.rep = mocks.NewRepositoryServiceError()

	processor := &PaymentCreateProcessor{service: suite.service, data: data}
	err = processor.processPaymentFormData(context.TODO())

	assert.Nil(suite.T(), err)
	assert.NotNil(suite.T(), processor.checked.order)
	assert.NotNil(suite.T(), processor.checked.project)
	assert.NotNil(suite.T(), processor.checked.paymentMethod)

	bankBrand, ok := processor.checked.order.PaymentRequisites[billingpb.PaymentCreateBankCardFieldBrand]

	assert.False(suite.T(), ok)
	assert.Len(suite.T(), bankBrand, 0)

	suite.service.rep = mocks.NewRepositoryServiceOk()
}

func (suite *OrderTestSuite) TestOrder_ProcessPaymentFormData_AccountEmpty_Error() {
	req := &billingpb.OrderCreateRequest{
		Type:        pkg.OrderType_simple,
		ProjectId:   suite.project.Id,
		Currency:    "RUB",
		Amount:      100,
		Account:     "unit test",
		Description: "unit test",
		OrderId:     primitive.NewObjectID().Hex(),
		User: &billingpb.OrderUser{
			Email: "test@unit.unit",
			Ip:    "127.0.0.1",
		},
	}

	rsp1 := &billingpb.OrderCreateProcessResponse{}
	err := suite.service.OrderCreateProcess(context.TODO(), req, rsp1)

	assert.Nil(suite.T(), err)
	assert.Equal(suite.T(), rsp1.Status, billingpb.ResponseStatusOk)
	rsp := rsp1.Item

	data := map[string]string{
		billingpb.PaymentCreateFieldOrderId:         rsp.Uuid,
		billingpb.PaymentCreateFieldPaymentMethodId: suite.pmBitcoin1.Id,
		billingpb.PaymentCreateFieldEmail:           "test@unit.unit",
		billingpb.PaymentCreateFieldCrypto:          "",
	}

	processor := &PaymentCreateProcessor{service: suite.service, data: data}
	err = processor.processPaymentFormData(context.TODO())

	assert.Error(suite.T(), err)
	assert.Nil(suite.T(), processor.checked.order)
	assert.Nil(suite.T(), processor.checked.project)
	assert.Nil(suite.T(), processor.checked.paymentMethod)
	assert.Equal(suite.T(), paymentSystemErrorEWalletIdentifierIsInvalid, err)
}

func (suite *OrderTestSuite) TestOrder_ProcessPaymentFormData_ChangeProjectAccount_Ok() {
	req := &billingpb.OrderCreateRequest{
		Type:        pkg.OrderType_simple,
		ProjectId:   suite.project.Id,
		Currency:    "RUB",
		Amount:      100,
		Description: "unit test",
		OrderId:     primitive.NewObjectID().Hex(),
		User: &billingpb.OrderUser{
			Email: "test@unit.unit",
			Ip:    "127.0.0.1",
		},
	}

	rsp1 := &billingpb.OrderCreateProcessResponse{}
	err := suite.service.OrderCreateProcess(context.TODO(), req, rsp1)

	assert.Nil(suite.T(), err)
	assert.Equal(suite.T(), rsp1.Status, billingpb.ResponseStatusOk)
	rsp := rsp1.Item
	assert.Equal(suite.T(), "", rsp.ProjectAccount)

	data := map[string]string{
		billingpb.PaymentCreateFieldOrderId:         rsp.Uuid,
		billingpb.PaymentCreateFieldPaymentMethodId: suite.paymentMethod.Id,
		billingpb.PaymentCreateFieldEmail:           "test@unit.unit",
		billingpb.PaymentCreateFieldPan:             "4000000000000002",
		billingpb.PaymentCreateFieldCvv:             "123",
		billingpb.PaymentCreateFieldMonth:           "02",
		billingpb.PaymentCreateFieldYear:            "2100",
		billingpb.PaymentCreateFieldHolder:          "Mr. Card Holder",
	}

	processor := &PaymentCreateProcessor{service: suite.service, data: data}
	err = processor.processPaymentFormData(context.TODO())

	assert.Nil(suite.T(), err)
	assert.NotNil(suite.T(), processor.checked.order)
	assert.NotNil(suite.T(), processor.checked.project)
	assert.NotNil(suite.T(), processor.checked.paymentMethod)
	assert.Equal(suite.T(), "test@unit.unit", processor.checked.order.User.Email)
}

func (suite *OrderTestSuite) TestOrder_PaymentCreateProcess_Ok() {
	req := &billingpb.OrderCreateRequest{
		Type:        pkg.OrderType_simple,
		ProjectId:   suite.project.Id,
		Currency:    "RUB",
		Amount:      100,
		Account:     "unit test",
		Description: "unit test",
		OrderId:     primitive.NewObjectID().Hex(),
		User: &billingpb.OrderUser{
			Email: "test@unit.unit",
			Ip:    "127.0.0.1",
		},
	}

	rsp1 := &billingpb.OrderCreateProcessResponse{}
	err := suite.service.OrderCreateProcess(context.TODO(), req, rsp1)

	assert.Nil(suite.T(), err)
	assert.Equal(suite.T(), rsp1.Status, billingpb.ResponseStatusOk)
	order := rsp1.Item

	expireYear := time.Now().AddDate(1, 0, 0)

	createPaymentRequest := &billingpb.PaymentCreateRequest{
		Data: map[string]string{
			billingpb.PaymentCreateFieldOrderId:         order.Uuid,
			billingpb.PaymentCreateFieldPaymentMethodId: suite.paymentMethod.Id,
			billingpb.PaymentCreateFieldEmail:           "test@unit.unit",
			billingpb.PaymentCreateFieldPan:             "4000000000000002",
			billingpb.PaymentCreateFieldCvv:             "123",
			billingpb.PaymentCreateFieldMonth:           "02",
			billingpb.PaymentCreateFieldYear:            expireYear.Format("2006"),
			billingpb.PaymentCreateFieldHolder:          "Mr. Card Holder",
		},
		Ip: "127.0.0.1",
	}

	rsp := &billingpb.PaymentCreateResponse{}
	err = suite.service.PaymentCreateProcess(context.TODO(), createPaymentRequest, rsp)

	assert.Nil(suite.T(), err)
	assert.Equal(suite.T(), billingpb.ResponseStatusOk, rsp.Status)
	assert.True(suite.T(), len(rsp.RedirectUrl) > 0)
	assert.Nil(suite.T(), rsp.Message)
	assert.True(suite.T(), rsp.NeedRedirect)

	order1, err := suite.service.orderRepository.GetById(context.TODO(), order.Id)
	assert.NoError(suite.T(), err)
	assert.NotNil(suite.T(), order1)
}

func (suite *OrderTestSuite) TestOrder_PaymentCreateProcess_ProcessValidation_Error() {
	req := &billingpb.OrderCreateRequest{
		Type:        pkg.OrderType_simple,
		ProjectId:   suite.project.Id,
		Currency:    "RUB",
		Amount:      100,
		Account:     "unit test",
		Description: "unit test",
		OrderId:     primitive.NewObjectID().Hex(),
		User: &billingpb.OrderUser{
			Email: "test@unit.unit",
			Ip:    "127.0.0.1",
		},
	}

	rsp1 := &billingpb.OrderCreateProcessResponse{}
	err := suite.service.OrderCreateProcess(context.TODO(), req, rsp1)

	assert.Nil(suite.T(), err)
	assert.Equal(suite.T(), rsp1.Status, billingpb.ResponseStatusOk)
	order := rsp1.Item

	createPaymentRequest := &billingpb.PaymentCreateRequest{
		Data: map[string]string{
			billingpb.PaymentCreateFieldOrderId:         order.Uuid,
			billingpb.PaymentCreateFieldPaymentMethodId: suite.paymentMethod.Id,
			billingpb.PaymentCreateFieldEmail:           "test@unit.unit",
			billingpb.PaymentCreateFieldPan:             "4000000000000002",
			billingpb.PaymentCreateFieldCvv:             "123",
			billingpb.PaymentCreateFieldMonth:           "02",
			billingpb.PaymentCreateFieldHolder:          "Mr. Card Holder",
		},
	}

	rsp := &billingpb.PaymentCreateResponse{}
	err = suite.service.PaymentCreateProcess(context.TODO(), createPaymentRequest, rsp)

	assert.Nil(suite.T(), err)
	assert.Equal(suite.T(), billingpb.ResponseStatusBadData, rsp.Status)
	assert.Len(suite.T(), rsp.RedirectUrl, 0)
	assert.True(suite.T(), len(rsp.Message.Message) > 0)
	assert.Equal(suite.T(), bankCardExpireYearIsRequired, rsp.Message)
}

func (suite *OrderTestSuite) TestOrder_PaymentCreateProcess_ChangeTerminalData_Ok() {
	req := &billingpb.OrderCreateRequest{
		Type:        pkg.OrderType_simple,
		ProjectId:   suite.project.Id,
		Currency:    "RUB",
		Amount:      100,
		Account:     "unit test",
		Description: "unit test",
		OrderId:     primitive.NewObjectID().Hex(),
		User: &billingpb.OrderUser{
			Email: "test@unit.unit",
			Ip:    "127.0.0.1",
		},
	}

	rsp1 := &billingpb.OrderCreateProcessResponse{}
	err := suite.service.OrderCreateProcess(context.TODO(), req, rsp1)

	assert.Nil(suite.T(), err)
	assert.Equal(suite.T(), rsp1.Status, billingpb.ResponseStatusOk)
	order := rsp1.Item

	expireYear := time.Now().AddDate(1, 0, 0)

	createPaymentRequest := &billingpb.PaymentCreateRequest{
		Data: map[string]string{
			billingpb.PaymentCreateFieldOrderId:         order.Uuid,
			billingpb.PaymentCreateFieldPaymentMethodId: suite.paymentMethod.Id,
			billingpb.PaymentCreateFieldEmail:           "test@unit.unit",
			billingpb.PaymentCreateFieldPan:             "4000000000000002",
			billingpb.PaymentCreateFieldCvv:             "123",
			billingpb.PaymentCreateFieldMonth:           "02",
			billingpb.PaymentCreateFieldYear:            expireYear.Format("2006"),
			billingpb.PaymentCreateFieldHolder:          "Mr. Card Holder",
		},
		Ip: "127.0.0.1",
	}

	rsp := &billingpb.PaymentCreateResponse{}
	err = suite.service.PaymentCreateProcess(context.TODO(), createPaymentRequest, rsp)

	assert.Nil(suite.T(), err)
	assert.Equal(suite.T(), billingpb.ResponseStatusOk, rsp.Status)
	assert.True(suite.T(), len(rsp.RedirectUrl) > 0)
	assert.Nil(suite.T(), rsp.Message)
	assert.True(suite.T(), rsp.NeedRedirect)
}

func (suite *OrderTestSuite) TestOrder_PaymentCreateProcess_CreatePaymentSystemHandler_Error() {
	req := &billingpb.OrderCreateRequest{
		Type:        pkg.OrderType_simple,
		ProjectId:   suite.project.Id,
		Currency:    "RUB",
		Amount:      100,
		Account:     "unit test",
		Description: "unit test",
		OrderId:     primitive.NewObjectID().Hex(),
		User: &billingpb.OrderUser{
			Email: "test@unit.unit",
			Ip:    "127.0.0.1",
		},
	}

	rsp1 := &billingpb.OrderCreateProcessResponse{}
	err := suite.service.OrderCreateProcess(context.TODO(), req, rsp1)

	assert.Nil(suite.T(), err)
	assert.Equal(suite.T(), rsp1.Status, billingpb.ResponseStatusOk)
	order := rsp1.Item

	createPaymentRequest := &billingpb.PaymentCreateRequest{
		Data: map[string]string{
			billingpb.PaymentCreateFieldOrderId:         order.Uuid,
			billingpb.PaymentCreateFieldPaymentMethodId: suite.pmBitcoin1.Id,
			billingpb.PaymentCreateFieldEmail:           "test@unit.unit",
			billingpb.PaymentCreateFieldCrypto:          "bitcoin_address",
		},
	}

	rsp := &billingpb.PaymentCreateResponse{}
	err = suite.service.PaymentCreateProcess(context.TODO(), createPaymentRequest, rsp)

	assert.Nil(suite.T(), err)
	assert.Equal(suite.T(), billingpb.ResponseStatusSystemError, rsp.Status)
	assert.Len(suite.T(), rsp.RedirectUrl, 0)
	assert.True(suite.T(), len(rsp.Message.Message) > 0)
	assert.Equal(suite.T(), paymentSystemErrorHandlerNotFound.Error(), rsp.Message.Message)
}

func (suite *OrderTestSuite) TestOrder_PaymentCreateProcess_FormInputTimeExpired_Error() {
	req1 := &billingpb.OrderCreateRequest{
		Type:        pkg.OrderType_simple,
		ProjectId:   suite.project.Id,
		Currency:    "RUB",
		Amount:      100,
		Account:     "unit test",
		Description: "unit test",
		OrderId:     primitive.NewObjectID().Hex(),
		User: &billingpb.OrderUser{
			Email: "test@unit.unit",
			Ip:    "127.0.0.1",
		},
	}

	rsp := &billingpb.OrderCreateProcessResponse{}
	err := suite.service.OrderCreateProcess(context.TODO(), req1, rsp)

	assert.Nil(suite.T(), err)
	assert.Equal(suite.T(), rsp.Status, billingpb.ResponseStatusOk)
	rsp1 := rsp.Item

	order, err := suite.service.orderRepository.GetById(context.TODO(), rsp1.Id)
	assert.NoError(suite.T(), err)
	assert.NotNil(suite.T(), order)

	order.ExpireDateToFormInput, err = ptypes.TimestampProto(time.Now().Add(time.Minute * -40))
	assert.NoError(suite.T(), err)

	err = suite.service.updateOrder(context.TODO(), order)

	expireYear := time.Now().AddDate(1, 0, 0)

	req2 := &billingpb.PaymentCreateRequest{
		Data: map[string]string{
			billingpb.PaymentCreateFieldOrderId:         rsp1.Uuid,
			billingpb.PaymentCreateFieldPaymentMethodId: suite.paymentMethod.Id,
			billingpb.PaymentCreateFieldEmail:           "test@unit.unit",
			billingpb.PaymentCreateFieldPan:             "4000000000000002",
			billingpb.PaymentCreateFieldCvv:             "123",
			billingpb.PaymentCreateFieldMonth:           "02",
			billingpb.PaymentCreateFieldYear:            expireYear.Format("2006"),
			billingpb.PaymentCreateFieldHolder:          "Mr. Card Holder",
		},
	}

	rsp2 := &billingpb.PaymentCreateResponse{}
	err = suite.service.PaymentCreateProcess(context.TODO(), req2, rsp2)
	assert.NoError(suite.T(), err)
	assert.Equal(suite.T(), billingpb.ResponseStatusBadData, rsp2.Status)
	assert.Equal(suite.T(), orderErrorFormInputTimeExpired, rsp2.Message)
}

func (suite *OrderTestSuite) TestOrder_PaymentCallbackProcess_Ok() {
	req := &billingpb.OrderCreateRequest{
		ProjectId:   suite.projectWithProducts.Id,
		Currency:    "RUB",
		Account:     "unit test",
		Description: "unit test",
		OrderId:     primitive.NewObjectID().Hex(),
		Products:    suite.productIds,
		User: &billingpb.OrderUser{
			Email: "test@unit.unit",
			Ip:    "127.0.0.1",
		},
		Type: pkg.OrderType_product,
	}

	rsp1 := &billingpb.OrderCreateProcessResponse{}
	err := suite.service.OrderCreateProcess(context.TODO(), req, rsp1)

	assert.Nil(suite.T(), err)
	assert.Equal(suite.T(), rsp1.Status, billingpb.ResponseStatusOk)
	order := rsp1.Item

	expireYear := time.Now().AddDate(1, 0, 0)

	createPaymentRequest := &billingpb.PaymentCreateRequest{
		Data: map[string]string{
			billingpb.PaymentCreateFieldOrderId:         order.Uuid,
			billingpb.PaymentCreateFieldPaymentMethodId: suite.paymentMethod.Id,
			billingpb.PaymentCreateFieldEmail:           "test@unit.unit",
			billingpb.PaymentCreateFieldPan:             "4000000000000002",
			billingpb.PaymentCreateFieldCvv:             "123",
			billingpb.PaymentCreateFieldMonth:           "02",
			billingpb.PaymentCreateFieldYear:            expireYear.Format("2006"),
			billingpb.PaymentCreateFieldHolder:          "Mr. Card Holder",
		},
		Ip: "127.0.0.1",
	}

	rsp := &billingpb.PaymentCreateResponse{}
	err = suite.service.PaymentCreateProcess(context.TODO(), createPaymentRequest, rsp)

	assert.Nil(suite.T(), err)
	assert.Equal(suite.T(), billingpb.ResponseStatusOk, rsp.Status)

	order1, err := suite.service.orderRepository.GetById(context.TODO(), order.Id)
	assert.NoError(suite.T(), err)

	callbackRequest := &billingpb.CardPayPaymentCallback{
		PaymentMethod: suite.paymentMethod.ExternalId,
		CallbackTime:  time.Now().Format("2006-01-02T15:04:05Z"),
		MerchantOrder: &billingpb.CardPayMerchantOrder{
			Id:          order.Id,
			Description: order.Description,
			Items: []*billingpb.CardPayItem{
				{
					Name:        order.Items[0].Name,
					Description: order.Items[0].Name,
					Count:       1,
					Price:       order.Items[0].Amount,
				},
			},
		},
		CardAccount: &billingpb.CallbackCardPayBankCardAccount{
			Holder:             order.PaymentRequisites[billingpb.PaymentCreateFieldHolder],
			IssuingCountryCode: "RU",
			MaskedPan:          order.PaymentRequisites[billingpb.PaymentCreateFieldPan],
			Token:              primitive.NewObjectID().Hex(),
		},
		Customer: &billingpb.CardPayCustomer{
			Email:  order.User.Email,
			Ip:     order.User.Ip,
			Id:     order.ProjectAccount,
			Locale: "Europe/Moscow",
		},
		PaymentData: &billingpb.CallbackCardPayPaymentData{
			Id:          primitive.NewObjectID().Hex(),
			Amount:      order1.TotalPaymentAmount,
			Currency:    order1.Currency,
			Description: order.Description,
			Is_3D:       true,
			Rrn:         primitive.NewObjectID().Hex(),
			Status:      billingpb.CardPayPaymentResponseStatusCompleted,
		},
	}

	buf, err := json.Marshal(callbackRequest)
	assert.Nil(suite.T(), err)

	hash := sha512.New()
	hash.Write([]byte(string(buf) + order1.PaymentMethod.Params.SecretCallback))

	callbackData := &billingpb.PaymentNotifyRequest{
		OrderId:   order.Id,
		Request:   buf,
		Signature: hex.EncodeToString(hash.Sum(nil)),
	}

	zap.ReplaceGlobals(suite.logObserver)
	suite.service.centrifugoPaymentForm = newCentrifugo(suite.service.cfg.CentrifugoPaymentForm, mocks.NewClientStatusOk())

	callbackResponse := &billingpb.PaymentNotifyResponse{}
	err = suite.service.PaymentCallbackProcess(context.TODO(), callbackData, callbackResponse)
	assert.Nil(suite.T(), err)
	assert.Equal(suite.T(), pkg.StatusOK, callbackResponse.Status)

	order2, err := suite.service.orderRepository.GetById(context.TODO(), order.Id)
	assert.NoError(suite.T(), err)
	suite.NotNil(suite.T(), order2)

	assert.Equal(suite.T(), int32(recurringpb.OrderStatusPaymentSystemComplete), order2.PrivateStatus)
	assert.Equal(suite.T(), callbackRequest.GetId(), order2.Transaction)
	assert.NotNil(suite.T(), order2.PaymentMethod.Card)
	assert.Equal(suite.T(), order2.PaymentMethod.Card.Brand, "MASTERCARD")
	assert.Equal(suite.T(), order2.PaymentMethod.Card.Masked, "400000******0002")
	assert.Equal(suite.T(), order2.PaymentMethod.Card.First6, "400000")
	assert.Equal(suite.T(), order2.PaymentMethod.Card.Last4, "0002")
	assert.Equal(suite.T(), order2.PaymentMethod.Card.ExpiryMonth, "02")
	assert.Equal(suite.T(), order2.PaymentMethod.Card.ExpiryYear, expireYear.Format("2006"))
	assert.Equal(suite.T(), order2.PaymentMethod.Card.Secure3D, true)
	assert.NotEmpty(suite.T(), order2.PaymentMethod.Card.Fingerprint)

	messages := suite.zapRecorder.All()
	assert.Regexp(suite.T(), "payment_form", messages[0].Message)
}

func (suite *OrderTestSuite) TestOrder_PaymentCallbackProcess_Recurring_Ok() {
	req := &billingpb.OrderCreateRequest{
		ProjectId:   suite.projectWithProducts.Id,
		Currency:    "RUB",
		Account:     "unit test",
		Description: "unit test",
		OrderId:     primitive.NewObjectID().Hex(),
		User: &billingpb.OrderUser{
			Email: "test@unit.unit",
			Ip:    "127.0.0.1",
		},
		Products: suite.productIds,
		Type:     pkg.OrderType_product,
	}

	rsp1 := &billingpb.OrderCreateProcessResponse{}
	err := suite.service.OrderCreateProcess(context.TODO(), req, rsp1)

	assert.Nil(suite.T(), err)
	assert.Equal(suite.T(), rsp1.Status, billingpb.ResponseStatusOk)
	order := rsp1.Item

	expireYear := time.Now().AddDate(1, 0, 0)

	createPaymentRequest := &billingpb.PaymentCreateRequest{
		Data: map[string]string{
			billingpb.PaymentCreateFieldOrderId:         order.Uuid,
			billingpb.PaymentCreateFieldPaymentMethodId: suite.paymentMethod.Id,
			billingpb.PaymentCreateFieldEmail:           "test@unit.unit",
			billingpb.PaymentCreateFieldPan:             "4000000000000002",
			billingpb.PaymentCreateFieldCvv:             "123",
			billingpb.PaymentCreateFieldMonth:           "02",
			billingpb.PaymentCreateFieldYear:            expireYear.Format("2006"),
			billingpb.PaymentCreateFieldHolder:          "Mr. Card Holder",
			billingpb.PaymentCreateFieldStoreData:       "1",
		},
		Ip: "127.0.0.1",
	}

	rsp := &billingpb.PaymentCreateResponse{}
	err = suite.service.PaymentCreateProcess(context.TODO(), createPaymentRequest, rsp)

	assert.Nil(suite.T(), err)
	assert.Equal(suite.T(), billingpb.ResponseStatusOk, rsp.Status)

	order1, err := suite.service.orderRepository.GetById(context.TODO(), order.Id)
	assert.NoError(suite.T(), err)
	suite.NotNil(suite.T(), order1)

	callbackRequest := &billingpb.CardPayPaymentCallback{
		PaymentMethod: suite.paymentMethod.ExternalId,
		CallbackTime:  time.Now().Format("2006-01-02T15:04:05Z"),
		MerchantOrder: &billingpb.CardPayMerchantOrder{
			Id:          order.Id,
			Description: order.Description,
			Items: []*billingpb.CardPayItem{
				{
					Name:        order.Items[0].Name,
					Description: order.Items[0].Name,
					Count:       1,
					Price:       order.Items[0].Amount,
				},
			},
		},
		CardAccount: &billingpb.CallbackCardPayBankCardAccount{
			Holder:             order.PaymentRequisites[billingpb.PaymentCreateFieldHolder],
			IssuingCountryCode: "RU",
			MaskedPan:          order.PaymentRequisites[billingpb.PaymentCreateFieldPan],
			Token:              primitive.NewObjectID().Hex(),
		},
		Customer: &billingpb.CardPayCustomer{
			Email:  order.User.Email,
			Ip:     order.User.Ip,
			Id:     order.ProjectAccount,
			Locale: "Europe/Moscow",
		},
		RecurringData: &billingpb.CardPayCallbackRecurringData{
			Id:          primitive.NewObjectID().Hex(),
			Amount:      order1.TotalPaymentAmount,
			Currency:    order1.Currency,
			Description: order.Description,
			Is_3D:       true,
			Rrn:         primitive.NewObjectID().Hex(),
			Status:      billingpb.CardPayPaymentResponseStatusCompleted,
			Filing: &billingpb.CardPayCallbackRecurringDataFilling{
				Id: primitive.NewObjectID().Hex(),
			},
		},
	}

	buf, err := json.Marshal(callbackRequest)
	assert.Nil(suite.T(), err)

	hash := sha512.New()
	hash.Write([]byte(string(buf) + order1.PaymentMethod.Params.SecretCallback))

	callbackData := &billingpb.PaymentNotifyRequest{
		OrderId:   order.Id,
		Request:   buf,
		Signature: hex.EncodeToString(hash.Sum(nil)),
	}

	callbackResponse := &billingpb.PaymentNotifyResponse{}
	err = suite.service.PaymentCallbackProcess(context.TODO(), callbackData, callbackResponse)

	assert.Nil(suite.T(), err)
	assert.Equal(suite.T(), pkg.StatusOK, callbackResponse.Status)

	order2, err := suite.service.orderRepository.GetById(context.TODO(), order.Id)
	assert.NoError(suite.T(), err)
	suite.NotNil(suite.T(), order2)

	assert.Equal(suite.T(), int32(recurringpb.OrderStatusPaymentSystemComplete), order2.PrivateStatus)
	assert.Equal(suite.T(), callbackRequest.GetId(), order2.Transaction)
	assert.Equal(suite.T(), callbackRequest.GetAmount(), order2.TotalPaymentAmount)
	assert.Equal(suite.T(), callbackRequest.GetCurrency(), order2.Currency)
}

func (suite *OrderTestSuite) TestOrder_PaymentFormLanguageChanged_Ok() {
	req := &billingpb.OrderCreateRequest{
		Type:        pkg.OrderType_simple,
		ProjectId:   suite.project.Id,
		Currency:    "RUB",
		Amount:      100,
		Account:     "unit test",
		Description: "unit test",
		OrderId:     primitive.NewObjectID().Hex(),
		User: &billingpb.OrderUser{
			Email: "test@unit.unit",
			Ip:    "127.0.0.1",
		},
	}

	rsp0 := &billingpb.OrderCreateProcessResponse{}
	err := suite.service.OrderCreateProcess(context.TODO(), req, rsp0)

	assert.Nil(suite.T(), err)
	assert.Equal(suite.T(), rsp0.Status, billingpb.ResponseStatusOk)
	rsp := rsp0.Item
	assert.True(suite.T(), len(rsp.Id) > 0)

	req1 := &billingpb.PaymentFormUserChangeLangRequest{
		OrderId: rsp.Uuid,
		Lang:    "en",
	}
	rsp1 := &billingpb.PaymentFormDataChangeResponse{}
	err = suite.service.PaymentFormLanguageChanged(context.TODO(), req1, rsp1)
	assert.NoError(suite.T(), err)
	assert.Equal(suite.T(), billingpb.ResponseStatusOk, rsp1.Status)
	assert.Empty(suite.T(), rsp1.Message)
	assert.NotNil(suite.T(), rsp1.Item)
	assert.False(suite.T(), rsp1.Item.UserAddressDataRequired)
	assert.Equal(suite.T(), rsp.User.Address.Country, rsp1.Item.UserIpData.Country)
	assert.Equal(suite.T(), rsp.User.Address.PostalCode, rsp1.Item.UserIpData.Zip)
	assert.Equal(suite.T(), rsp.User.Address.City, rsp1.Item.UserIpData.City)
}

func (suite *OrderTestSuite) TestOrder_PaymentFormLanguageChanged_OrderNotFound_Error() {
	req := &billingpb.OrderCreateRequest{
		Type:        pkg.OrderType_simple,
		ProjectId:   suite.project.Id,
		Currency:    "RUB",
		Amount:      100,
		Account:     "unit test",
		Description: "unit test",
		OrderId:     primitive.NewObjectID().Hex(),
		User: &billingpb.OrderUser{
			Email: "test@unit.unit",
			Ip:    "127.0.0.1",
		},
	}

	rsp0 := &billingpb.OrderCreateProcessResponse{}
	err := suite.service.OrderCreateProcess(context.TODO(), req, rsp0)

	assert.Nil(suite.T(), err)
	assert.Equal(suite.T(), rsp0.Status, billingpb.ResponseStatusOk)
	rsp := rsp0.Item
	assert.True(suite.T(), len(rsp.Id) > 0)

	req1 := &billingpb.PaymentFormUserChangeLangRequest{
		OrderId: uuid.New().String(),
		Lang:    "en",
	}
	rsp1 := &billingpb.PaymentFormDataChangeResponse{}
	err = suite.service.PaymentFormLanguageChanged(context.TODO(), req1, rsp1)
	assert.NoError(suite.T(), err)
	assert.Equal(suite.T(), billingpb.ResponseStatusBadData, rsp1.Status)
	assert.Equal(suite.T(), orderErrorNotFound, rsp1.Message)
}

func (suite *OrderTestSuite) TestOrder_PaymentFormLanguageChanged_NoChanges_Ok() {
	req := &billingpb.OrderCreateRequest{
		Type:        pkg.OrderType_simple,
		ProjectId:   suite.project.Id,
		Currency:    "RUB",
		Amount:      100,
		Account:     "unit test",
		Description: "unit test",
		OrderId:     primitive.NewObjectID().Hex(),
		User: &billingpb.OrderUser{
			Email:  "test@unit.unit",
			Ip:     "127.0.0.1",
			Locale: "en",
		},
	}

	rsp0 := &billingpb.OrderCreateProcessResponse{}
	err := suite.service.OrderCreateProcess(context.TODO(), req, rsp0)

	assert.Nil(suite.T(), err)
	assert.Equal(suite.T(), rsp0.Status, billingpb.ResponseStatusOk)
	rsp := rsp0.Item
	assert.True(suite.T(), len(rsp.Id) > 0)

	req2 := &billingpb.PaymentFormJsonDataRequest{
		OrderId: rsp.Uuid,
		Scheme:  "http",
		Host:    "localhost",
		Locale:  "en-US",
		Ip:      "127.0.0.1",
	}
	rsp2 := &billingpb.PaymentFormJsonDataResponse{}
	err = suite.service.PaymentFormJsonDataProcess(context.TODO(), req2, rsp2)
	assert.NoError(suite.T(), err)

	req1 := &billingpb.PaymentFormUserChangeLangRequest{
		OrderId: rsp.Uuid,
		Lang:    "en",
	}
	rsp1 := &billingpb.PaymentFormDataChangeResponse{}
	err = suite.service.PaymentFormLanguageChanged(context.TODO(), req1, rsp1)
	assert.NoError(suite.T(), err)
	assert.Equal(suite.T(), billingpb.ResponseStatusOk, rsp1.Status)
	assert.Empty(suite.T(), rsp1.Message)
	assert.NotNil(suite.T(), rsp1.Item)
	assert.False(suite.T(), rsp1.Item.UserAddressDataRequired)
}

func (suite *OrderTestSuite) TestOrder_PaymentFormPaymentAccountChanged_BankCard_Ok() {
	req := &billingpb.OrderCreateRequest{
		Type:        pkg.OrderType_simple,
		ProjectId:   suite.project.Id,
		Currency:    "RUB",
		Amount:      100,
		Account:     "unit test",
		Description: "unit test",
		OrderId:     primitive.NewObjectID().Hex(),
		User: &billingpb.OrderUser{
			Email: "test@unit.unit",
			Ip:    "127.0.0.1",
		},
	}

	rsp0 := &billingpb.OrderCreateProcessResponse{}
	err := suite.service.OrderCreateProcess(context.TODO(), req, rsp0)

	assert.Nil(suite.T(), err)
	assert.Equal(suite.T(), rsp0.Status, billingpb.ResponseStatusOk)
	rsp := rsp0.Item
	assert.True(suite.T(), len(rsp.Id) > 0)

	req1 := &billingpb.PaymentFormUserChangePaymentAccountRequest{
		OrderId:  rsp.Uuid,
		MethodId: suite.paymentMethod.Id,
		Account:  "4000000000000002",
	}
	rsp1 := &billingpb.PaymentFormDataChangeResponse{}
	err = suite.service.PaymentFormPaymentAccountChanged(context.TODO(), req1, rsp1)
	assert.NoError(suite.T(), err)
	assert.Equal(suite.T(), billingpb.ResponseStatusOk, rsp1.Status)
	assert.Empty(suite.T(), rsp1.Message)
	assert.NotNil(suite.T(), rsp1.Item)
	assert.False(suite.T(), rsp1.Item.UserAddressDataRequired)
	assert.Equal(suite.T(), "RU", rsp1.Item.UserIpData.Country)
	assert.Equal(suite.T(), rsp.User.Address.PostalCode, rsp1.Item.UserIpData.Zip)
	assert.Equal(suite.T(), rsp.User.Address.City, rsp1.Item.UserIpData.City)
	assert.Equal(suite.T(), "MASTERCARD", rsp1.Item.Brand)
}

func (suite *OrderTestSuite) TestOrder_PaymentFormPaymentAccountChanged_Qiwi_Ok() {
	sysCost := &billingpb.PaymentChannelCostSystem{
		Id:                 primitive.NewObjectID().Hex(),
		Name:               "QIWI",
		Region:             billingpb.TariffRegionRussiaAndCis,
		Country:            "RU",
		Percent:            1.5,
		FixAmount:          5,
		FixAmountCurrency:  "USD",
		CreatedAt:          nil,
		UpdatedAt:          nil,
		IsActive:           true,
		MccCode:            billingpb.MccCodeLowRisk,
		OperatingCompanyId: suite.operatingCompany.Id,
	}

	err := suite.service.paymentChannelCostSystem.Insert(context.TODO(), sysCost)
	assert.NoError(suite.T(), err)

	merCost := &billingpb.PaymentChannelCostMerchant{
		Id:                      primitive.NewObjectID().Hex(),
		MerchantId:              suite.project.MerchantId,
		Name:                    "QIWI",
		PayoutCurrency:          "USD",
		MinAmount:               0.75,
		Region:                  billingpb.TariffRegionRussiaAndCis,
		Country:                 "RU",
		MethodPercent:           1.5,
		MethodFixAmount:         0.01,
		PsPercent:               3,
		PsFixedFee:              0.01,
		PsFixedFeeCurrency:      "EUR",
		MethodFixAmountCurrency: "USD",
		IsActive:                true,
		MccCode:                 billingpb.MccCodeLowRisk,
	}
	err = suite.service.paymentChannelCostMerchant.Insert(context.TODO(), merCost)
	assert.NoError(suite.T(), err)

	req := &billingpb.OrderCreateRequest{
		Type:        pkg.OrderType_simple,
		ProjectId:   suite.project.Id,
		Currency:    "RUB",
		Amount:      100,
		Account:     "unit test",
		Description: "unit test",
		OrderId:     primitive.NewObjectID().Hex(),
		User: &billingpb.OrderUser{
			Email: "test@unit.unit",
			Ip:    "127.0.0.1",
		},
	}

	rsp0 := &billingpb.OrderCreateProcessResponse{}
	err = suite.service.OrderCreateProcess(context.TODO(), req, rsp0)

	assert.Nil(suite.T(), err)
	assert.Equal(suite.T(), rsp0.Status, billingpb.ResponseStatusOk)
	rsp := rsp0.Item
	assert.True(suite.T(), len(rsp.Id) > 0)

	req1 := &billingpb.PaymentFormUserChangePaymentAccountRequest{
		OrderId:  rsp.Uuid,
		MethodId: suite.paymentMethodQiwi.Id,
		Account:  "380123456789",
	}
	rsp1 := &billingpb.PaymentFormDataChangeResponse{}
	err = suite.service.PaymentFormPaymentAccountChanged(context.TODO(), req1, rsp1)
	assert.NoError(suite.T(), err)
	assert.Equal(suite.T(), billingpb.ResponseStatusOk, rsp1.Status)
	assert.Empty(suite.T(), rsp1.Message)
	assert.NotNil(suite.T(), rsp1.Item)
	assert.False(suite.T(), rsp1.Item.UserAddressDataRequired)
	assert.Equal(suite.T(), "RU", rsp1.Item.UserIpData.Country)
	assert.Equal(suite.T(), rsp.User.Address.PostalCode, rsp1.Item.UserIpData.Zip)
	assert.Equal(suite.T(), rsp.User.Address.City, rsp1.Item.UserIpData.City)
	assert.Empty(suite.T(), rsp1.Item.Brand)
}

func (suite *OrderTestSuite) TestOrder_PaymentFormPaymentAccountChanged_Qiwi_SystemCostNotFound() {
	req := &billingpb.OrderCreateRequest{
		Type:        pkg.OrderType_simple,
		ProjectId:   suite.project.Id,
		Currency:    "RUB",
		Amount:      100,
		Account:     "unit test",
		Description: "unit test",
		OrderId:     primitive.NewObjectID().Hex(),
		User: &billingpb.OrderUser{
			Email: "test@unit.unit",
			Ip:    "127.0.0.1",
		},
	}

	rsp0 := &billingpb.OrderCreateProcessResponse{}
	err := suite.service.OrderCreateProcess(context.TODO(), req, rsp0)

	assert.Nil(suite.T(), err)
	assert.Equal(suite.T(), rsp0.Status, billingpb.ResponseStatusOk)
	rsp := rsp0.Item
	assert.True(suite.T(), len(rsp.Id) > 0)

	req1 := &billingpb.PaymentFormUserChangePaymentAccountRequest{
		OrderId:  rsp.Uuid,
		MethodId: suite.paymentMethodQiwi.Id,
		Account:  "380123456789",
	}
	rsp1 := &billingpb.PaymentFormDataChangeResponse{}
	err = suite.service.PaymentFormPaymentAccountChanged(context.TODO(), req1, rsp1)
	assert.NoError(suite.T(), err)
	assert.Equal(suite.T(), billingpb.ResponseStatusBadData, rsp1.Status)
	assert.Equal(suite.T(), rsp1.Message, orderErrorCostsRatesNotFound)
}

func (suite *OrderTestSuite) TestOrder_PaymentFormPaymentAccountChanged_OrderNotFound_Error() {
	req := &billingpb.OrderCreateRequest{
		Type:        pkg.OrderType_simple,
		ProjectId:   suite.project.Id,
		Currency:    "RUB",
		Amount:      100,
		Account:     "unit test",
		Description: "unit test",
		OrderId:     primitive.NewObjectID().Hex(),
		User: &billingpb.OrderUser{
			Email: "test@unit.unit",
			Ip:    "127.0.0.1",
		},
	}

	rsp0 := &billingpb.OrderCreateProcessResponse{}
	err := suite.service.OrderCreateProcess(context.TODO(), req, rsp0)

	assert.Nil(suite.T(), err)
	assert.Equal(suite.T(), rsp0.Status, billingpb.ResponseStatusOk)
	rsp := rsp0.Item
	assert.True(suite.T(), len(rsp.Id) > 0)

	req1 := &billingpb.PaymentFormUserChangePaymentAccountRequest{
		OrderId:  uuid.New().String(),
		MethodId: suite.paymentMethod.Id,
		Account:  "4000000000000002",
	}
	rsp1 := &billingpb.PaymentFormDataChangeResponse{}
	err = suite.service.PaymentFormPaymentAccountChanged(context.TODO(), req1, rsp1)
	assert.NoError(suite.T(), err)
	assert.Equal(suite.T(), billingpb.ResponseStatusBadData, rsp1.Status)
	assert.Equal(suite.T(), orderErrorNotFound, rsp1.Message)
}

func (suite *OrderTestSuite) TestOrder_PaymentFormPaymentAccountChanged_PaymentMethodNotFound_Error() {
	req := &billingpb.OrderCreateRequest{
		Type:        pkg.OrderType_simple,
		ProjectId:   suite.project.Id,
		Currency:    "RUB",
		Amount:      100,
		Account:     "unit test",
		Description: "unit test",
		OrderId:     primitive.NewObjectID().Hex(),
		User: &billingpb.OrderUser{
			Email: "test@unit.unit",
			Ip:    "127.0.0.1",
		},
	}

	rsp0 := &billingpb.OrderCreateProcessResponse{}
	err := suite.service.OrderCreateProcess(context.TODO(), req, rsp0)

	assert.Nil(suite.T(), err)
	assert.Equal(suite.T(), rsp0.Status, billingpb.ResponseStatusOk)
	rsp := rsp0.Item
	assert.True(suite.T(), len(rsp.Id) > 0)

	req1 := &billingpb.PaymentFormUserChangePaymentAccountRequest{
		OrderId:  rsp.Uuid,
		MethodId: primitive.NewObjectID().Hex(),
		Account:  "4000000000000002",
	}
	rsp1 := &billingpb.PaymentFormDataChangeResponse{}
	err = suite.service.PaymentFormPaymentAccountChanged(context.TODO(), req1, rsp1)
	assert.NoError(suite.T(), err)
	assert.Equal(suite.T(), billingpb.ResponseStatusBadData, rsp1.Status)
	assert.Equal(suite.T(), orderErrorPaymentMethodNotFound, rsp1.Message)
}

func (suite *OrderTestSuite) TestOrder_PaymentFormPaymentAccountChanged_AccountIncorrect_Error() {
	req := &billingpb.OrderCreateRequest{
		Type:        pkg.OrderType_simple,
		ProjectId:   suite.project.Id,
		Currency:    "RUB",
		Amount:      100,
		Account:     "unit test",
		Description: "unit test",
		OrderId:     primitive.NewObjectID().Hex(),
		User: &billingpb.OrderUser{
			Email: "test@unit.unit",
			Ip:    "127.0.0.1",
		},
	}

	rsp0 := &billingpb.OrderCreateProcessResponse{}
	err := suite.service.OrderCreateProcess(context.TODO(), req, rsp0)

	assert.Nil(suite.T(), err)
	assert.Equal(suite.T(), rsp0.Status, billingpb.ResponseStatusOk)
	rsp := rsp0.Item
	assert.True(suite.T(), len(rsp.Id) > 0)

	req1 := &billingpb.PaymentFormUserChangePaymentAccountRequest{
		OrderId:  rsp.Uuid,
		MethodId: suite.paymentMethod.Id,
		Account:  "some_account",
	}
	rsp1 := &billingpb.PaymentFormDataChangeResponse{}
	err = suite.service.PaymentFormPaymentAccountChanged(context.TODO(), req1, rsp1)
	assert.NoError(suite.T(), err)
	assert.Equal(suite.T(), billingpb.ResponseStatusBadData, rsp1.Status)
	assert.Equal(suite.T(), orderErrorPaymentAccountIncorrect, rsp1.Message)
}

func (suite *OrderTestSuite) TestOrder_PaymentFormPaymentAccountChanged_BinDataNotFound_Error() {
	req := &billingpb.OrderCreateRequest{
		Type:        pkg.OrderType_simple,
		ProjectId:   suite.project.Id,
		Currency:    "RUB",
		Amount:      100,
		Account:     "unit test",
		Description: "unit test",
		OrderId:     primitive.NewObjectID().Hex(),
		User: &billingpb.OrderUser{
			Email: "test@unit.unit",
			Ip:    "127.0.0.1",
		},
	}

	rsp0 := &billingpb.OrderCreateProcessResponse{}
	err := suite.service.OrderCreateProcess(context.TODO(), req, rsp0)

	assert.Nil(suite.T(), err)
	assert.Equal(suite.T(), rsp0.Status, billingpb.ResponseStatusOk)
	rsp := rsp0.Item
	assert.True(suite.T(), len(rsp.Id) > 0)

	req1 := &billingpb.PaymentFormUserChangePaymentAccountRequest{
		OrderId:  rsp.Uuid,
		MethodId: suite.paymentMethod.Id,
		Account:  "5555555555554444",
	}
	rsp1 := &billingpb.PaymentFormDataChangeResponse{}
	err = suite.service.PaymentFormPaymentAccountChanged(context.TODO(), req1, rsp1)
	assert.NoError(suite.T(), err)
	assert.Equal(suite.T(), billingpb.ResponseStatusBadData, rsp1.Status)
	assert.Equal(suite.T(), orderErrorCountryByPaymentAccountNotFound, rsp1.Message)
}

func (suite *OrderTestSuite) TestOrder_PaymentFormPaymentAccountChanged_QiwiAccountIncorrect_Error() {
	req := &billingpb.OrderCreateRequest{
		Type:        pkg.OrderType_simple,
		ProjectId:   suite.project.Id,
		Currency:    "RUB",
		Amount:      100,
		Account:     "unit test",
		Description: "unit test",
		OrderId:     primitive.NewObjectID().Hex(),
		User: &billingpb.OrderUser{
			Email: "test@unit.unit",
			Ip:    "127.0.0.1",
		},
	}

	rsp0 := &billingpb.OrderCreateProcessResponse{}
	err := suite.service.OrderCreateProcess(context.TODO(), req, rsp0)

	assert.Nil(suite.T(), err)
	assert.Equal(suite.T(), rsp0.Status, billingpb.ResponseStatusOk)
	rsp := rsp0.Item
	assert.True(suite.T(), len(rsp.Id) > 0)

	req1 := &billingpb.PaymentFormUserChangePaymentAccountRequest{
		OrderId:  rsp.Uuid,
		MethodId: suite.paymentMethodQiwi.Id,
		Account:  "some_account",
	}
	rsp1 := &billingpb.PaymentFormDataChangeResponse{}
	err = suite.service.PaymentFormPaymentAccountChanged(context.TODO(), req1, rsp1)
	assert.NoError(suite.T(), err)
	assert.Equal(suite.T(), billingpb.ResponseStatusBadData, rsp1.Status)
	assert.Equal(suite.T(), orderErrorPaymentAccountIncorrect, rsp1.Message)
}

func (suite *OrderTestSuite) TestOrder_PaymentFormPaymentAccountChanged_QiwiAccountCountryNotFound_Error() {
	req := &billingpb.OrderCreateRequest{
		Type:        pkg.OrderType_simple,
		ProjectId:   suite.project.Id,
		Currency:    "RUB",
		Amount:      100,
		Account:     "unit test",
		Description: "unit test",
		OrderId:     primitive.NewObjectID().Hex(),
		User: &billingpb.OrderUser{
			Email: "test@unit.unit",
			Ip:    "127.0.0.1",
		},
	}

	rsp0 := &billingpb.OrderCreateProcessResponse{}
	err := suite.service.OrderCreateProcess(context.TODO(), req, rsp0)

	assert.Nil(suite.T(), err)
	assert.Equal(suite.T(), rsp0.Status, billingpb.ResponseStatusOk)
	rsp := rsp0.Item
	assert.True(suite.T(), len(rsp.Id) > 0)

	req1 := &billingpb.PaymentFormUserChangePaymentAccountRequest{
		OrderId:  rsp.Uuid,
		MethodId: suite.paymentMethodQiwi.Id,
		Account:  "244636739467",
	}
	rsp1 := &billingpb.PaymentFormDataChangeResponse{}
	err = suite.service.PaymentFormPaymentAccountChanged(context.TODO(), req1, rsp1)
	assert.NoError(suite.T(), err)
	assert.Equal(suite.T(), billingpb.ResponseStatusBadData, rsp1.Status)
	assert.Equal(suite.T(), orderErrorCountryByPaymentAccountNotFound, rsp1.Message)
}

func (suite *OrderTestSuite) TestOrder_PaymentFormPaymentAccountChanged_Bitcoin_Ok() {
	req := &billingpb.OrderCreateRequest{
		Type:        pkg.OrderType_simple,
		ProjectId:   suite.project.Id,
		Currency:    "RUB",
		Amount:      100,
		Account:     "unit test",
		Description: "unit test",
		OrderId:     primitive.NewObjectID().Hex(),
		User: &billingpb.OrderUser{
			Email: "test@unit.unit",
			Ip:    "127.0.0.1",
		},
	}

	rsp0 := &billingpb.OrderCreateProcessResponse{}
	err := suite.service.OrderCreateProcess(context.TODO(), req, rsp0)

	assert.Nil(suite.T(), err)
	assert.Equal(suite.T(), rsp0.Status, billingpb.ResponseStatusOk)
	rsp := rsp0.Item
	assert.True(suite.T(), len(rsp.Id) > 0)

	req1 := &billingpb.PaymentFormUserChangePaymentAccountRequest{
		OrderId:  rsp.Uuid,
		MethodId: suite.pmBitcoin1.Id,
		Account:  "some_account",
	}
	rsp1 := &billingpb.PaymentFormDataChangeResponse{}
	err = suite.service.PaymentFormPaymentAccountChanged(context.TODO(), req1, rsp1)
	assert.NoError(suite.T(), err)
	assert.Equal(suite.T(), billingpb.ResponseStatusOk, rsp1.Status)
	assert.Empty(suite.T(), rsp1.Message)
	assert.NotNil(suite.T(), rsp1.Item)
	assert.False(suite.T(), rsp1.Item.UserAddressDataRequired)
}

func (suite *OrderTestSuite) TestOrder_PaymentFormPaymentAccountChanged_NoChanges_Ok() {
	req := &billingpb.OrderCreateRequest{
		Type:        pkg.OrderType_simple,
		ProjectId:   suite.project.Id,
		Currency:    "RUB",
		Amount:      100,
		Account:     "unit test",
		Description: "unit test",
		OrderId:     primitive.NewObjectID().Hex(),
		User: &billingpb.OrderUser{
			Email: "test@unit.unit",
			Ip:    "127.0.0.1",
		},
	}

	rsp0 := &billingpb.OrderCreateProcessResponse{}
	err := suite.service.OrderCreateProcess(context.TODO(), req, rsp0)

	assert.Nil(suite.T(), err)
	assert.Equal(suite.T(), rsp0.Status, billingpb.ResponseStatusOk)
	rsp := rsp0.Item
	assert.True(suite.T(), len(rsp.Id) > 0)

	req1 := &billingpb.PaymentFormUserChangePaymentAccountRequest{
		OrderId:  rsp.Uuid,
		MethodId: suite.paymentMethodWithInactivePaymentSystem.Id,
		Account:  "79211234567",
	}
	rsp1 := &billingpb.PaymentFormDataChangeResponse{}
	err = suite.service.PaymentFormPaymentAccountChanged(context.TODO(), req1, rsp1)
	assert.NoError(suite.T(), err)
	assert.Equal(suite.T(), billingpb.ResponseStatusBadData, rsp1.Status)
	assert.Equal(suite.T(), rsp1.Message, orderErrorPaymentSystemInactive)
	assert.Nil(suite.T(), rsp1.Item)
}

func (suite *OrderTestSuite) TestOrder_OrderReCalculateAmounts_Ok() {
	req := &billingpb.OrderCreateRequest{
		Type:        pkg.OrderType_simple,
		ProjectId:   suite.project.Id,
		Currency:    "RUB",
		Amount:      100,
		Account:     "unit test",
		Description: "unit test",
		OrderId:     primitive.NewObjectID().Hex(),
		User: &billingpb.OrderUser{
			Email: "test@unit.unit",
			Ip:    "127.0.0.1",
		},
	}

	rsp0 := &billingpb.OrderCreateProcessResponse{}
	err := suite.service.OrderCreateProcess(context.TODO(), req, rsp0)

	assert.Nil(suite.T(), err)
	assert.Equal(suite.T(), rsp0.Status, billingpb.ResponseStatusOk)
	rsp := rsp0.Item
	assert.True(suite.T(), len(rsp.Id) > 0)

	order, err := suite.service.getOrderByUuid(context.TODO(), rsp.Uuid)
	assert.NoError(suite.T(), err)
	assert.Nil(suite.T(), order.BillingAddress)

	req1 := &billingpb.ProcessBillingAddressRequest{
		OrderId: rsp.Uuid,
		Country: "US",
		Zip:     "98001",
	}
	rsp1 := &billingpb.ProcessBillingAddressResponse{}
	err = suite.service.ProcessBillingAddress(context.TODO(), req1, rsp1)
	assert.NoError(suite.T(), err)
	assert.Equal(suite.T(), billingpb.ResponseStatusOk, rsp1.Status)
	assert.Empty(suite.T(), rsp1.Message)
	assert.NotNil(suite.T(), rsp1.Item)
	assert.True(suite.T(), rsp1.Item.HasVat)
	assert.True(suite.T(), rsp1.Item.Vat > 0)
	assert.True(suite.T(), rsp1.Item.Amount > 0)
	assert.True(suite.T(), rsp1.Item.TotalAmount > 0)

	assert.NotEqual(suite.T(), order.Tax.Amount, rsp1.Item.Vat)
	assert.NotEqual(suite.T(), float32(order.TotalPaymentAmount), rsp1.Item.TotalAmount)

	order1, err := suite.service.getOrderByUuid(context.TODO(), rsp.Uuid)
	assert.NoError(suite.T(), err)
	assert.NotNil(suite.T(), order1.BillingAddress)

	assert.Equal(suite.T(), order1.Tax.Amount, rsp1.Item.Vat)
	assert.Equal(suite.T(), order1.TotalPaymentAmount, rsp1.Item.TotalAmount)
	assert.Equal(suite.T(), order1.Currency, rsp1.Item.Currency)
	assert.Equal(suite.T(), order1.Items, rsp1.Item.Items)
}

func (suite *OrderTestSuite) TestOrder_OrderReCalculateAmounts_OrderNotFound_Error() {
	req := &billingpb.OrderCreateRequest{
		Type:        pkg.OrderType_simple,
		ProjectId:   suite.project.Id,
		Currency:    "RUB",
		Amount:      100,
		Account:     "unit test",
		Description: "unit test",
		OrderId:     primitive.NewObjectID().Hex(),
		User: &billingpb.OrderUser{
			Email: "test@unit.unit",
			Ip:    "127.0.0.1",
		},
	}

	rsp0 := &billingpb.OrderCreateProcessResponse{}
	err := suite.service.OrderCreateProcess(context.TODO(), req, rsp0)

	assert.Nil(suite.T(), err)
	assert.Equal(suite.T(), rsp0.Status, billingpb.ResponseStatusOk)
	rsp := rsp0.Item
	assert.True(suite.T(), len(rsp.Id) > 0)

	req1 := &billingpb.ProcessBillingAddressRequest{
		OrderId: uuid.New().String(),
		Country: "US",
		Zip:     "98001",
	}
	rsp1 := &billingpb.ProcessBillingAddressResponse{}
	err = suite.service.ProcessBillingAddress(context.TODO(), req1, rsp1)
	assert.NoError(suite.T(), err)
	assert.Equal(suite.T(), billingpb.ResponseStatusBadData, rsp1.Status)
	assert.Equal(suite.T(), orderErrorNotFound, rsp1.Message)
}

func (suite *OrderTestSuite) TestOrder_PaymentCreateProcess_UserAddressDataRequired_Ok() {
	req := &billingpb.OrderCreateRequest{
		Type:        pkg.OrderType_simple,
		ProjectId:   suite.project.Id,
		Currency:    "RUB",
		Amount:      100,
		Account:     "unit test",
		Description: "unit test",
		OrderId:     primitive.NewObjectID().Hex(),
		User: &billingpb.OrderUser{
			Email: "test@unit.unit",
			Ip:    "127.0.0.1",
		},
	}

	rsp0 := &billingpb.OrderCreateProcessResponse{}
	err := suite.service.OrderCreateProcess(context.TODO(), req, rsp0)

	assert.Nil(suite.T(), err)
	assert.Equal(suite.T(), rsp0.Status, billingpb.ResponseStatusOk)
	rsp := rsp0.Item

	order, err := suite.service.getOrderByUuid(context.TODO(), rsp.Uuid)
	assert.NoError(suite.T(), err)
	assert.NotNil(suite.T(), order)
	assert.Nil(suite.T(), order.BillingAddress)

	order.UserAddressDataRequired = true
	err = suite.service.updateOrder(context.TODO(), order)
	assert.NoError(suite.T(), err)

	expireYear := time.Now().AddDate(1, 0, 0)

	req1 := &billingpb.PaymentCreateRequest{
		Data: map[string]string{
			billingpb.PaymentCreateFieldOrderId:         rsp.Uuid,
			billingpb.PaymentCreateFieldPaymentMethodId: suite.paymentMethod.Id,
			billingpb.PaymentCreateFieldEmail:           "test@unit.unit",
			billingpb.PaymentCreateFieldPan:             "4000000000000002",
			billingpb.PaymentCreateFieldCvv:             "123",
			billingpb.PaymentCreateFieldMonth:           "02",
			billingpb.PaymentCreateFieldYear:            expireYear.Format("2006"),
			billingpb.PaymentCreateFieldHolder:          "Mr. Card Holder",
			billingpb.PaymentCreateFieldUserCountry:     "US",
			billingpb.PaymentCreateFieldUserCity:        "Washington",
			billingpb.PaymentCreateFieldUserZip:         "98001",
		},
		Ip: "127.0.0.1",
	}

	rsp1 := &billingpb.PaymentCreateResponse{}
	err = suite.service.PaymentCreateProcess(context.TODO(), req1, rsp1)

	assert.Nil(suite.T(), err)
	assert.Equal(suite.T(), billingpb.ResponseStatusOk, rsp1.Status)
	assert.True(suite.T(), len(rsp1.RedirectUrl) > 0)
	assert.Nil(suite.T(), rsp1.Message)

	order1, err := suite.service.getOrderByUuid(context.TODO(), rsp.Uuid)
	assert.NoError(suite.T(), err)
	assert.NotNil(suite.T(), order1)

	assert.True(suite.T(), order.Tax.Amount > order1.Tax.Amount)
	assert.True(suite.T(), order.TotalPaymentAmount > order1.TotalPaymentAmount)
	assert.NotNil(suite.T(), order1.BillingAddress)
	assert.Equal(suite.T(), "US", order1.BillingAddress.Country)
	assert.Equal(suite.T(), "Washington", order1.BillingAddress.City)
	assert.Equal(suite.T(), "98001", order1.BillingAddress.PostalCode)
}

func (suite *OrderTestSuite) TestOrder_PaymentCreateProcess_UserAddressDataRequired_CountryFieldNotFound_Ok() {
	req := &billingpb.OrderCreateRequest{
		Type:        pkg.OrderType_simple,
		ProjectId:   suite.project.Id,
		Currency:    "RUB",
		Amount:      100,
		Account:     "unit test",
		Description: "unit test",
		OrderId:     primitive.NewObjectID().Hex(),
		User: &billingpb.OrderUser{
			Email: "test@unit.unit",
			Ip:    "127.0.0.1",
		},
	}

	rsp0 := &billingpb.OrderCreateProcessResponse{}
	err := suite.service.OrderCreateProcess(context.TODO(), req, rsp0)

	assert.Nil(suite.T(), err)
	assert.Equal(suite.T(), rsp0.Status, billingpb.ResponseStatusOk)
	rsp := rsp0.Item

	order, err := suite.service.getOrderByUuid(context.TODO(), rsp.Uuid)
	assert.NoError(suite.T(), err)
	assert.NotNil(suite.T(), order)
	assert.Nil(suite.T(), order.BillingAddress)

	order.UserAddressDataRequired = true
	err = suite.service.updateOrder(context.TODO(), order)
	assert.NoError(suite.T(), err)

	expireYear := time.Now().AddDate(1, 0, 0)

	req1 := &billingpb.PaymentCreateRequest{
		Data: map[string]string{
			billingpb.PaymentCreateFieldOrderId:         rsp.Uuid,
			billingpb.PaymentCreateFieldPaymentMethodId: suite.paymentMethod.Id,
			billingpb.PaymentCreateFieldEmail:           "test@unit.unit",
			billingpb.PaymentCreateFieldPan:             "4000000000000002",
			billingpb.PaymentCreateFieldCvv:             "123",
			billingpb.PaymentCreateFieldMonth:           "02",
			billingpb.PaymentCreateFieldYear:            expireYear.Format("2006"),
			billingpb.PaymentCreateFieldHolder:          "Mr. Card Holder",
		},
	}

	rsp1 := &billingpb.PaymentCreateResponse{}
	err = suite.service.PaymentCreateProcess(context.TODO(), req1, rsp1)

	assert.Nil(suite.T(), err)
	assert.Equal(suite.T(), billingpb.ResponseStatusBadData, rsp1.Status)
	assert.Empty(suite.T(), rsp1.RedirectUrl)
	assert.Equal(suite.T(), orderErrorCreatePaymentRequiredFieldUserCountryNotFound, rsp1.Message)

	order1, err := suite.service.getOrderByUuid(context.TODO(), rsp.Uuid)
	assert.NoError(suite.T(), err)
	assert.NotNil(suite.T(), order1)

	assert.Equal(suite.T(), order.Tax.Amount, order1.Tax.Amount)
	assert.Equal(suite.T(), order.TotalPaymentAmount, order1.TotalPaymentAmount)
	assert.Nil(suite.T(), order1.BillingAddress)
}

func (suite *OrderTestSuite) TestOrder_CreateOrderByToken_Ok() {
	req := &billingpb.TokenRequest{
		User: &billingpb.TokenUser{
			Id: primitive.NewObjectID().Hex(),
			Email: &billingpb.TokenUserEmailValue{
				Value: "test@unit.test",
			},
			Phone: &billingpb.TokenUserPhoneValue{
				Value: "1234567890",
			},
			Name: &billingpb.TokenUserValue{
				Value: "Unit Test",
			},
			Ip: &billingpb.TokenUserIpValue{
				Value: "127.0.0.1",
			},
			Locale: &billingpb.TokenUserLocaleValue{
				Value: "ru",
			},
			Address: &billingpb.OrderBillingAddress{
				Country:    "RU",
				City:       "St.Petersburg",
				PostalCode: "190000",
				State:      "SPE",
			},
		},
		Settings: &billingpb.TokenSettings{
			ProjectId:   suite.project.Id,
			Currency:    "RUB",
			Amount:      100,
			Description: "test payment",
			Type:        pkg.OrderType_simple,
		},
	}
	rsp := &billingpb.TokenResponse{}
	err := suite.service.CreateToken(context.TODO(), req, rsp)
	assert.NoError(suite.T(), err)
	assert.Equal(suite.T(), billingpb.ResponseStatusOk, rsp.Status)
	assert.Empty(suite.T(), rsp.Message)
	assert.NotEmpty(suite.T(), rsp.Token)

	req1 := &billingpb.OrderCreateRequest{
		Token: rsp.Token,
	}

	rsp0 := &billingpb.OrderCreateProcessResponse{}
	err = suite.service.OrderCreateProcess(context.TODO(), req1, rsp0)

	assert.Nil(suite.T(), err)
	assert.Equal(suite.T(), rsp0.Status, billingpb.ResponseStatusOk)
	rsp1 := rsp0.Item
	assert.NotEmpty(suite.T(), rsp1.Id)
	assert.Equal(suite.T(), req.Settings.ProjectId, rsp1.Project.Id)
	assert.Equal(suite.T(), req.Settings.Description, rsp1.Description)
}

func (suite *OrderTestSuite) TestOrder_updateOrder_NotifyKeys_Ok() {
	shoulBe := require.New(suite.T())

	req := &billingpb.OrderCreateRequest{
		ProjectId:     suite.projectWithKeyProducts.Id,
		PaymentMethod: suite.paymentMethod.Group,
		Currency:      "RUB",
		Account:       "unit test",
		Description:   "unit test",
		OrderId:       primitive.NewObjectID().Hex(),
		User: &billingpb.OrderUser{
			Email: "test@unit.unit",
			Ip:    "127.0.0.1",
		},
		Products:   suite.keyProductIds,
		Type:       pkg.OrderType_key,
		PlatformId: "steam",
	}

	rsp := &billingpb.OrderCreateProcessResponse{}
	err := suite.service.OrderCreateProcess(context.TODO(), req, rsp)
	shoulBe.Nil(err)
	shoulBe.EqualValues(200, rsp.Status)

	order := rsp.Item
	order.Status = recurringpb.OrderPublicStatusProcessed
	err = suite.service.updateOrder(context.TODO(), order)
	shoulBe.Nil(err)
}

func (suite *OrderTestSuite) TestOrder_updateOrder_NotifyKeysRejected_Ok() {
	shoulBe := require.New(suite.T())

	req := &billingpb.OrderCreateRequest{
		ProjectId:     suite.projectWithKeyProducts.Id,
		PaymentMethod: suite.paymentMethod.Group,
		Currency:      "RUB",
		Account:       "unit test",
		Description:   "unit test",
		OrderId:       primitive.NewObjectID().Hex(),
		User: &billingpb.OrderUser{
			Email: "test@unit.unit",
			Ip:    "127.0.0.1",
		},
		Products:   suite.keyProductIds,
		Type:       pkg.OrderType_key,
		PlatformId: "steam",
	}

	rsp := &billingpb.OrderCreateProcessResponse{}
	err := suite.service.OrderCreateProcess(context.TODO(), req, rsp)
	shoulBe.Nil(err)
	shoulBe.EqualValues(200, rsp.Status)

	order := rsp.Item
	order.Status = recurringpb.OrderPublicStatusRejected
	err = suite.service.updateOrder(context.TODO(), order)
	shoulBe.Nil(err)
}

func (suite *OrderTestSuite) TestOrder_PaymentFormJsonDataProcess_UuidNotFound_Error() {
	req := &billingpb.PaymentFormJsonDataRequest{
		OrderId: primitive.NewObjectID().Hex(),
	}
	rsp := &billingpb.PaymentFormJsonDataResponse{}
	err := suite.service.PaymentFormJsonDataProcess(context.TODO(), req, rsp)
	assert.Nil(suite.T(), err)
	assert.Equal(suite.T(), orderErrorNotFound, rsp.Message)
}

func (suite *OrderTestSuite) TestOrder_PaymentFormJsonDataProcess_NewCookie_Ok() {
	req := &billingpb.OrderCreateRequest{
		Type:        pkg.OrderType_simple,
		ProjectId:   suite.project.Id,
		Currency:    "RUB",
		Amount:      100,
		Account:     "unit test",
		Description: "unit test",
		OrderId:     primitive.NewObjectID().Hex(),
		User: &billingpb.OrderUser{
			Ip: "127.0.0.1",
		},
	}

	rsp0 := &billingpb.OrderCreateProcessResponse{}
	err := suite.service.OrderCreateProcess(context.TODO(), req, rsp0)

	assert.Nil(suite.T(), err)
	assert.Equal(suite.T(), rsp0.Status, billingpb.ResponseStatusOk)
	rsp := rsp0.Item

	req1 := &billingpb.PaymentFormJsonDataRequest{
		OrderId: rsp.Uuid,
		Scheme:  "http",
		Host:    "127.0.0.1",
	}
	rsp1 := &billingpb.PaymentFormJsonDataResponse{}
	err = suite.service.PaymentFormJsonDataProcess(context.TODO(), req1, rsp1)
	assert.NoError(suite.T(), err)
	assert.NotEmpty(suite.T(), rsp1.Cookie)

	browserCustomer, err := suite.service.decryptBrowserCookie(rsp1.Cookie)
	assert.NoError(suite.T(), err)
	assert.NotNil(suite.T(), browserCustomer)
	assert.NotEmpty(suite.T(), browserCustomer.CustomerId)
}

func (suite *OrderTestSuite) TestOrder_PaymentFormJsonDataProcess_ExistCookie_Ok() {
	req := &billingpb.OrderCreateRequest{
		Type:        pkg.OrderType_simple,
		ProjectId:   suite.project.Id,
		Currency:    "RUB",
		Amount:      100,
		Account:     "unit test",
		Description: "unit test",
		OrderId:     primitive.NewObjectID().Hex(),
	}

	rsp0 := &billingpb.OrderCreateProcessResponse{}
	err := suite.service.OrderCreateProcess(context.TODO(), req, rsp0)

	assert.Nil(suite.T(), err)
	assert.Equal(suite.T(), rsp0.Status, billingpb.ResponseStatusOk)
	rsp := rsp0.Item

	req1 := &billingpb.TokenRequest{
		User: &billingpb.TokenUser{
			Id: primitive.NewObjectID().Hex(),
			Email: &billingpb.TokenUserEmailValue{
				Value: "test@unit.test",
			},
			Phone: &billingpb.TokenUserPhoneValue{
				Value: "1234567890",
			},
			Name: &billingpb.TokenUserValue{
				Value: "Unit Test",
			},
			Ip: &billingpb.TokenUserIpValue{
				Value: "127.0.0.1",
			},
			Locale: &billingpb.TokenUserLocaleValue{
				Value: "ru",
			},
			Address: &billingpb.OrderBillingAddress{
				Country:    "RU",
				City:       "St.Petersburg",
				PostalCode: "190000",
				State:      "SPE",
			},
		},
		Settings: &billingpb.TokenSettings{
			ProjectId:   suite.project.Id,
			Currency:    "RUB",
			Amount:      100,
			Description: "test payment",
		},
	}
	customer, err := suite.service.createCustomer(context.TODO(), req1, suite.project)
	assert.NoError(suite.T(), err)
	assert.NotNil(suite.T(), customer)

	browserCustomer := &BrowserCookieCustomer{
		CustomerId: customer.Id,
		Ip:         "127.0.0.1",
		CreatedAt:  time.Now(),
		UpdatedAt:  time.Now(),
	}
	cookie, err := suite.service.generateBrowserCookie(browserCustomer)
	assert.NoError(suite.T(), err)
	assert.NotEmpty(suite.T(), cookie)

	req2 := &billingpb.PaymentFormJsonDataRequest{
		OrderId: rsp.Uuid,
		Scheme:  "http",
		Host:    "127.0.0.1",
		Cookie:  cookie,
		Ip:      "127.0.0.1",
	}
	rsp2 := &billingpb.PaymentFormJsonDataResponse{}
	err = suite.service.PaymentFormJsonDataProcess(context.TODO(), req2, rsp2)
	assert.NoError(suite.T(), err)
	assert.NotEmpty(suite.T(), rsp2.Cookie)

	browserCustomer, err = suite.service.decryptBrowserCookie(rsp2.Cookie)
	assert.NoError(suite.T(), err)
	assert.NotNil(suite.T(), browserCustomer)
	assert.NotEmpty(suite.T(), browserCustomer.CustomerId)
	assert.Equal(suite.T(), int32(1), browserCustomer.SessionCount)
}

func (suite *OrderTestSuite) TestOrder_PaymentCreateProcess_NotOwnBankCard_Error() {
	req := &billingpb.OrderCreateRequest{
		Type:        pkg.OrderType_simple,
		ProjectId:   suite.project.Id,
		Currency:    "RUB",
		Amount:      100,
		Account:     "unit test",
		Description: "unit test",
		OrderId:     primitive.NewObjectID().Hex(),
		User: &billingpb.OrderUser{
			Email: "test@unit.unit",
			Ip:    "127.0.0.1",
		},
	}

	rsp0 := &billingpb.OrderCreateProcessResponse{}
	err := suite.service.OrderCreateProcess(context.TODO(), req, rsp0)

	assert.Nil(suite.T(), err)
	assert.Equal(suite.T(), rsp0.Status, billingpb.ResponseStatusOk)
	rsp := rsp0.Item

	order, err := suite.service.getOrderByUuid(context.TODO(), rsp.Uuid)
	assert.NoError(suite.T(), err)
	assert.NotNil(suite.T(), order)
	assert.Nil(suite.T(), order.BillingAddress)

	req1 := &billingpb.PaymentCreateRequest{
		Data: map[string]string{
			billingpb.PaymentCreateFieldOrderId:         rsp.Uuid,
			billingpb.PaymentCreateFieldPaymentMethodId: suite.paymentMethod.Id,
			billingpb.PaymentCreateFieldEmail:           "test@unit.unit",
			billingpb.PaymentCreateFieldCvv:             "123",
			billingpb.PaymentCreateFieldStoredCardId:    primitive.NewObjectID().Hex(),
		},
	}

	rsp1 := &billingpb.PaymentCreateResponse{}
	err = suite.service.PaymentCreateProcess(context.TODO(), req1, rsp1)
	assert.NoError(suite.T(), err)
	assert.Equal(suite.T(), billingpb.ResponseStatusBadData, rsp1.Status)
	assert.Equal(suite.T(), orderErrorRecurringCardNotOwnToUser, rsp1.Message)
}

func (suite *OrderTestSuite) TestOrder_IsOrderCanBePaying_Ok() {
	req := &billingpb.OrderCreateRequest{
		Type:        pkg.OrderType_simple,
		ProjectId:   suite.project.Id,
		Currency:    "RUB",
		Amount:      100,
		Description: "unit test",
		OrderId:     primitive.NewObjectID().Hex(),
		User: &billingpb.OrderUser{
			Email: "test@unit.unit",
			Ip:    "127.0.0.1",
		},
	}

	rsp0 := &billingpb.OrderCreateProcessResponse{}
	err := suite.service.OrderCreateProcess(context.TODO(), req, rsp0)

	assert.Nil(suite.T(), err)
	assert.Equal(suite.T(), rsp0.Status, billingpb.ResponseStatusOk)
	rsp := rsp0.Item

	req1 := &billingpb.IsOrderCanBePayingRequest{
		OrderId:   rsp.Uuid,
		ProjectId: rsp.GetProjectId(),
	}
	rsp1 := &billingpb.IsOrderCanBePayingResponse{}
	err = suite.service.IsOrderCanBePaying(context.TODO(), req1, rsp1)
	assert.NoError(suite.T(), err)
	assert.Equal(suite.T(), billingpb.ResponseStatusOk, rsp1.Status)
	assert.Empty(suite.T(), rsp1.Message)
	assert.NotNil(suite.T(), rsp1.Item)
	assert.Equal(suite.T(), req1.ProjectId, rsp1.Item.GetProjectId())
	assert.Equal(suite.T(), req1.OrderId, rsp1.Item.Uuid)
}

func (suite *OrderTestSuite) TestOrder_IsOrderCanBePaying_IncorrectProject_Error() {
	req := &billingpb.OrderCreateRequest{
		Type:        pkg.OrderType_simple,
		ProjectId:   suite.project.Id,
		Currency:    "RUB",
		Amount:      100,
		Description: "unit test",
		OrderId:     primitive.NewObjectID().Hex(),
		User: &billingpb.OrderUser{
			Email: "test@unit.unit",
			Ip:    "127.0.0.1",
		},
	}

	rsp0 := &billingpb.OrderCreateProcessResponse{}
	err := suite.service.OrderCreateProcess(context.TODO(), req, rsp0)

	assert.Nil(suite.T(), err)
	assert.Equal(suite.T(), rsp0.Status, billingpb.ResponseStatusOk)
	rsp := rsp0.Item

	req1 := &billingpb.IsOrderCanBePayingRequest{
		OrderId:   rsp.Uuid,
		ProjectId: primitive.NewObjectID().Hex(),
	}
	rsp1 := &billingpb.IsOrderCanBePayingResponse{}
	err = suite.service.IsOrderCanBePaying(context.TODO(), req1, rsp1)
	assert.NoError(suite.T(), err)
	assert.Equal(suite.T(), billingpb.ResponseStatusBadData, rsp1.Status)
	assert.Equal(suite.T(), orderErrorOrderCreatedAnotherProject, rsp1.Message)
	assert.Nil(suite.T(), rsp1.Item)
}

func (suite *OrderTestSuite) TestOrder_IsOrderCanBePaying_HasEndedStatus_Error() {
	req := &billingpb.OrderCreateRequest{
		Type:        pkg.OrderType_simple,
		ProjectId:   suite.project.Id,
		Currency:    "RUB",
		Amount:      100,
		Description: "unit test",
		OrderId:     primitive.NewObjectID().Hex(),
		User: &billingpb.OrderUser{
			Email: "test@unit.unit",
			Ip:    "127.0.0.1",
		},
	}

	rsp0 := &billingpb.OrderCreateProcessResponse{}
	err := suite.service.OrderCreateProcess(context.TODO(), req, rsp0)

	assert.Nil(suite.T(), err)
	assert.Equal(suite.T(), rsp0.Status, billingpb.ResponseStatusOk)
	rsp := rsp0.Item

	rsp.PrivateStatus = recurringpb.OrderStatusProjectComplete
	err = suite.service.updateOrder(context.TODO(), rsp)
	assert.NoError(suite.T(), err)

	req1 := &billingpb.IsOrderCanBePayingRequest{
		OrderId:   rsp.Uuid,
		ProjectId: rsp.GetProjectId(),
	}
	rsp1 := &billingpb.IsOrderCanBePayingResponse{}
	err = suite.service.IsOrderCanBePaying(context.TODO(), req1, rsp1)
	assert.NoError(suite.T(), err)
	assert.Equal(suite.T(), billingpb.ResponseStatusBadData, rsp1.Status)
	assert.Equal(suite.T(), orderErrorOrderAlreadyComplete, rsp1.Message)
	assert.Nil(suite.T(), rsp1.Item)
}

func (suite *OrderTestSuite) TestOrder_CreatePayment_ChangeCustomerData_Ok() {
	req := &billingpb.OrderCreateRequest{
		Type:      pkg.OrderType_simple,
		ProjectId: suite.project.Id,
		Currency:  "RUB",
		Amount:    100,
		User: &billingpb.OrderUser{
			Email:  "test@unit.unit",
			Ip:     "127.0.0.1",
			Locale: "ru",
		},
	}

	rsp0 := &billingpb.OrderCreateProcessResponse{}
	err := suite.service.OrderCreateProcess(context.TODO(), req, rsp0)

	assert.Nil(suite.T(), err)
	assert.Equal(suite.T(), rsp0.Status, billingpb.ResponseStatusOk)
	rsp := rsp0.Item

	customer1, err := suite.service.getCustomerById(context.TODO(), rsp.User.Id)
	assert.NoError(suite.T(), err)
	assert.NotNil(suite.T(), customer1)
	assert.Equal(suite.T(), rsp.User.Id, customer1.Id)
	assert.Equal(suite.T(), rsp.User.Email, customer1.Email)
	assert.Equal(suite.T(), rsp.User.Ip, net.IP(customer1.Ip).String())
	assert.Len(suite.T(), customer1.Identity, 1)
	assert.Equal(suite.T(), rsp.User.Email, customer1.Identity[0].Value)
	assert.Empty(suite.T(), customer1.IpHistory)
	assert.Empty(suite.T(), customer1.AcceptLanguage)
	assert.Empty(suite.T(), customer1.AcceptLanguageHistory)
	assert.Equal(suite.T(), rsp.User.Locale, customer1.Locale)
	assert.Empty(suite.T(), customer1.LocaleHistory)
	assert.Empty(suite.T(), customer1.UserAgent)

	req1 := &billingpb.PaymentFormJsonDataRequest{
		OrderId:   rsp.Uuid,
		Scheme:    "http",
		Host:      "localhost",
		Locale:    "en-US",
		Ip:        "127.0.0.2",
		UserAgent: "linux",
	}
	rsp1 := &billingpb.PaymentFormJsonDataResponse{}
	err = suite.service.PaymentFormJsonDataProcess(context.TODO(), req1, rsp1)
	assert.NoError(suite.T(), err)

	customer2, err := suite.service.getCustomerById(context.TODO(), rsp.User.Id)
	assert.NoError(suite.T(), err)

	order, err := suite.service.getOrderById(context.TODO(), rsp.Id)
	assert.NoError(suite.T(), err)
	assert.NotNil(suite.T(), order)
	assert.NotNil(suite.T(), order.User)
	assert.Equal(suite.T(), customer2.Id, order.User.Id)
	assert.Equal(suite.T(), order.User.Ip, "127.0.0.1")
	assert.Equal(suite.T(), order.User.Locale, customer2.LocaleHistory[0].Value)
	assert.Equal(suite.T(), order.User.Email, customer2.Email)
	assert.False(suite.T(), order.UserAddressDataRequired)

	assert.NotNil(suite.T(), customer2)
	assert.Equal(suite.T(), customer1.Id, customer2.Id)
	assert.Equal(suite.T(), customer1.Email, customer2.Email)
	assert.Equal(suite.T(), req1.Ip, net.IP(customer2.Ip).String())
	assert.NotEmpty(suite.T(), customer2.IpHistory)
	assert.Len(suite.T(), customer2.IpHistory, 1)
	assert.Equal(suite.T(), customer2.IpHistory[0].Ip, customer1.Ip)
	assert.Len(suite.T(), customer2.Identity, 1)
	assert.Equal(suite.T(), rsp.User.Email, customer2.Identity[0].Value)
	assert.Equal(suite.T(), req1.Locale, customer2.AcceptLanguage)
	assert.Empty(suite.T(), customer2.AcceptLanguageHistory)
	assert.Equal(suite.T(), "en-US", customer2.Locale)
	assert.NotEmpty(suite.T(), customer2.LocaleHistory)
	assert.Len(suite.T(), customer2.LocaleHistory, 1)
	assert.Equal(suite.T(), customer1.Locale, customer2.LocaleHistory[0].Value)
	assert.Equal(suite.T(), req1.UserAgent, customer2.UserAgent)

	expireYear := time.Now().AddDate(1, 0, 0)

	req2 := &billingpb.PaymentCreateRequest{
		Data: map[string]string{
			billingpb.PaymentCreateFieldOrderId:         rsp.Uuid,
			billingpb.PaymentCreateFieldPaymentMethodId: suite.paymentMethod.Id,
			billingpb.PaymentCreateFieldEmail:           "test123@unit.unit",
			billingpb.PaymentCreateFieldPan:             "4000000000000002",
			billingpb.PaymentCreateFieldCvv:             "123",
			billingpb.PaymentCreateFieldMonth:           "02",
			billingpb.PaymentCreateFieldYear:            expireYear.Format("2006"),
			billingpb.PaymentCreateFieldHolder:          "MR. CARD HOLDER",
			billingpb.PaymentCreateFieldUserCountry:     "US",
			billingpb.PaymentCreateFieldUserZip:         "98001",
		},
		Ip:             "127.0.0.3",
		AcceptLanguage: "fr-CA",
		UserAgent:      "windows",
	}
	rsp2 := &billingpb.PaymentCreateResponse{}
	err = suite.service.PaymentCreateProcess(context.TODO(), req2, rsp2)
	assert.NoError(suite.T(), err)

	order, err = suite.service.getOrderById(context.TODO(), rsp.Id)
	assert.NoError(suite.T(), err)
	assert.NotNil(suite.T(), order)
	assert.Equal(suite.T(), int32(recurringpb.OrderStatusPaymentSystemCreate), order.PrivateStatus)

	customer3, err := suite.service.getCustomerById(context.TODO(), rsp.User.Id)
	assert.NoError(suite.T(), err)
	assert.NotNil(suite.T(), customer3)

	assert.Equal(suite.T(), customer2.Id, customer3.Id)
	assert.Equal(suite.T(), customer3.Id, order.User.Id)
	assert.Equal(suite.T(), order.User.Ip, req2.Ip)
	assert.Equal(suite.T(), req.User.Locale, order.User.Locale)
	assert.Equal(suite.T(), "test123@unit.unit", order.User.Email)

	assert.Equal(suite.T(), order.User.Email, customer3.Email)
	assert.Equal(suite.T(), order.User.Ip, net.IP(customer3.Ip).String())
	assert.Len(suite.T(), customer3.IpHistory, 2)
	assert.Equal(suite.T(), customer2.Ip, customer3.IpHistory[1].Ip)
	assert.Equal(suite.T(), customer1.Ip, customer3.IpHistory[0].Ip)

	assert.Len(suite.T(), customer3.Identity, 2)
	assert.Equal(suite.T(), order.User.Email, customer3.Identity[1].Value)
	assert.Equal(suite.T(), customer2.Email, customer3.Identity[0].Value)

	assert.Equal(suite.T(), req2.AcceptLanguage, customer3.AcceptLanguage)
	assert.Len(suite.T(), customer3.AcceptLanguageHistory, 1)
	assert.Equal(suite.T(), customer2.AcceptLanguage, customer3.AcceptLanguageHistory[0].Value)

	assert.Equal(suite.T(), req2.AcceptLanguage, customer3.Locale)
	assert.Len(suite.T(), customer3.LocaleHistory, 2)
	assert.Equal(suite.T(), customer1.Locale, customer3.LocaleHistory[0].Value)
	assert.Equal(suite.T(), customer2.Locale, customer3.LocaleHistory[1].Value)
	assert.Equal(suite.T(), req2.UserAgent, customer3.UserAgent)
}

func (suite *OrderTestSuite) TestOrder_GetPublicStatus() {
	order := &billingpb.Order{}

	order.PrivateStatus = recurringpb.OrderStatusNew
	assert.Equal(suite.T(), order.GetPublicStatus(), recurringpb.OrderPublicStatusCreated)

	order.PrivateStatus = recurringpb.OrderStatusPaymentSystemCreate
	assert.Equal(suite.T(), order.GetPublicStatus(), recurringpb.OrderPublicStatusCreated)

	order.PrivateStatus = recurringpb.OrderStatusPaymentSystemCanceled
	assert.Equal(suite.T(), order.GetPublicStatus(), recurringpb.OrderPublicStatusCanceled)

	order.PrivateStatus = recurringpb.OrderStatusPaymentSystemRejectOnCreate
	assert.Equal(suite.T(), order.GetPublicStatus(), recurringpb.OrderPublicStatusRejected)

	order.PrivateStatus = recurringpb.OrderStatusPaymentSystemReject
	assert.Equal(suite.T(), order.GetPublicStatus(), recurringpb.OrderPublicStatusRejected)

	order.PrivateStatus = recurringpb.OrderStatusProjectReject
	assert.Equal(suite.T(), order.GetPublicStatus(), recurringpb.OrderPublicStatusRejected)

	order.PrivateStatus = recurringpb.OrderStatusPaymentSystemDeclined
	assert.Equal(suite.T(), order.GetPublicStatus(), recurringpb.OrderPublicStatusRejected)

	order.PrivateStatus = recurringpb.OrderStatusPaymentSystemComplete
	assert.Equal(suite.T(), order.GetPublicStatus(), recurringpb.OrderPublicStatusProcessed)

	order.PrivateStatus = recurringpb.OrderStatusProjectComplete
	assert.Equal(suite.T(), order.GetPublicStatus(), recurringpb.OrderPublicStatusProcessed)

	order.PrivateStatus = recurringpb.OrderStatusRefund
	assert.Equal(suite.T(), order.GetPublicStatus(), recurringpb.OrderPublicStatusRefunded)

	order.PrivateStatus = recurringpb.OrderStatusChargeback
	assert.Equal(suite.T(), order.GetPublicStatus(), recurringpb.OrderPublicStatusChargeback)
}

func (suite *OrderTestSuite) TestOrder_GetReceiptUserEmail() {
	order := &billingpb.Order{}
	assert.Empty(suite.T(), order.GetReceiptUserEmail())

	order.User = &billingpb.OrderUser{}
	assert.Empty(suite.T(), order.GetReceiptUserEmail())

	order.User.Email = "test@test.com"
	assert.NotEmpty(suite.T(), order.GetReceiptUserEmail())
	assert.Equal(suite.T(), order.GetReceiptUserEmail(), "test@test.com")
}

func (suite *OrderTestSuite) TestOrder_GetReceiptUserPhone() {
	order := &billingpb.Order{}
	assert.Empty(suite.T(), order.GetReceiptUserPhone())

	order.User = &billingpb.OrderUser{}
	assert.Empty(suite.T(), order.GetReceiptUserPhone())

	order.User.Phone = "79111234567"
	assert.NotEmpty(suite.T(), order.GetReceiptUserPhone())
	assert.Equal(suite.T(), order.GetReceiptUserPhone(), "79111234567")
}

func (suite *OrderTestSuite) TestOrder_GetCountry() {
	order := &billingpb.Order{}
	assert.Empty(suite.T(), order.GetCountry())

	order.User = &billingpb.OrderUser{
		Address: &billingpb.OrderBillingAddress{
			Country: "RU",
		},
	}
	assert.NotEmpty(suite.T(), order.GetCountry())
	assert.Equal(suite.T(), order.GetCountry(), "RU")

	order.BillingAddress = &billingpb.OrderBillingAddress{
		Country: "CY",
	}
	assert.NotEmpty(suite.T(), order.GetCountry())
	assert.Equal(suite.T(), order.GetCountry(), "CY")
}

func (suite *OrderTestSuite) TestOrder_GetState() {
	order := &billingpb.Order{}
	assert.Empty(suite.T(), order.GetState())

	order.User = &billingpb.OrderUser{
		Address: &billingpb.OrderBillingAddress{
			Country: "US",
			State:   "AL",
		},
	}
	assert.NotEmpty(suite.T(), order.GetState())
	assert.Equal(suite.T(), order.GetState(), "AL")

	order.BillingAddress = &billingpb.OrderBillingAddress{
		Country: "US",
		State:   "MN",
	}
	assert.NotEmpty(suite.T(), order.GetState())
	assert.Equal(suite.T(), order.GetState(), "MN")
}

func (suite *OrderTestSuite) TestOrder_SetNotificationStatus() {
	order := &billingpb.Order{}
	assert.Nil(suite.T(), order.IsNotificationsSent)

	order.SetNotificationStatus("somekey", true)
	assert.NotNil(suite.T(), order.IsNotificationsSent)
	assert.Equal(suite.T(), len(order.IsNotificationsSent), 1)
	assert.Equal(suite.T(), order.IsNotificationsSent["somekey"], true)
}

func (suite *OrderTestSuite) TestOrder_GetNotificationStatus() {
	order := &billingpb.Order{}
	assert.Nil(suite.T(), order.IsNotificationsSent)

	ns := order.GetNotificationStatus("somekey")
	assert.False(suite.T(), ns)

	order.IsNotificationsSent = make(map[string]bool)
	order.IsNotificationsSent["somekey"] = true

	ns = order.GetNotificationStatus("somekey")
	assert.True(suite.T(), ns)
}

func (suite *OrderTestSuite) TestOrder_orderNotifyMerchant_Ok() {
	req := &billingpb.OrderCreateRequest{
		Type:        pkg.OrderType_simple,
		ProjectId:   suite.project.Id,
		Currency:    "RUB",
		Amount:      100,
		Account:     "unit test",
		Description: "unit test",
		OrderId:     primitive.NewObjectID().Hex(),
		User: &billingpb.OrderUser{
			Email: "test@unit.unit",
			Ip:    "127.0.0.1",
		},
	}

	rsp0 := &billingpb.OrderCreateProcessResponse{}
	err := suite.service.OrderCreateProcess(context.TODO(), req, rsp0)

	assert.Nil(suite.T(), err)
	assert.Equal(suite.T(), rsp0.Status, billingpb.ResponseStatusOk)
	order := rsp0.Item

	ps := order.GetPublicStatus()
	assert.Equal(suite.T(), ps, recurringpb.OrderPublicStatusCreated)
	nS := order.GetNotificationStatus(ps)
	assert.False(suite.T(), nS)
	assert.False(suite.T(), order.GetNotificationStatus(recurringpb.OrderPublicStatusProcessed))
	assert.Equal(suite.T(), len(order.IsNotificationsSent), 0)

	order.PrivateStatus = recurringpb.OrderStatusProjectComplete
	err = suite.service.updateOrder(context.TODO(), order)
	assert.NoError(suite.T(), err)

	ps = order.GetPublicStatus()
	assert.Equal(suite.T(), ps, recurringpb.OrderPublicStatusProcessed)
	nS = order.GetNotificationStatus(ps)
	assert.True(suite.T(), nS)
	assert.Equal(suite.T(), len(order.IsNotificationsSent), 1)
}

func (suite *OrderTestSuite) TestCardpay_fillPaymentDataCrypto() {
	var (
		name    = "Bitcoin"
		address = "1ByR2GSfDMuFGVoUzh4a5pzgrVuoTdr8wU"
	)

	req := &billingpb.OrderCreateRequest{
		Type:        pkg.OrderType_simple,
		ProjectId:   suite.project.Id,
		Currency:    "RUB",
		Amount:      100,
		Account:     "unit test",
		Description: "unit test",
		OrderId:     primitive.NewObjectID().Hex(),
		User: &billingpb.OrderUser{
			Email: "test@unit.unit",
			Ip:    "127.0.0.1",
		},
	}

	rsp0 := &billingpb.OrderCreateProcessResponse{}
	err := suite.service.OrderCreateProcess(context.TODO(), req, rsp0)

	assert.Nil(suite.T(), err)
	assert.Equal(suite.T(), rsp0.Status, billingpb.ResponseStatusOk)
	order := rsp0.Item

	order.PaymentMethod = &billingpb.PaymentMethodOrder{
		Name: name,
	}
	order.PaymentMethodTxnParams = make(map[string]string)
	order.PaymentMethodTxnParams[billingpb.PaymentCreateFieldCrypto] = address
	order.PaymentMethodTxnParams[billingpb.TxnParamsFieldCryptoTransactionId] = "7d8c131c-092c-4a5b-83ed-5137ecb9b083"
	order.PaymentMethodTxnParams[billingpb.TxnParamsFieldCryptoAmount] = "0.0001"
	order.PaymentMethodTxnParams[billingpb.TxnParamsFieldCryptoCurrency] = "BTC"

	err = suite.service.fillPaymentDataCrypto(order)
	assert.NoError(suite.T(), err)
	assert.Equal(suite.T(), order.PaymentMethodPayerAccount, address)
	assert.NotNil(suite.T(), order.PaymentMethod.CryptoCurrency)
	assert.Equal(suite.T(), order.PaymentMethod.CryptoCurrency.Brand, name)
	assert.Equal(suite.T(), order.PaymentMethod.CryptoCurrency.Address, address)
}

func (suite *OrderTestSuite) TestCardpay_fillPaymentDataEwallet() {
	var (
		name    = "yamoney"
		account = "41001811131268"
	)
	req := &billingpb.OrderCreateRequest{
		ProjectId:   suite.project.Id,
		Currency:    "RUB",
		Amount:      100,
		Account:     "unit test",
		Description: "unit test",
		OrderId:     primitive.NewObjectID().Hex(),
		User: &billingpb.OrderUser{
			Email: "test@unit.unit",
			Ip:    "127.0.0.1",
		},
		Type: pkg.OrderType_simple,
	}

	rsp0 := &billingpb.OrderCreateProcessResponse{}
	err := suite.service.OrderCreateProcess(context.TODO(), req, rsp0)

	assert.Nil(suite.T(), err)
	assert.Equal(suite.T(), rsp0.Status, billingpb.ResponseStatusOk)
	order := rsp0.Item

	order.PaymentMethod = &billingpb.PaymentMethodOrder{
		Name: name,
	}
	order.PaymentMethodTxnParams = make(map[string]string)
	order.PaymentMethodTxnParams[billingpb.PaymentCreateFieldEWallet] = account

	err = suite.service.fillPaymentDataEwallet(order)
	assert.NoError(suite.T(), err)
	assert.Equal(suite.T(), order.PaymentMethodPayerAccount, account)
	assert.NotNil(suite.T(), order.PaymentMethod.Wallet)
	assert.Equal(suite.T(), order.PaymentMethod.Wallet.Brand, name)
	assert.Equal(suite.T(), order.PaymentMethod.Wallet.Account, account)
}

func (suite *OrderTestSuite) TestCardpay_fillPaymentDataCard() {
	var (
		name      = "bank_card"
		maskedPan = "444444******4448"
		expMonth  = "10"
		expYear   = "2021"
		cardBrand = "VISA"
	)

	req := &billingpb.OrderCreateRequest{
		ProjectId:   suite.project.Id,
		Currency:    "RUB",
		Amount:      100,
		Account:     "unit test",
		Description: "unit test",
		OrderId:     primitive.NewObjectID().Hex(),
		User: &billingpb.OrderUser{
			Email: "test@unit.unit",
			Ip:    "127.0.0.1",
		},
		Type: pkg.OrderType_simple,
	}

	rsp0 := &billingpb.OrderCreateProcessResponse{}
	err := suite.service.OrderCreateProcess(context.TODO(), req, rsp0)

	assert.Nil(suite.T(), err)
	assert.Equal(suite.T(), rsp0.Status, billingpb.ResponseStatusOk)
	order := rsp0.Item

	order.PaymentMethod = &billingpb.PaymentMethodOrder{
		Name: name,
	}
	order.PaymentMethodTxnParams = make(map[string]string)
	order.PaymentMethodTxnParams[billingpb.TxnParamsFieldBankCardIs3DS] = "1"

	order.PaymentRequisites = make(map[string]string)
	order.PaymentRequisites["card_brand"] = cardBrand
	order.PaymentRequisites["pan"] = maskedPan
	order.PaymentRequisites["month"] = expMonth
	order.PaymentRequisites["year"] = expYear

	err = suite.service.fillPaymentDataCard(order)
	assert.NoError(suite.T(), err)
	assert.Equal(suite.T(), order.PaymentMethodPayerAccount, maskedPan)
	assert.NotNil(suite.T(), order.PaymentMethod.Card)
	assert.Equal(suite.T(), order.PaymentMethod.Card.Brand, cardBrand)
	assert.Equal(suite.T(), order.PaymentMethod.Card.Masked, maskedPan)
	assert.Equal(suite.T(), order.PaymentMethod.Card.First6, "444444")
	assert.Equal(suite.T(), order.PaymentMethod.Card.Last4, "4448")
	assert.Equal(suite.T(), order.PaymentMethod.Card.ExpiryMonth, expMonth)
	assert.Equal(suite.T(), order.PaymentMethod.Card.ExpiryYear, expYear)
	assert.Equal(suite.T(), order.PaymentMethod.Card.Secure3D, true)
	assert.NotEmpty(suite.T(), order.PaymentMethod.Card.Fingerprint)
}

func (suite *OrderTestSuite) TestBillingService_SetUserNotifySales_Ok() {

	notifyEmail := "test@test.ru"

	req := &billingpb.OrderCreateRequest{
		ProjectId:     suite.project.Id,
		PaymentMethod: suite.paymentMethod.Group,
		Currency:      "RUB",
		Amount:        100,
		Account:       "unit test",
		Description:   "unit test",
		OrderId:       primitive.NewObjectID().Hex(),
		User: &billingpb.OrderUser{
			Email: "test@unit.unit",
			Ip:    "127.0.0.1",
		},
		Type: pkg.OrderType_simple,
	}

	rsp0 := &billingpb.OrderCreateProcessResponse{}
	err := suite.service.OrderCreateProcess(context.TODO(), req, rsp0)

	assert.Nil(suite.T(), err)
	assert.Equal(suite.T(), rsp0.Status, billingpb.ResponseStatusOk)
	rsp := rsp0.Item
	assert.False(suite.T(), rsp.NotifySale)
	assert.Empty(suite.T(), rsp.NotifySaleEmail)

	var data []*billingpb.NotifyUserSales
	cursor, err := suite.service.db.Collection(collectionNotifySales).Find(context.TODO(), bson.M{"email": notifyEmail})
	assert.Nil(suite.T(), err)
	err = cursor.All(context.TODO(), &data)
	assert.Nil(suite.T(), err)
	assert.Equal(suite.T(), len(data), 0)

	req2 := &billingpb.SetUserNotifyRequest{
		OrderUuid:          rsp.Uuid,
		Email:              notifyEmail,
		EnableNotification: true,
	}
	eRes := &billingpb.EmptyResponse{}
	err = suite.service.SetUserNotifySales(context.TODO(), req2, eRes)
	assert.Nil(suite.T(), err)

	order, err := suite.service.getOrderByUuid(context.TODO(), rsp.Uuid)
	assert.Nil(suite.T(), err)
	assert.True(suite.T(), order.NotifySale)
	assert.Equal(suite.T(), order.NotifySaleEmail, notifyEmail)

	cursor, err = suite.service.db.Collection(collectionNotifySales).Find(context.TODO(), bson.M{"email": notifyEmail})
	assert.Nil(suite.T(), err)
	err = cursor.All(context.TODO(), &data)
	assert.Nil(suite.T(), err)
	assert.Equal(suite.T(), len(data), 1)

	customer, err := suite.service.getCustomerById(context.TODO(), rsp.User.Id)
	assert.NoError(suite.T(), err)
	assert.True(suite.T(), customer.NotifySale)
	assert.Equal(suite.T(), customer.NotifySaleEmail, notifyEmail)
}

func (suite *OrderTestSuite) TestBillingService_SetUserNotifyNewRegion_Ok() {

	notifyEmail := "test@test.ru"

	req := &billingpb.OrderCreateRequest{
		ProjectId:     suite.project.Id,
		PaymentMethod: suite.paymentMethod.Group,
		Currency:      "RUB",
		Amount:        100,
		Account:       "unit test",
		Description:   "unit test",
		OrderId:       primitive.NewObjectID().Hex(),
		User: &billingpb.OrderUser{
			Email: "test@unit.unit",
			Ip:    "127.0.0.1",
		},
		Type: pkg.OrderType_simple,
	}

	rsp0 := &billingpb.OrderCreateProcessResponse{}
	err := suite.service.OrderCreateProcess(context.TODO(), req, rsp0)

	assert.Nil(suite.T(), err)
	assert.Equal(suite.T(), rsp0.Status, billingpb.ResponseStatusOk)
	rsp := rsp0.Item
	assert.False(suite.T(), rsp.User.NotifyNewRegion)
	assert.Empty(suite.T(), rsp.User.NotifyNewRegionEmail)

	var data []*billingpb.NotifyUserNewRegion
	cursor, err := suite.service.db.Collection(collectionNotifyNewRegion).Find(context.TODO(), bson.M{"email": notifyEmail})
	assert.Nil(suite.T(), err)
	err = cursor.All(context.TODO(), &data)
	assert.Nil(suite.T(), err)
	assert.Equal(suite.T(), len(data), 0)

	rsp.CountryRestriction = &billingpb.CountryRestriction{
		IsoCodeA2:     "RU",
		ChangeAllowed: false,
	}
	err = suite.service.updateOrder(context.TODO(), rsp)
	assert.Nil(suite.T(), err)

	req2 := &billingpb.SetUserNotifyRequest{
		OrderUuid:          rsp.Uuid,
		Email:              notifyEmail,
		EnableNotification: true,
	}
	eRes := &billingpb.EmptyResponse{}
	err = suite.service.SetUserNotifyNewRegion(context.TODO(), req2, eRes)
	assert.Nil(suite.T(), err)

	order, err := suite.service.getOrderByUuid(context.TODO(), rsp.Uuid)
	assert.Nil(suite.T(), err)
	assert.True(suite.T(), order.User.NotifyNewRegion)
	assert.Equal(suite.T(), order.User.NotifyNewRegionEmail, notifyEmail)

	cursor, err = suite.service.db.Collection(collectionNotifyNewRegion).Find(context.TODO(), bson.M{"email": notifyEmail})
	assert.Nil(suite.T(), err)
	err = cursor.All(context.TODO(), &data)
	assert.Nil(suite.T(), err)
	assert.Equal(suite.T(), len(data), 1)

	customer, err := suite.service.getCustomerById(context.TODO(), rsp.User.Id)
	assert.NoError(suite.T(), err)
	assert.True(suite.T(), customer.NotifyNewRegion)
	assert.Equal(suite.T(), customer.NotifyNewRegionEmail, notifyEmail)
}

func (suite *OrderTestSuite) TestBillingService_OrderCreateProcess_CountryRestrictions() {
	req := &billingpb.OrderCreateRequest{
		ProjectId:     suite.project.Id,
		PaymentMethod: suite.paymentMethod.Group,
		Currency:      "RUB",
		Amount:        100,
		Account:       "unit test",
		Description:   "unit test",
		User: &billingpb.OrderUser{
			Email:   "test@unit.unit",
			Ip:      "127.0.0.1",
			Address: &billingpb.OrderBillingAddress{},
		},
		Type: pkg.OrderType_simple,
	}

	// payments allowed
	req.User.Address.Country = "RU"
	rsp0 := &billingpb.OrderCreateProcessResponse{}
	err := suite.service.OrderCreateProcess(context.TODO(), req, rsp0)

	assert.Nil(suite.T(), err)
	assert.Equal(suite.T(), rsp0.Status, billingpb.ResponseStatusOk)
	order := rsp0.Item
	assert.NotNil(suite.T(), order.CountryRestriction)
	assert.Equal(suite.T(), order.CountryRestriction.IsoCodeA2, "RU")
	assert.True(suite.T(), order.CountryRestriction.PaymentsAllowed)
	assert.True(suite.T(), order.CountryRestriction.ChangeAllowed)
	assert.False(suite.T(), order.UserAddressDataRequired)
	assert.Equal(suite.T(), order.PrivateStatus, int32(recurringpb.OrderStatusNew))

	// payments not allowed but country change allowed
	req.User.Address.Country = "UA"
	err = suite.service.OrderCreateProcess(context.TODO(), req, rsp0)
	assert.Nil(suite.T(), err)
	assert.Equal(suite.T(), rsp0.Status, billingpb.ResponseStatusOk)
	order = rsp0.Item
	assert.NotNil(suite.T(), order.CountryRestriction)
	assert.Equal(suite.T(), order.CountryRestriction.IsoCodeA2, "UA")
	assert.False(suite.T(), order.CountryRestriction.PaymentsAllowed)
	assert.True(suite.T(), order.UserAddressDataRequired)
	assert.Equal(suite.T(), order.PrivateStatus, int32(recurringpb.OrderStatusNew))

	// payments not allowed and country change not allowed too
	req.User.Address.Country = "BY"
	err = suite.service.OrderCreateProcess(context.TODO(), req, rsp0)
	assert.Nil(suite.T(), err)
	assert.Equal(suite.T(), rsp0.Status, billingpb.ResponseStatusBadData)
	assert.Equal(suite.T(), orderCountryPaymentRestrictedError, rsp0.Message)
}

func (suite *OrderTestSuite) TestBillingService_processPaymentFormData_CountryRestrictions() {
	req := &billingpb.OrderCreateRequest{
		ProjectId:     suite.project.Id,
		PaymentMethod: suite.paymentMethod.Group,
		Currency:      "RUB",
		Amount:        100,
		Account:       "unit test",
		Description:   "unit test",
		User: &billingpb.OrderUser{
			Email:   "test@unit.unit",
			Ip:      "127.0.0.1",
			Address: &billingpb.OrderBillingAddress{},
		},
		Type: pkg.OrderType_simple,
	}
	order := &billingpb.Order{}

	// payments allowed
	req.User.Address.Country = "RU"
	rsp0 := &billingpb.OrderCreateProcessResponse{}
	err := suite.service.OrderCreateProcess(context.TODO(), req, rsp0)

	assert.Nil(suite.T(), err)
	assert.Equal(suite.T(), rsp0.Status, billingpb.ResponseStatusOk)
	order = rsp0.Item
	assert.NotNil(suite.T(), order.CountryRestriction)
	assert.Equal(suite.T(), order.CountryRestriction.IsoCodeA2, "RU")
	assert.True(suite.T(), order.CountryRestriction.PaymentsAllowed)
	assert.True(suite.T(), order.CountryRestriction.ChangeAllowed)
	assert.False(suite.T(), order.UserAddressDataRequired)
	assert.Equal(suite.T(), order.PrivateStatus, int32(recurringpb.OrderStatusNew))

	order.UserAddressDataRequired = true
	err = suite.service.updateOrder(context.TODO(), order)
	assert.NoError(suite.T(), err)

	// payments disallowed
	data := map[string]string{
		billingpb.PaymentCreateFieldOrderId:         order.Uuid,
		billingpb.PaymentCreateFieldPaymentMethodId: suite.paymentMethod.Id,
		billingpb.PaymentCreateFieldEmail:           "test@unit.unit",
		billingpb.PaymentCreateFieldPan:             "4000000000000002",
		billingpb.PaymentCreateFieldCvv:             "123",
		billingpb.PaymentCreateFieldMonth:           "02",
		billingpb.PaymentCreateFieldYear:            "2100",
		billingpb.PaymentCreateFieldHolder:          "Mr. Card Holder",
		billingpb.PaymentCreateFieldUserCountry:     "UA",
		billingpb.PaymentCreateFieldUserCity:        "Kiev",
		billingpb.PaymentCreateFieldUserZip:         "02154",
	}

	processor := &PaymentCreateProcessor{service: suite.service, data: data}
	err = processor.processPaymentFormData(context.TODO())
	assert.Nil(suite.T(), err)
	assert.NotNil(suite.T(), processor.checked.order)
	assert.NotNil(suite.T(), processor.checked.project)
	assert.NotNil(suite.T(), processor.checked.paymentMethod)
	assert.Equal(suite.T(), processor.checked.order.CountryRestriction.IsoCodeA2, "UA")
	assert.False(suite.T(), processor.checked.order.CountryRestriction.PaymentsAllowed)
	assert.True(suite.T(), processor.checked.order.CountryRestriction.ChangeAllowed)
}

func (suite *OrderTestSuite) TestBillingService_PaymentCreateProcess_CountryRestrictions() {
	req := &billingpb.OrderCreateRequest{
		ProjectId:     suite.project.Id,
		PaymentMethod: suite.paymentMethod.Group,
		Currency:      "RUB",
		Amount:        100,
		Account:       "unit test",
		Description:   "unit test",
		User: &billingpb.OrderUser{
			Email:   "test@unit.unit",
			Ip:      "127.0.0.1",
			Address: &billingpb.OrderBillingAddress{},
		},
		Type: pkg.OrderType_simple,
	}
	order := &billingpb.Order{}

	// payments allowed
	req.User.Address.Country = "RU"
	rsp0 := &billingpb.OrderCreateProcessResponse{}
	err := suite.service.OrderCreateProcess(context.TODO(), req, rsp0)
	assert.Nil(suite.T(), err)
	assert.Equal(suite.T(), rsp0.Status, billingpb.ResponseStatusOk)
	order = rsp0.Item

	order.UserAddressDataRequired = true
	err = suite.service.updateOrder(context.TODO(), order)
	assert.NoError(suite.T(), err)

	// payments disallowed
	data := map[string]string{
		billingpb.PaymentCreateFieldOrderId:         order.Uuid,
		billingpb.PaymentCreateFieldPaymentMethodId: suite.paymentMethod.Id,
		billingpb.PaymentCreateFieldEmail:           "test@unit.unit",
		billingpb.PaymentCreateFieldPan:             "4000000000000002",
		billingpb.PaymentCreateFieldCvv:             "123",
		billingpb.PaymentCreateFieldMonth:           "02",
		billingpb.PaymentCreateFieldYear:            "2100",
		billingpb.PaymentCreateFieldHolder:          "Mr. Card Holder",
		billingpb.PaymentCreateFieldUserCountry:     "UA",
		billingpb.PaymentCreateFieldUserCity:        "Kiev",
		billingpb.PaymentCreateFieldUserZip:         "02154",
	}

	createPaymentRequest := &billingpb.PaymentCreateRequest{
		Data: data,
	}

	rsp := &billingpb.PaymentCreateResponse{}
	err = suite.service.PaymentCreateProcess(context.TODO(), createPaymentRequest, rsp)

	assert.Nil(suite.T(), err)
	assert.Equal(suite.T(), billingpb.ResponseStatusForbidden, rsp.Status)
	assert.Equal(suite.T(), orderCountryPaymentRestrictedError, rsp.Message)
}

func (suite *OrderTestSuite) TestOrder_PaymentCreateProcess_UserAddressDataRequired_USAZipRequired_Error() {
	req := &billingpb.OrderCreateRequest{
		ProjectId:   suite.project.Id,
		Currency:    "RUB",
		Amount:      100,
		Account:     "unit test",
		Description: "unit test",
		OrderId:     primitive.NewObjectID().Hex(),
		User: &billingpb.OrderUser{
			Email: "test@unit.unit",
			Ip:    "127.0.0.1",
		},
		Type: pkg.OrderType_simple,
	}

	rsp0 := &billingpb.OrderCreateProcessResponse{}
	err := suite.service.OrderCreateProcess(context.TODO(), req, rsp0)
	assert.Nil(suite.T(), err)
	assert.Equal(suite.T(), rsp0.Status, billingpb.ResponseStatusOk)
	rsp := rsp0.Item

	order, err := suite.service.getOrderByUuid(context.TODO(), rsp.Uuid)
	assert.NoError(suite.T(), err)
	assert.NotNil(suite.T(), order)
	assert.Nil(suite.T(), order.BillingAddress)

	order.UserAddressDataRequired = true
	err = suite.service.updateOrder(context.TODO(), order)
	assert.NoError(suite.T(), err)

	expireYear := time.Now().AddDate(1, 0, 0)

	req1 := &billingpb.PaymentCreateRequest{
		Data: map[string]string{
			billingpb.PaymentCreateFieldOrderId:         rsp.Uuid,
			billingpb.PaymentCreateFieldPaymentMethodId: suite.paymentMethod.Id,
			billingpb.PaymentCreateFieldEmail:           "test@unit.unit",
			billingpb.PaymentCreateFieldPan:             "4000000000000002",
			billingpb.PaymentCreateFieldCvv:             "123",
			billingpb.PaymentCreateFieldMonth:           "02",
			billingpb.PaymentCreateFieldYear:            expireYear.Format("2006"),
			billingpb.PaymentCreateFieldHolder:          "Mr. Card Holder",
			billingpb.PaymentCreateFieldUserCountry:     "US",
			billingpb.PaymentCreateFieldUserZip:         "",
		},
	}

	rsp1 := &billingpb.PaymentCreateResponse{}
	err = suite.service.PaymentCreateProcess(context.TODO(), req1, rsp1)
	assert.Nil(suite.T(), err)
	assert.Equal(suite.T(), billingpb.ResponseStatusBadData, rsp1.Status)
	assert.Empty(suite.T(), rsp1.RedirectUrl)
	assert.Equal(suite.T(), orderErrorCreatePaymentRequiredFieldUserZipNotFound, rsp1.Message)
}

func (suite *OrderTestSuite) TestOrder_PaymentCallbackProcess_AccountingEntries_Ok() {
	req := &billingpb.OrderCreateRequest{
		ProjectId:   suite.projectWithProducts.Id,
		Currency:    "RUB",
		Account:     "unit test",
		Description: "unit test",
		OrderId:     primitive.NewObjectID().Hex(),
		Products:    suite.productIds,
		User: &billingpb.OrderUser{
			Email: "test@unit.unit",
			Ip:    "127.0.0.1",
		},
		Type: pkg.OrderType_product,
	}

	rsp := &billingpb.OrderCreateProcessResponse{}
	err := suite.service.OrderCreateProcess(context.TODO(), req, rsp)
	assert.NoError(suite.T(), err)
	assert.Equal(suite.T(), rsp.Status, billingpb.ResponseStatusOk)

	req1 := &billingpb.PaymentCreateRequest{
		Data: map[string]string{
			billingpb.PaymentCreateFieldOrderId:         rsp.Item.Uuid,
			billingpb.PaymentCreateFieldPaymentMethodId: suite.paymentMethod.Id,
			billingpb.PaymentCreateFieldEmail:           "test@unit.unit",
			billingpb.PaymentCreateFieldPan:             "4000000000000002",
			billingpb.PaymentCreateFieldCvv:             "123",
			billingpb.PaymentCreateFieldMonth:           "02",
			billingpb.PaymentCreateFieldYear:            time.Now().AddDate(1, 0, 0).Format("2006"),
			billingpb.PaymentCreateFieldHolder:          "MR. CARD HOLDER",
		},
		Ip: "127.0.0.1",
	}

	rsp1 := &billingpb.PaymentCreateResponse{}
	err = suite.service.PaymentCreateProcess(context.TODO(), req1, rsp1)
	assert.NoError(suite.T(), err)
	assert.Equal(suite.T(), billingpb.ResponseStatusOk, rsp1.Status)

	order, err := suite.service.orderRepository.GetById(context.TODO(), rsp.Item.Id)
	assert.NoError(suite.T(), err)
	assert.NotNil(suite.T(), order)
	assert.IsType(suite.T(), &billingpb.Order{}, order)

	callbackRequest := &billingpb.CardPayPaymentCallback{
		PaymentMethod: suite.paymentMethod.ExternalId,
		CallbackTime:  time.Now().Format("2006-01-02T15:04:05Z"),
		MerchantOrder: &billingpb.CardPayMerchantOrder{
			Id:          rsp.Item.Id,
			Description: rsp.Item.Description,
			Items: []*billingpb.CardPayItem{
				{
					Name:        order.Items[0].Name,
					Description: order.Items[0].Name,
					Count:       1,
					Price:       order.Items[0].Amount,
				},
			},
		},
		CardAccount: &billingpb.CallbackCardPayBankCardAccount{
			Holder:             order.PaymentRequisites[billingpb.PaymentCreateFieldHolder],
			IssuingCountryCode: "RU",
			MaskedPan:          order.PaymentRequisites[billingpb.PaymentCreateFieldPan],
			Token:              primitive.NewObjectID().Hex(),
		},
		Customer: &billingpb.CardPayCustomer{
			Email:  rsp.Item.User.Email,
			Ip:     rsp.Item.User.Ip,
			Id:     rsp.Item.ProjectAccount,
			Locale: "Europe/Moscow",
		},
		PaymentData: &billingpb.CallbackCardPayPaymentData{
			Id:          primitive.NewObjectID().Hex(),
			Amount:      order.TotalPaymentAmount,
			Currency:    order.Currency,
			Description: order.Description,
			Is_3D:       true,
			Rrn:         primitive.NewObjectID().Hex(),
			Status:      billingpb.CardPayPaymentResponseStatusCompleted,
		},
	}

	buf, err := json.Marshal(callbackRequest)
	assert.NoError(suite.T(), err)

	hash := sha512.New()
	hash.Write([]byte(string(buf) + order.PaymentMethod.Params.SecretCallback))

	callbackData := &billingpb.PaymentNotifyRequest{
		OrderId:   order.Id,
		Request:   buf,
		Signature: hex.EncodeToString(hash.Sum(nil)),
	}

	callbackResponse := &billingpb.PaymentNotifyResponse{}
	err = suite.service.PaymentCallbackProcess(context.TODO(), callbackData, callbackResponse)
	assert.NoError(suite.T(), err)
	assert.Equal(suite.T(), pkg.StatusOK, callbackResponse.Status)

	order, err = suite.service.orderRepository.GetById(context.TODO(), order.Id)
	assert.NoError(suite.T(), err)
	assert.NotNil(suite.T(), order)
	assert.IsType(suite.T(), &billingpb.Order{}, order)
	assert.Equal(suite.T(), int32(recurringpb.OrderStatusPaymentSystemComplete), order.PrivateStatus)

	oid, err := primitive.ObjectIDFromHex(order.Id)
	filter := bson.M{"source.id": oid, "source.type": repository.CollectionOrder}

	var accountingEntries []*billingpb.AccountingEntry
	cursor, err := suite.service.db.Collection(collectionAccountingEntry).Find(context.TODO(), filter)
	assert.NoError(suite.T(), err)
	err = cursor.All(context.TODO(), &accountingEntries)
	assert.NoError(suite.T(), err)
	assert.NotEmpty(suite.T(), accountingEntries)
}

func (suite *OrderTestSuite) TestOrder_PaymentCallbackProcess_Error() {
	req := &billingpb.OrderCreateRequest{
		ProjectId:   suite.projectFixedAmount.Id,
		Currency:    "RUB",
		Amount:      100,
		Account:     "unit test",
		Description: "unit test",
		OrderId:     primitive.NewObjectID().Hex(),
		User: &billingpb.OrderUser{
			Email: "test@unit.unit",
			Ip:    "127.0.0.1",
		},
		Type: pkg.OrderType_simple,
	}

	rsp1 := &billingpb.OrderCreateProcessResponse{}
	err := suite.service.OrderCreateProcess(context.TODO(), req, rsp1)

	assert.Nil(suite.T(), err)
	assert.Equal(suite.T(), rsp1.Status, billingpb.ResponseStatusOk)
	order := rsp1.Item

	expireYear := time.Now().AddDate(1, 0, 0)

	createPaymentRequest := &billingpb.PaymentCreateRequest{
		Data: map[string]string{
			billingpb.PaymentCreateFieldOrderId:         order.Uuid,
			billingpb.PaymentCreateFieldPaymentMethodId: suite.paymentMethod.Id,
			billingpb.PaymentCreateFieldEmail:           "test@unit.unit",
			billingpb.PaymentCreateFieldPan:             "4000000000000002",
			billingpb.PaymentCreateFieldCvv:             "123",
			billingpb.PaymentCreateFieldMonth:           "02",
			billingpb.PaymentCreateFieldYear:            expireYear.Format("2006"),
			billingpb.PaymentCreateFieldHolder:          "Mr. Card Holder",
		},
		Ip: "127.0.0.1",
	}

	rsp := &billingpb.PaymentCreateResponse{}
	err = suite.service.PaymentCreateProcess(context.TODO(), createPaymentRequest, rsp)

	assert.Nil(suite.T(), err)
	assert.Equal(suite.T(), billingpb.ResponseStatusOk, rsp.Status)

	order1, err := suite.service.orderRepository.GetById(context.TODO(), order.Id)
	assert.NoError(suite.T(), err)
	suite.NotNil(suite.T(), order1)

	callbackRequest := &billingpb.CardPayPaymentCallback{
		PaymentMethod: suite.paymentMethod.ExternalId,
		CallbackTime:  time.Now().Format("2006-01-02T15:04:05Z"),
		MerchantOrder: &billingpb.CardPayMerchantOrder{
			Id:          order.Id,
			Description: order.Description,
		},
		CardAccount: &billingpb.CallbackCardPayBankCardAccount{
			Holder:             order.PaymentRequisites[billingpb.PaymentCreateFieldHolder],
			IssuingCountryCode: "RU",
			MaskedPan:          order.PaymentRequisites[billingpb.PaymentCreateFieldPan],
			Token:              primitive.NewObjectID().Hex(),
		},
		Customer: &billingpb.CardPayCustomer{
			Email:  order.User.Email,
			Ip:     order.User.Ip,
			Id:     order.ProjectAccount,
			Locale: "Europe/Moscow",
		},
		PaymentData: &billingpb.CallbackCardPayPaymentData{
			Id:          primitive.NewObjectID().Hex(),
			Amount:      123,
			Currency:    order1.Currency,
			Description: order.Description,
			Is_3D:       true,
			Rrn:         primitive.NewObjectID().Hex(),
			Status:      billingpb.CardPayPaymentResponseStatusCompleted,
		},
	}

	buf, err := json.Marshal(callbackRequest)
	assert.Nil(suite.T(), err)

	hash := sha512.New()
	hash.Write([]byte(string(buf) + order1.PaymentMethod.Params.SecretCallback))

	callbackData := &billingpb.PaymentNotifyRequest{
		OrderId:   order.Id,
		Request:   buf,
		Signature: hex.EncodeToString(hash.Sum(nil)),
	}

	callbackResponse := &billingpb.PaymentNotifyResponse{}
	err = suite.service.PaymentCallbackProcess(context.TODO(), callbackData, callbackResponse)
	assert.NoError(suite.T(), err)
	assert.Equal(suite.T(), pkg.StatusErrorValidation, callbackResponse.Status)

	oid, err := primitive.ObjectIDFromHex(order.Id)
	filter := bson.M{"source.id": oid, "source.type": repository.CollectionOrder}

	var accountingEntries []*billingpb.AccountingEntry
	cursor, err := suite.service.db.Collection(collectionAccountingEntry).Find(context.TODO(), filter)
	assert.NoError(suite.T(), err)
	err = cursor.All(context.TODO(), &accountingEntries)
	assert.NoError(suite.T(), err)
	assert.Empty(suite.T(), accountingEntries)

	order, err = suite.service.getOrderById(context.TODO(), order.Id)
	assert.NoError(suite.T(), err)
	assert.NotNil(suite.T(), order)
}

func (suite *OrderTestSuite) Test_processPaylinkKeyProducts_error() {
	shouldBe := require.New(suite.T())

	req := &billingpb.OrderCreateRequest{
		ProjectId:   suite.projectWithKeyProducts.Id,
		Currency:    "USD",
		Account:     "unit test",
		Description: "unit test",
		OrderId:     primitive.NewObjectID().Hex(),
		User: &billingpb.OrderUser{
			Email: "test@unit.unit",
			Ip:    "127.0.0.1",
		},
		Type:       pkg.OrderType_key,
		PlatformId: "steam",
	}

	rsp1 := &billingpb.OrderCreateProcessResponse{}
	err := suite.service.OrderCreateProcess(context.TODO(), req, rsp1)
	shouldBe.Nil(err)
	shouldBe.EqualValues(400, rsp1.Status)
	shouldBe.NotEmpty(rsp1.Message)

	req = &billingpb.OrderCreateRequest{
		ProjectId:   suite.projectWithProducts.Id,
		Currency:    "USD",
		Account:     "unit test",
		Description: "unit test",
		OrderId:     primitive.NewObjectID().Hex(),
		User: &billingpb.OrderUser{
			Email: "test@unit.unit",
			Ip:    "127.0.0.1",
		},
		Type:       pkg.OrderType_product,
		PlatformId: "steam",
	}

	rsp1 = &billingpb.OrderCreateProcessResponse{}
	err = suite.service.OrderCreateProcess(context.TODO(), req, rsp1)
	shouldBe.Nil(err)
	shouldBe.EqualValues(400, rsp1.Status)
	shouldBe.NotEmpty(rsp1.Message)
}

func (suite *OrderTestSuite) Test_ProcessOrderKeyProducts() {
	shouldBe := require.New(suite.T())

	req := &billingpb.OrderCreateRequest{
		ProjectId:   suite.projectWithKeyProducts.Id,
		Currency:    "USD",
		Account:     "unit test",
		Description: "unit test",
		OrderId:     primitive.NewObjectID().Hex(),
		User: &billingpb.OrderUser{
			Email: "test@unit.unit",
			Ip:    "127.0.0.1",
		},
		Type:       pkg.OrderType_key,
		PlatformId: "steam",
	}

	req.Products = append(req.Products, suite.keyProductIds[0])

	rsp1 := &billingpb.OrderCreateProcessResponse{}
	err := suite.service.OrderCreateProcess(context.TODO(), req, rsp1)

	shouldBe.Nil(err)
	shouldBe.EqualValuesf(billingpb.ResponseStatusOk, rsp1.Status, "%s", rsp1.Message)
	order := rsp1.Item

	_, err = suite.service.ProcessOrderKeyProducts(context.TODO(), order)
	shouldBe.Nil(err)
	shouldBe.NotEmpty(order.Items)
	shouldBe.Equal(suite.keyProductIds[0], order.Items[0].Id)
}

func (suite *OrderTestSuite) Test_ChangeCodeInOrder() {
	shouldBe := require.New(suite.T())

	req := &billingpb.OrderCreateRequest{
		ProjectId:   suite.projectWithKeyProducts.Id,
		Currency:    "RUB",
		Account:     "unit test",
		Description: "unit test",
		User: &billingpb.OrderUser{
			Email: "test@unit.unit",
			Ip:    "127.0.0.1",
		},
		Products:   suite.keyProductIds,
		PlatformId: "steam",
		Type:       pkg.OrderType_key,
	}

	rsp1 := &billingpb.OrderCreateProcessResponse{}
	err := suite.service.OrderCreateProcess(context.TODO(), req, rsp1)
	shouldBe.Nil(err)
	shouldBe.Equal(billingpb.ResponseStatusOk, rsp1.Status)

	order := rsp1.Item
	order.PrivateStatus = recurringpb.OrderStatusPaymentSystemComplete

	shouldBe.Nil(suite.service.updateOrder(context.TODO(), order))

	keyProductId := suite.keyProductIds[0]

	codeRsp := &billingpb.ChangeCodeInOrderResponse{}
	err = suite.service.ChangeCodeInOrder(context.TODO(), &billingpb.ChangeCodeInOrderRequest{OrderId: rsp1.Item.Uuid, KeyProductId: keyProductId}, codeRsp)
	shouldBe.Nil(err)
	shouldBe.Equal(billingpb.ResponseStatusOk, codeRsp.Status)
	shouldBe.EqualValues(recurringpb.OrderStatusItemReplaced, codeRsp.Order.PrivateStatus)
}

func (suite *OrderTestSuite) Test_ChangePlatformInForm() {
	shouldBe := require.New(suite.T())
	req := &billingpb.OrderCreateRequest{
		ProjectId:   suite.projectWithKeyProducts.Id,
		Currency:    "RUB",
		Account:     "unit test",
		Description: "unit test",
		User: &billingpb.OrderUser{
			Email: "test@unit.unit",
			Ip:    "127.0.0.1",
		},
		Products:   suite.keyProductIds,
		PlatformId: "steam",
		Type:       pkg.OrderType_key,
	}

	rsp1 := &billingpb.OrderCreateProcessResponse{}
	err := suite.service.OrderCreateProcess(context.TODO(), req, rsp1)
	shouldBe.Nil(err)
	shouldBe.Equal(billingpb.ResponseStatusOk, rsp1.Status)

	order := rsp1.Item
	codeRsp := &billingpb.PaymentFormDataChangeResponse{}
	err = suite.service.PaymentFormPlatformChanged(context.TODO(), &billingpb.PaymentFormUserChangePlatformRequest{OrderId: order.Uuid, Platform: "gog"}, codeRsp)
	shouldBe.Nil(err)
	shouldBe.EqualValuesf(billingpb.ResponseStatusOk, codeRsp.Status, "%v", codeRsp.Message)

	codeRsp = &billingpb.PaymentFormDataChangeResponse{}
	err = suite.service.PaymentFormPlatformChanged(context.TODO(), &billingpb.PaymentFormUserChangePlatformRequest{OrderId: order.Uuid, Platform: "xbox"}, codeRsp)
	shouldBe.Nil(err)
	shouldBe.Equal(billingpb.ResponseStatusBadData, codeRsp.Status)
}

func (suite *OrderTestSuite) TestOrder_ProcessPaymentFormData_KeyProductReservation_Error() {
	shouldBe := require.New(suite.T())

	req := &billingpb.OrderCreateRequest{
		Type:        pkg.OrderType_key,
		ProjectId:   suite.projectWithKeyProducts.Id,
		Currency:    "RUB",
		Account:     "unit test",
		Description: "unit test",
		OrderId:     primitive.NewObjectID().Hex(),
		User: &billingpb.OrderUser{
			Email: "test@unit.unit",
			Ip:    "127.0.0.1",
		},
		Products:   suite.keyProductIds,
		PlatformId: "steam",
	}

	rsp1 := &billingpb.OrderCreateProcessResponse{}
	err := suite.service.OrderCreateProcess(context.TODO(), req, rsp1)

	shouldBe.Nil(err)
	shouldBe.Equal(billingpb.ResponseStatusOk, rsp1.Status)
	order := rsp1.Item

	data := map[string]string{
		billingpb.PaymentCreateFieldOrderId:         order.Uuid,
		billingpb.PaymentCreateFieldPaymentMethodId: suite.paymentMethod.Id,
		billingpb.PaymentCreateFieldEmail:           "test@unit.unit",
		billingpb.PaymentCreateFieldPan:             "4000000000000002",
		billingpb.PaymentCreateFieldCvv:             "123",
		billingpb.PaymentCreateFieldMonth:           "02",
		billingpb.PaymentCreateFieldYear:            "2100",
		billingpb.PaymentCreateFieldHolder:          "Mr. Card Holder",
	}

	// simulate not available product
	order.Products = append(order.Products, primitive.NewObjectID().Hex())

	processor := &PaymentCreateProcessor{service: suite.service, data: data}
	err = processor.reserveKeysForOrder(context.TODO(), order)

	shouldBe.Error(err)
	shouldBe.EqualValues(0, len(order.Keys))
}

func (suite *OrderTestSuite) TestOrder_ProcessPaymentFormData_KeyProductReservation_Ok() {
	shouldBe := require.New(suite.T())

	req := &billingpb.OrderCreateRequest{
		Type:        pkg.OrderType_key,
		ProjectId:   suite.projectWithKeyProducts.Id,
		Currency:    "RUB",
		Account:     "unit test",
		Description: "unit test",
		OrderId:     primitive.NewObjectID().Hex(),
		User: &billingpb.OrderUser{
			Email: "test@unit.unit",
			Ip:    "127.0.0.1",
		},
		Products:   suite.keyProductIds,
		PlatformId: "steam",
	}

	rsp1 := &billingpb.OrderCreateProcessResponse{}
	err := suite.service.OrderCreateProcess(context.TODO(), req, rsp1)

	shouldBe.Nil(err)
	shouldBe.Equal(rsp1.Status, billingpb.ResponseStatusOk)
	order := rsp1.Item

	data := map[string]string{
		billingpb.PaymentCreateFieldOrderId:         order.Uuid,
		billingpb.PaymentCreateFieldPaymentMethodId: suite.paymentMethod.Id,
		billingpb.PaymentCreateFieldEmail:           "test@unit.unit",
		billingpb.PaymentCreateFieldPan:             "4000000000000002",
		billingpb.PaymentCreateFieldCvv:             "123",
		billingpb.PaymentCreateFieldMonth:           "02",
		billingpb.PaymentCreateFieldYear:            "2100",
		billingpb.PaymentCreateFieldHolder:          "Mr. Card Holder",
	}

	processor := &PaymentCreateProcessor{service: suite.service, data: data}
	err = processor.reserveKeysForOrder(context.TODO(), order)

	shouldBe.Nil(err)
	shouldBe.EqualValues(len(suite.keyProductIds), len(order.Keys))
}

func (suite *OrderTestSuite) TestOrder_PaymentFormJsonDataProcess_AllPaymentMethods() {
	req := &billingpb.OrderCreateRequest{
		Type:          pkg.OrderType_simple,
		ProjectId:     suite.project.Id,
		PaymentMethod: suite.paymentMethod.Group,
		Currency:      "RUB",
		Amount:        100,
		Account:       "unit test",
		Description:   "unit test",
		OrderId:       primitive.NewObjectID().Hex(),
		User: &billingpb.OrderUser{
			Email: "test@unit.unit",
			Ip:    "127.0.0.1",
			Address: &billingpb.OrderBillingAddress{
				Country: "RU",
			},
		},
	}

	rsp1 := &billingpb.OrderCreateProcessResponse{}
	err := suite.service.OrderCreateProcess(context.TODO(), req, rsp1)

	assert.Nil(suite.T(), err)
	assert.Equal(suite.T(), rsp1.Status, billingpb.ResponseStatusOk)
	order := rsp1.Item
	assert.NotNil(suite.T(), order.CountryRestriction)
	assert.Equal(suite.T(), order.CountryRestriction.IsoCodeA2, "RU")
	assert.True(suite.T(), order.CountryRestriction.PaymentsAllowed)
	assert.True(suite.T(), order.CountryRestriction.ChangeAllowed)
	assert.False(suite.T(), order.UserAddressDataRequired)
	assert.Equal(suite.T(), order.PrivateStatus, int32(recurringpb.OrderStatusNew))

	req1 := &billingpb.PaymentFormJsonDataRequest{
		OrderId: order.Uuid,
		Scheme:  "https",
		Host:    "unit.test",
		Ip:      "127.0.0.1",
	}
	rsp := &billingpb.PaymentFormJsonDataResponse{}
	err = suite.service.PaymentFormJsonDataProcess(context.TODO(), req1, rsp)

	assert.Nil(suite.T(), err)
	assert.True(suite.T(), len(rsp.Item.PaymentMethods) > 0)
	assert.True(suite.T(), len(rsp.Item.PaymentMethods[0].Id) > 0)
	assert.Len(suite.T(), rsp.Item.PaymentMethods, 6)
}

func (suite *OrderTestSuite) TestOrder_PaymentFormJsonDataProcess_OnePaymentMethods() {
	req := &billingpb.OrderCreateRequest{
		Type:          pkg.OrderType_simple,
		ProjectId:     suite.project.Id,
		PaymentMethod: suite.paymentMethod.Group,
		Currency:      "UAH",
		Amount:        100,
		Account:       "unit test",
		Description:   "unit test",
		OrderId:       primitive.NewObjectID().Hex(),
		User: &billingpb.OrderUser{
			Email: "test@unit.unit",
			Ip:    "127.0.0.1",
			Address: &billingpb.OrderBillingAddress{
				Country: "RU",
			},
		},
	}

	suite.service.supportedCurrencies = append(suite.service.supportedCurrencies, "UAH")
	rsp1 := &billingpb.OrderCreateProcessResponse{}
	err := suite.service.OrderCreateProcess(context.TODO(), req, rsp1)

	assert.Nil(suite.T(), err)
	assert.Equal(suite.T(), rsp1.Status, billingpb.ResponseStatusOk)
	order := rsp1.Item
	assert.NotNil(suite.T(), order.CountryRestriction)
	assert.Equal(suite.T(), order.CountryRestriction.IsoCodeA2, "RU")
	assert.True(suite.T(), order.CountryRestriction.PaymentsAllowed)
	assert.True(suite.T(), order.CountryRestriction.ChangeAllowed)
	assert.False(suite.T(), order.UserAddressDataRequired)
	assert.Equal(suite.T(), order.PrivateStatus, int32(recurringpb.OrderStatusNew))

	req1 := &billingpb.PaymentFormJsonDataRequest{
		OrderId: order.Uuid,
		Scheme:  "https",
		Host:    "unit.test",
		Ip:      "127.0.0.1",
	}
	rsp := &billingpb.PaymentFormJsonDataResponse{}
	err = suite.service.PaymentFormJsonDataProcess(context.TODO(), req1, rsp)

	assert.Nil(suite.T(), err)
	assert.True(suite.T(), len(rsp.Item.PaymentMethods) > 0)
	assert.True(suite.T(), len(rsp.Item.PaymentMethods[0].Id) > 0)
	assert.Len(suite.T(), rsp.Item.PaymentMethods, 1)
}

func (suite *OrderTestSuite) TestOrder_PaymentFormJsonDataProcess_NoPaymentMethods() {
	req := &billingpb.OrderCreateRequest{
		Type:        pkg.OrderType_simple,
		ProjectId:   suite.project.Id,
		Currency:    "KZT",
		Amount:      100,
		Account:     "unit test",
		Description: "unit test",
		OrderId:     primitive.NewObjectID().Hex(),
		User: &billingpb.OrderUser{
			Email: "test@unit.unit",
			Ip:    "127.0.0.1",
			Address: &billingpb.OrderBillingAddress{
				Country: "RU",
			},
		},
	}

	suite.service.supportedCurrencies = append(suite.service.supportedCurrencies, "KZT")
	rsp1 := &billingpb.OrderCreateProcessResponse{}
	err := suite.service.OrderCreateProcess(context.TODO(), req, rsp1)

	assert.Nil(suite.T(), err)
	assert.Equal(suite.T(), rsp1.Status, billingpb.ResponseStatusOk)
	order := rsp1.Item
	assert.NotNil(suite.T(), order.CountryRestriction)
	assert.Equal(suite.T(), order.CountryRestriction.IsoCodeA2, "RU")
	assert.True(suite.T(), order.CountryRestriction.PaymentsAllowed)
	assert.True(suite.T(), order.CountryRestriction.ChangeAllowed)
	assert.False(suite.T(), order.UserAddressDataRequired)
	assert.Equal(suite.T(), order.PrivateStatus, int32(recurringpb.OrderStatusNew))

	req1 := &billingpb.PaymentFormJsonDataRequest{
		OrderId: order.Uuid,
		Scheme:  "https",
		Host:    "unit.test",
		Ip:      "127.0.0.1",
	}
	rsp := &billingpb.PaymentFormJsonDataResponse{}
	err = suite.service.PaymentFormJsonDataProcess(context.TODO(), req1, rsp)
	assert.Nil(suite.T(), err)
	assert.Equal(suite.T(), billingpb.ResponseStatusNotFound, rsp.Status)
	assert.Equal(suite.T(), orderErrorPaymentMethodNotAllowed, rsp.Message)
}

func (suite *OrderTestSuite) TestOrder_OrderCreateByPaylink_Ok() {
	req := &billingpb.OrderCreateByPaylink{
		PaylinkId:   suite.paylink1.Id,
		PayerIp:     "127.0.0.1",
		IssuerUrl:   "http://localhost/referrer",
		UtmSource:   "unit-test-source",
		UtmMedium:   "unit-test-medium",
		UtmCampaign: "unit-test-campaign",
		IsEmbedded:  false,
	}

	rsp := &billingpb.OrderCreateProcessResponse{}
	err := suite.service.OrderCreateByPaylink(context.TODO(), req, rsp)

	assert.Nil(suite.T(), err)
	assert.Equal(suite.T(), rsp.Status, billingpb.ResponseStatusOk)
	assert.NotNil(suite.T(), rsp.Item)
	assert.Equal(suite.T(), pkg.OrderTypeOrder, rsp.Item.Type)
	assert.Equal(suite.T(), rsp.Item.Issuer.ReferenceType, pkg.OrderIssuerReferenceTypePaylink)
	assert.Equal(suite.T(), rsp.Item.Issuer.Reference, suite.paylink1.Id)
	assert.False(suite.T(), rsp.Item.Issuer.Embedded)
	assert.Equal(suite.T(), rsp.Item.Issuer.Url, "http://localhost/referrer")
	assert.Equal(suite.T(), rsp.Item.Issuer.UtmSource, "unit-test-source")
	assert.Equal(suite.T(), rsp.Item.Issuer.UtmMedium, "unit-test-medium")
	assert.Equal(suite.T(), rsp.Item.Issuer.UtmCampaign, "unit-test-campaign")
	assert.Equal(suite.T(), rsp.Item.PrivateMetadata["PaylinkId"], suite.paylink1.Id)
	assert.Len(suite.T(), rsp.Item.Products, len(suite.productIds))
	assert.Len(suite.T(), rsp.Item.Items, len(suite.productIds))
	assert.Equal(suite.T(), rsp.Item.Project.Id, suite.paylink1.ProjectId)
	assert.Equal(suite.T(), rsp.Item.Project.MerchantId, suite.paylink1.MerchantId)
}

func (suite *OrderTestSuite) TestOrder_OrderCreateByPaylink_Fail_Expired() {
	req := &billingpb.OrderCreateByPaylink{
		PaylinkId:   suite.paylink3.Id,
		PayerIp:     "127.0.0.1",
		IssuerUrl:   "http://localhost/referrer",
		UtmSource:   "unit-test-source",
		UtmMedium:   "unit-test-medium",
		UtmCampaign: "unit-test-medium",
		IsEmbedded:  false,
	}

	rsp := &billingpb.OrderCreateProcessResponse{}
	err := suite.service.OrderCreateByPaylink(context.TODO(), req, rsp)

	assert.Nil(suite.T(), err)
	assert.Equal(suite.T(), rsp.Status, billingpb.ResponseStatusGone)
	assert.Equal(suite.T(), rsp.Message, errorPaylinkExpired)
	assert.Nil(suite.T(), rsp.Item)
}

func (suite *OrderTestSuite) TestOrder_OrderCreateByPaylink_Fail_Deleted() {
	req := &billingpb.OrderCreateByPaylink{
		PaylinkId:   suite.paylink2.Id,
		PayerIp:     "127.0.0.1",
		IssuerUrl:   "http://localhost/referrer",
		UtmSource:   "unit-test-source",
		UtmMedium:   "unit-test-medium",
		UtmCampaign: "unit-test-medium",
		IsEmbedded:  false,
	}

	rsp := &billingpb.OrderCreateProcessResponse{}
	err := suite.service.OrderCreateByPaylink(context.TODO(), req, rsp)

	assert.Nil(suite.T(), err)
	assert.Equal(suite.T(), rsp.Status, billingpb.ResponseStatusNotFound)
	assert.Equal(suite.T(), rsp.Message, errorPaylinkNotFound)
	assert.Nil(suite.T(), rsp.Item)
}

func (suite *OrderTestSuite) TestOrder_OrderCreateByPaylink_Fail_NotFound() {
	req := &billingpb.OrderCreateByPaylink{
		PaylinkId:   primitive.NewObjectID().Hex(),
		PayerIp:     "127.0.0.1",
		IssuerUrl:   "http://localhost/referrer",
		UtmSource:   "unit-test-source",
		UtmMedium:   "unit-test-medium",
		UtmCampaign: "unit-test-medium",
		IsEmbedded:  false,
	}

	rsp := &billingpb.OrderCreateProcessResponse{}
	err := suite.service.OrderCreateByPaylink(context.TODO(), req, rsp)

	assert.Nil(suite.T(), err)
	assert.Equal(suite.T(), rsp.Status, billingpb.ResponseStatusNotFound)
	assert.Equal(suite.T(), rsp.Message, errorPaylinkNotFound)
	assert.Nil(suite.T(), rsp.Item)
}

func (suite *OrderTestSuite) TestOrder_PaymentCreateProcess_CostsNotFound_Error() {
	req := &billingpb.OrderCreateRequest{
		Type:        pkg.OrderType_simple,
		ProjectId:   suite.project.Id,
		Currency:    "RUB",
		Amount:      100,
		Account:     "unit test",
		Description: "unit test",
		OrderId:     primitive.NewObjectID().Hex(),
		User: &billingpb.OrderUser{
			Email: "test@unit.unit",
			Ip:    "127.0.0.1",
		},
	}

	rsp1 := &billingpb.OrderCreateProcessResponse{}
	err := suite.service.OrderCreateProcess(context.TODO(), req, rsp1)

	assert.Nil(suite.T(), err)
	assert.Equal(suite.T(), rsp1.Status, billingpb.ResponseStatusOk)
	order := rsp1.Item

	createPaymentRequest := &billingpb.PaymentCreateRequest{
		Data: map[string]string{
			billingpb.PaymentCreateFieldOrderId:         order.Uuid,
			billingpb.PaymentCreateFieldPaymentMethodId: suite.pmBitcoin2.Id,
			billingpb.PaymentCreateFieldEmail:           "test@unit.unit",
			billingpb.PaymentCreateFieldEWallet:         "bitcoin_address",
		},
	}

	rsp := &billingpb.PaymentCreateResponse{}
	err = suite.service.PaymentCreateProcess(context.TODO(), createPaymentRequest, rsp)

	assert.Nil(suite.T(), err)
	assert.Equal(suite.T(), billingpb.ResponseStatusBadData, rsp.Status)
	assert.Empty(suite.T(), rsp.RedirectUrl)
	assert.Equal(suite.T(), orderErrorCostsRatesNotFound, rsp.Message)
}

func (suite *OrderTestSuite) TestOrder_PurchaseReceipt_Ok() {
	zap.ReplaceGlobals(suite.logObserver)
	postmarkBrokerMockFn := func(topicName string, payload proto.Message, t amqp.Table) error {
		msg := payload.(*postmarkpb.Payload)
		zap.L().Info("order_test", zap.String("url", msg.TemplateModel["url"]))

		return nil
	}
	postmarkBrokerMock := &mocks.BrokerInterface{}
	postmarkBrokerMock.On("Publish", mock.Anything, mock.Anything, mock.Anything).Return(postmarkBrokerMockFn, nil)
	suite.service.postmarkBroker = postmarkBrokerMock
	order := helperCreateAndPayOrder(suite.Suite, suite.service, 100, "RUB", "RU", suite.project, suite.paymentMethod)
	assert.NotNil(suite.T(), order)
	assert.Equal(suite.T(), order.ReceiptUrl, suite.service.cfg.GetReceiptPurchaseUrl(order.Uuid, order.ReceiptId))
	assert.Nil(suite.T(), order.Cancellation)

	messages := suite.zapRecorder.All()

	for _, v := range messages {
		if v.Entry.Message == "order_test" {
			assert.Equal(suite.T(), zapcore.InfoLevel, v.Level)
			assert.Equal(suite.T(), v.Context[0].String, order.ReceiptUrl)
		}
	}
}

func (suite *OrderTestSuite) TestOrder_RefundReceipt_Ok() {
	zap.ReplaceGlobals(suite.logObserver)
	postmarkBrokerMockFn := func(topicName string, payload proto.Message, t amqp.Table) error {
		msg := payload.(*postmarkpb.Payload)
		zap.L().Info("order_test_refund", zap.String("url", msg.TemplateModel["url"]))
		return nil
	}

	postmarkBrokerMock := &mocks.BrokerInterface{}
	postmarkBrokerMock.On("Publish", mock.Anything, mock.Anything, mock.Anything).Return(postmarkBrokerMockFn, nil)
	suite.service.postmarkBroker = postmarkBrokerMock

	order := helperCreateAndPayOrder(suite.Suite, suite.service, 100, "RUB", "RU", suite.project, suite.paymentMethod)
	assert.NotNil(suite.T(), order)
	assert.Equal(suite.T(), order.ReceiptUrl, suite.service.cfg.GetReceiptPurchaseUrl(order.Uuid, order.ReceiptId))
	assert.Nil(suite.T(), order.Cancellation)

	refund := helperMakeRefund(suite.Suite, suite.service, order, order.ChargeAmount, false)
	assert.NotNil(suite.T(), refund)

	order, err := suite.service.getOrderById(context.TODO(), order.Id)
	assert.NoError(suite.T(), err)
	assert.NotNil(suite.T(), order)

	refundOrder, err := suite.service.getOrderById(context.TODO(), refund.CreatedOrderId)
	assert.NoError(suite.T(), err)
	assert.NotNil(suite.T(), refundOrder)

	assert.Equal(suite.T(), suite.service.cfg.GetReceiptRefundUrl(refundOrder.Uuid, refundOrder.ReceiptId), refundOrder.ReceiptUrl)
	assert.Equal(suite.T(), suite.service.cfg.GetReceiptPurchaseUrl(order.Uuid, order.ReceiptId), order.ReceiptUrl)
	assert.Nil(suite.T(), order.Cancellation)

	messages := suite.zapRecorder.All()

	urlsSent := map[string]bool{
		refundOrder.ReceiptUrl: false,
		order.ReceiptUrl:       false,
	}
	for _, v := range messages {
		if v.Entry.Message != "order_test_refund" {
			continue
		}
		urlsSent[v.Context[0].String] = true
	}

	for key, v := range urlsSent {
		assert.True(suite.T(), v, key)
	}
}

func (suite *OrderTestSuite) TestOrder_DeclineOrder_Ok() {
	req := &billingpb.OrderCreateRequest{
		ProjectId:   suite.project.Id,
		Amount:      100,
		Currency:    "RUB",
		Account:     "unit test",
		Description: "unit test",
		OrderId:     primitive.NewObjectID().Hex(),
		User: &billingpb.OrderUser{
			Email: "test@unit.unit",
			Ip:    "127.0.0.1",
		},
		Type: pkg.OrderType_simple,
	}

	rsp := &billingpb.OrderCreateProcessResponse{}
	err := suite.service.OrderCreateProcess(context.TODO(), req, rsp)
	assert.Nil(suite.T(), err)
	assert.Equal(suite.T(), rsp.Status, billingpb.ResponseStatusOk)

	expireYear := time.Now().AddDate(1, 0, 0)

	req1 := &billingpb.PaymentCreateRequest{
		Data: map[string]string{
			billingpb.PaymentCreateFieldOrderId:         rsp.Item.Uuid,
			billingpb.PaymentCreateFieldPaymentMethodId: suite.paymentMethod.Id,
			billingpb.PaymentCreateFieldEmail:           "test@unit.unit",
			billingpb.PaymentCreateFieldPan:             "4000000000000002",
			billingpb.PaymentCreateFieldCvv:             "123",
			billingpb.PaymentCreateFieldMonth:           "02",
			billingpb.PaymentCreateFieldYear:            expireYear.Format("2006"),
			billingpb.PaymentCreateFieldHolder:          "Mr. Card Holder",
		},
		Ip: "127.0.0.1",
	}
	rsp1 := &billingpb.PaymentCreateResponse{}
	err = suite.service.PaymentCreateProcess(context.TODO(), req1, rsp1)
	assert.Nil(suite.T(), err)
	assert.Equal(suite.T(), billingpb.ResponseStatusOk, rsp1.Status)

	order, err := suite.service.getOrderById(context.TODO(), rsp.Item.Id)
	assert.NoError(suite.T(), err)
	suite.NotNil(suite.T(), order)
	assert.Empty(suite.T(), order.ReceiptUrl)

	req2 := &billingpb.CardPayPaymentCallback{
		PaymentMethod: suite.paymentMethod.ExternalId,
		CallbackTime:  time.Now().Format("2006-01-02T15:04:05Z"),
		MerchantOrder: &billingpb.CardPayMerchantOrder{
			Id:          order.Id,
			Description: order.Description,
		},
		CardAccount: &billingpb.CallbackCardPayBankCardAccount{
			Holder:             order.PaymentRequisites[billingpb.PaymentCreateFieldHolder],
			IssuingCountryCode: "RU",
			MaskedPan:          order.PaymentRequisites[billingpb.PaymentCreateFieldPan],
			Token:              primitive.NewObjectID().Hex(),
		},
		Customer: &billingpb.CardPayCustomer{
			Email:  order.User.Email,
			Ip:     order.User.Ip,
			Id:     order.ProjectAccount,
			Locale: "Europe/Moscow",
		},
		PaymentData: &billingpb.CallbackCardPayPaymentData{
			Id:            primitive.NewObjectID().Hex(),
			Amount:        order.TotalPaymentAmount,
			Currency:      order.Currency,
			Description:   order.Description,
			Is_3D:         true,
			Rrn:           primitive.NewObjectID().Hex(),
			Status:        billingpb.CardPayPaymentResponseStatusDeclined,
			DeclineCode:   "00000001",
			DeclineReason: "some decline reason",
		},
	}

	buf, err := json.Marshal(req2)
	assert.Nil(suite.T(), err)

	paymentSystem, err := suite.service.paymentSystem.GetById(context.TODO(), suite.paymentMethod.PaymentSystemId)
	assert.NoError(suite.T(), err)
	assert.NotNil(suite.T(), paymentSystem)
	paymentSystem.Handler = billingpb.PaymentSystemHandlerCardPay
	err = suite.service.paymentSystem.Update(context.TODO(), paymentSystem)
	assert.NoError(suite.T(), err)

	hash := sha512.New()
	hash.Write([]byte(string(buf) + order.PaymentMethod.Params.SecretCallback))

	zap.ReplaceGlobals(suite.logObserver)
	centrifugoPublishMockFn := func(ctx context.Context, channel string, msg interface{}) error {
		zap.L().Info("order_test_centrifugo_payment_system_complete")
		return nil
	}
	centrifugoMock := &mocks.CentrifugoInterface{}
	centrifugoMock.On("GetChannelToken", mock.Anything, mock.Anything).Return("token")
	centrifugoMock.On("Publish", mock.Anything, mock.Anything, mock.Anything).Return(centrifugoPublishMockFn)
	suite.service.centrifugoDashboard = centrifugoMock
	suite.service.centrifugoPaymentForm = centrifugoMock

	req3 := &billingpb.PaymentNotifyRequest{
		OrderId:   order.Id,
		Request:   buf,
		Signature: hex.EncodeToString(hash.Sum(nil)),
	}
	rsp3 := &billingpb.PaymentNotifyResponse{}
	err = suite.service.PaymentCallbackProcess(context.TODO(), req3, rsp3)
	assert.Nil(suite.T(), err)
	assert.Equal(suite.T(), pkg.StatusOK, rsp3.Status)

	order, err = suite.service.getOrderById(context.TODO(), rsp.Item.Id)
	assert.NoError(suite.T(), err)
	assert.NotNil(suite.T(), order)
	assert.Empty(suite.T(), order.ReceiptUrl)
	assert.NotNil(suite.T(), order.Cancellation)
	assert.Equal(suite.T(), order.Cancellation.Code, req2.PaymentData.DeclineCode)
	assert.Equal(suite.T(), order.Cancellation.Reason, req2.PaymentData.DeclineReason)

	messages := suite.zapRecorder.All()
	hasCentrifugoMessage := false

	for _, v := range messages {
		if v.Entry.Message == "order_test_centrifugo_payment_system_complete" {
			hasCentrifugoMessage = true
		}
	}
	assert.False(suite.T(), hasCentrifugoMessage)
}

func (suite *OrderTestSuite) TestOrder_SuccessOrderCentrifugoPaymentSystemError_Ok() {
	req := &billingpb.OrderCreateRequest{
		ProjectId:   suite.project.Id,
		Amount:      100,
		Currency:    "RUB",
		Account:     "unit test",
		Description: "unit test",
		OrderId:     primitive.NewObjectID().Hex(),
		User: &billingpb.OrderUser{
			Email: "test@unit.unit",
			Ip:    "127.0.0.1",
		},
		Type: pkg.OrderType_simple,
	}

	rsp := &billingpb.OrderCreateProcessResponse{}
	err := suite.service.OrderCreateProcess(context.TODO(), req, rsp)
	assert.Nil(suite.T(), err)
	assert.Equal(suite.T(), rsp.Status, billingpb.ResponseStatusOk)

	expireYear := time.Now().AddDate(1, 0, 0)

	req1 := &billingpb.PaymentCreateRequest{
		Data: map[string]string{
			billingpb.PaymentCreateFieldOrderId:         rsp.Item.Uuid,
			billingpb.PaymentCreateFieldPaymentMethodId: suite.paymentMethod.Id,
			billingpb.PaymentCreateFieldEmail:           "test@unit.unit",
			billingpb.PaymentCreateFieldPan:             "4000000000000002",
			billingpb.PaymentCreateFieldCvv:             "123",
			billingpb.PaymentCreateFieldMonth:           "02",
			billingpb.PaymentCreateFieldYear:            expireYear.Format("2006"),
			billingpb.PaymentCreateFieldHolder:          "Mr. Card Holder",
		},
		Ip: "127.0.0.1",
	}
	rsp1 := &billingpb.PaymentCreateResponse{}
	err = suite.service.PaymentCreateProcess(context.TODO(), req1, rsp1)
	assert.Nil(suite.T(), err)
	assert.Equal(suite.T(), billingpb.ResponseStatusOk, rsp1.Status)

	order, err := suite.service.getOrderById(context.TODO(), rsp.Item.Id)
	assert.NoError(suite.T(), err)
	suite.NotNil(suite.T(), order)
	assert.Empty(suite.T(), order.ReceiptUrl)

	req2 := &billingpb.CardPayPaymentCallback{
		PaymentMethod: suite.paymentMethod.ExternalId,
		CallbackTime:  time.Now().Format("2006-01-02T15:04:05Z"),
		MerchantOrder: &billingpb.CardPayMerchantOrder{
			Id:          order.Id,
			Description: order.Description,
		},
		CardAccount: &billingpb.CallbackCardPayBankCardAccount{
			Holder:             order.PaymentRequisites[billingpb.PaymentCreateFieldHolder],
			IssuingCountryCode: "RU",
			MaskedPan:          order.PaymentRequisites[billingpb.PaymentCreateFieldPan],
			Token:              primitive.NewObjectID().Hex(),
		},
		Customer: &billingpb.CardPayCustomer{
			Email:  order.User.Email,
			Ip:     order.User.Ip,
			Id:     order.ProjectAccount,
			Locale: "Europe/Moscow",
		},
		PaymentData: &billingpb.CallbackCardPayPaymentData{
			Id:          primitive.NewObjectID().Hex(),
			Amount:      order.TotalPaymentAmount,
			Currency:    order.Currency,
			Description: order.Description,
			Is_3D:       true,
			Rrn:         primitive.NewObjectID().Hex(),
			Status:      billingpb.CardPayPaymentResponseStatusCompleted,
		},
	}

	buf, err := json.Marshal(req2)
	assert.Nil(suite.T(), err)

	paymentSystem, err := suite.service.paymentSystem.GetById(context.TODO(), suite.paymentMethod.PaymentSystemId)
	assert.NoError(suite.T(), err)
	assert.NotNil(suite.T(), paymentSystem)
	paymentSystem.Handler = billingpb.PaymentSystemHandlerCardPay
	err = suite.service.paymentSystem.Update(context.TODO(), paymentSystem)
	assert.NoError(suite.T(), err)

	hash := sha512.New()
	hash.Write([]byte(string(buf) + order.PaymentMethod.Params.SecretCallback))

	zap.ReplaceGlobals(suite.logObserver)
	centrifugoPublishMockFn := func(ctx context.Context, channel string, msg interface{}) error {
		zap.L().Info("order_test_centrifugo_payment_system_complete")
		return nil
	}
	centrifugoMock := &mocks.CentrifugoInterface{}
	centrifugoMock.On("GetChannelToken", mock.Anything, mock.Anything).Return("token")
	centrifugoMock.On("Publish", mock.Anything, mock.Anything, mock.Anything).Return(centrifugoPublishMockFn)
	suite.service.centrifugoDashboard = centrifugoMock
	suite.service.centrifugoPaymentForm = centrifugoMock

	req3 := &billingpb.PaymentNotifyRequest{
		OrderId:   order.Id,
		Request:   buf,
		Signature: hex.EncodeToString(hash.Sum(nil)),
	}
	rsp3 := &billingpb.PaymentNotifyResponse{}
	err = suite.service.PaymentCallbackProcess(context.TODO(), req3, rsp3)
	assert.Nil(suite.T(), err)
	assert.Equal(suite.T(), pkg.StatusOK, rsp3.Status)

	order, err = suite.service.getOrderById(context.TODO(), rsp.Item.Id)
	assert.NoError(suite.T(), err)
	assert.NotNil(suite.T(), order)
	assert.Equal(suite.T(), order.ReceiptUrl, suite.service.cfg.GetReceiptPurchaseUrl(order.Uuid, order.ReceiptId))
	assert.Nil(suite.T(), order.Cancellation)

	messages := suite.zapRecorder.All()
	hasCentrifugoMessage := false

	for _, v := range messages {
		if v.Entry.Message == "order_test_centrifugo_payment_system_complete" {
			hasCentrifugoMessage = true
		}
	}
	assert.True(suite.T(), hasCentrifugoMessage)
}

func (suite *OrderTestSuite) TestOrder_KeyProductWithoutPriceDifferentRegion_Ok() {
	shouldBe := require.New(suite.T())

	req := &billingpb.OrderCreateRequest{
		ProjectId:     suite.projectWithKeyProducts.Id,
		PaymentMethod: suite.paymentMethod.Group,
		Account:       "unit test",
		Description:   "unit test",
		OrderId:       primitive.NewObjectID().Hex(),
		User: &billingpb.OrderUser{
			Email: "test@unit.unit",
			Ip:    "127.0.0.2",
		},
		Products: suite.keyProductIds,
		Type:     pkg.OrderType_key,
	}

	rsp1 := &billingpb.OrderCreateProcessResponse{}
	err := suite.service.OrderCreateProcess(context.TODO(), req, rsp1)

	assert.Nil(suite.T(), err)
	assert.Equal(suite.T(), rsp1.Status, billingpb.ResponseStatusOk)
	order := rsp1.Item

	rsp2 := &billingpb.ProcessBillingAddressResponse{}
	err = suite.service.ProcessBillingAddress(context.TODO(), &billingpb.ProcessBillingAddressRequest{
		OrderId: order.Uuid,
		Country: "UA",
	}, rsp2)

	assert.NoError(suite.T(), err)
	shouldBe.Equal(rsp2.Item.Currency, "USD")
	for _, v := range rsp2.Item.Items {
		shouldBe.Equal(rsp2.Item.Currency, v.Currency)
	}
}

func (suite *OrderTestSuite) TestOrder_ProductWithoutPriceDifferentRegion_Ok() {
	shouldBe := require.New(suite.T())

	req := &billingpb.OrderCreateRequest{
		ProjectId:     suite.projectWithProducts.Id,
		PaymentMethod: suite.paymentMethod.Group,
		Account:       "unit test",
		Description:   "unit test",
		OrderId:       primitive.NewObjectID().Hex(),
		User: &billingpb.OrderUser{
			Email: "test@unit.unit",
			Ip:    "127.0.0.2",
		},
		Products: suite.productIds,
		Type:     pkg.OrderType_product,
	}

	rsp1 := &billingpb.OrderCreateProcessResponse{}
	err := suite.service.OrderCreateProcess(context.TODO(), req, rsp1)

	assert.Nil(suite.T(), err)
	assert.Equal(suite.T(), rsp1.Status, billingpb.ResponseStatusOk)
	order := rsp1.Item

	rsp2 := &billingpb.ProcessBillingAddressResponse{}
	err = suite.service.ProcessBillingAddress(context.TODO(), &billingpb.ProcessBillingAddressRequest{
		OrderId: order.Uuid,
		Country: "UA",
	}, rsp2)

	assert.NoError(suite.T(), err)
	shouldBe.Equal(rsp2.Item.Currency, "USD")
	for _, v := range rsp2.Item.Items {
		shouldBe.Equal(rsp2.Item.Currency, v.Currency)
	}
}

func (suite *OrderTestSuite) TestOrder_OrderCreateProcessVirtualCurrency_Ok() {
	req := &billingpb.OrderCreateRequest{
		Type:          pkg.OrderType_product,
		ProjectId:     suite.projectWithProductsInVirtualCurrency.Id,
		PaymentMethod: suite.paymentMethod.Group,
		Account:       "unit test",
		Description:   "unit test",
		Products:      suite.productIdsWithVirtualCurrency,
		OrderId:       primitive.NewObjectID().Hex(),
		User: &billingpb.OrderUser{
			Email: "test@unit.unit",
			Ip:    "127.0.0.1",
		},
	}

	rsp := &billingpb.OrderCreateProcessResponse{}
	err := suite.service.OrderCreateProcess(context.TODO(), req, rsp)

	assert.Nil(suite.T(), err)
	assert.Equal(suite.T(), rsp.Status, billingpb.ResponseStatusOk)
	assert.True(suite.T(), len(rsp.Item.Id) > 0)
	assert.EqualValues(suite.T(), 130000, rsp.Item.OrderAmount)
	assert.Equal(suite.T(), "RUB", rsp.Item.Currency)
	assert.Equal(suite.T(), "virtual", rsp.Item.Items[0].Currency)
	assert.EqualValues(suite.T(), 100, rsp.Item.Items[0].Amount)
}

func (suite *OrderTestSuite) TestOrder_CreateOrderByTokenWithVirtualCurrency_Ok() {
	req := &billingpb.TokenRequest{
		User: &billingpb.TokenUser{
			Id: primitive.NewObjectID().Hex(),
			Email: &billingpb.TokenUserEmailValue{
				Value: "test@unit.test",
			},
			Phone: &billingpb.TokenUserPhoneValue{
				Value: "1234567890",
			},
			Name: &billingpb.TokenUserValue{
				Value: "Unit Test",
			},
			Ip: &billingpb.TokenUserIpValue{
				Value: "127.0.0.1",
			},
			Locale: &billingpb.TokenUserLocaleValue{
				Value: "ru",
			},
			Address: &billingpb.OrderBillingAddress{
				Country:    "RU",
				City:       "St.Petersburg",
				PostalCode: "190000",
				State:      "SPE",
			},
		},
		Settings: &billingpb.TokenSettings{
			ProjectId:               suite.projectWithProductsInVirtualCurrency.Id,
			Description:             "test payment",
			Type:                    pkg.OrderType_product,
			ProductsIds:             suite.productIdsWithVirtualCurrency,
			IsBuyForVirtualCurrency: true,
		},
	}
	rsp := &billingpb.TokenResponse{}
	err := suite.service.CreateToken(context.TODO(), req, rsp)
	assert.NoError(suite.T(), err)
	assert.Equal(suite.T(), billingpb.ResponseStatusOk, rsp.Status)
	assert.Empty(suite.T(), rsp.Message)
	assert.NotEmpty(suite.T(), rsp.Token)

	req1 := &billingpb.OrderCreateRequest{
		Token: rsp.Token,
	}

	rsp0 := &billingpb.OrderCreateProcessResponse{}
	err = suite.service.OrderCreateProcess(context.TODO(), req1, rsp0)

	assert.Nil(suite.T(), err)
	assert.Equal(suite.T(), rsp0.Status, billingpb.ResponseStatusOk)
	rsp1 := rsp0.Item
	assert.NotEmpty(suite.T(), rsp1.Id)
	assert.Equal(suite.T(), req.Settings.ProjectId, rsp1.Project.Id)
	assert.Equal(suite.T(), req.Settings.Description, rsp1.Description)
	assert.True(suite.T(), rsp1.IsBuyForVirtualCurrency)
}

func (suite *OrderTestSuite) TestOrder_PaymentFormJsonDataProcess_MinSystemLimitOk() {
	req := &billingpb.OrderCreateRequest{
		Type:        pkg.OrderType_simple,
		ProjectId:   suite.project.Id,
		Currency:    "EUR",
		Amount:      100,
		Account:     "unit test",
		Description: "unit test",
		OrderId:     primitive.NewObjectID().Hex(),
		User: &billingpb.OrderUser{
			Email: "test@unit.unit",
			Ip:    "127.0.0.1",
			Address: &billingpb.OrderBillingAddress{
				Country: "RU",
			},
		},
	}

	suite.service.supportedCurrencies = append(suite.service.supportedCurrencies, "EUR")
	rsp1 := &billingpb.OrderCreateProcessResponse{}
	err := suite.service.OrderCreateProcess(context.TODO(), req, rsp1)

	assert.Nil(suite.T(), err)
	assert.Equal(suite.T(), rsp1.Status, billingpb.ResponseStatusOk)
}

func (suite *OrderTestSuite) TestOrder_PaymentFormJsonDataProcess_LowerThanMinSystemLimit() {
	req := &billingpb.OrderCreateRequest{
		Type:        pkg.OrderType_simple,
		ProjectId:   suite.project.Id,
		Currency:    "EUR",
		Amount:      10,
		Account:     "unit test",
		Description: "unit test",
		OrderId:     primitive.NewObjectID().Hex(),
		User: &billingpb.OrderUser{
			Email: "test@unit.unit",
			Ip:    "127.0.0.1",
			Address: &billingpb.OrderBillingAddress{
				Country: "RU",
			},
		},
	}

	suite.service.supportedCurrencies = append(suite.service.supportedCurrencies, "EUR")
	rsp1 := &billingpb.OrderCreateProcessResponse{}
	err := suite.service.OrderCreateProcess(context.TODO(), req, rsp1)

	assert.Nil(suite.T(), err)
	assert.Equal(suite.T(), rsp1.Status, billingpb.ResponseStatusBadData)
	assert.Equal(suite.T(), orderErrorAmountLowerThanMinLimitSystem, rsp1.Message)
}

func (suite *OrderTestSuite) TestOrder_PaymentFormJsonDataProcess_MinSystemLimitNotSet() {
	req := &billingpb.OrderCreateRequest{
		Type:        pkg.OrderType_simple,
		ProjectId:   suite.project.Id,
		Currency:    "DKK",
		Amount:      10,
		Account:     "unit test",
		Description: "unit test",
		OrderId:     primitive.NewObjectID().Hex(),
		User: &billingpb.OrderUser{
			Email: "test@unit.unit",
			Ip:    "127.0.0.1",
			Address: &billingpb.OrderBillingAddress{
				Country: "RU",
			},
		},
	}

	suite.service.supportedCurrencies = append(suite.service.supportedCurrencies, "DKK")
	rsp1 := &billingpb.OrderCreateProcessResponse{}
	err := suite.service.OrderCreateProcess(context.TODO(), req, rsp1)

	assert.Nil(suite.T(), err)
	assert.Equal(suite.T(), rsp1.Status, billingpb.ResponseStatusBadData)
	assert.Equal(suite.T(), errorPaymentMinLimitSystemNotFound, rsp1.Message)
}

func (suite *OrderTestSuite) TestOrder_ReCreateOrder_Ok() {
	shouldBe := require.New(suite.T())
	req := &billingpb.OrderCreateRequest{
		Type:        pkg.OrderType_simple,
		ProjectId:   suite.project.Id,
		Currency:    "RUB",
		Amount:      100,
		Account:     "unit test",
		Description: "unit test",
		OrderId:     primitive.NewObjectID().Hex(),
	}

	rsp0 := &billingpb.OrderCreateProcessResponse{}
	err := suite.service.OrderCreateProcess(context.TODO(), req, rsp0)

	shouldBe.Nil(err)
	shouldBe.Equal(rsp0.Status, billingpb.ResponseStatusOk)
	order := rsp0.Item

	allowedStatuses := []int32{
		recurringpb.OrderStatusPaymentSystemRejectOnCreate,
		recurringpb.OrderStatusPaymentSystemReject,
		recurringpb.OrderStatusProjectReject,
		recurringpb.OrderStatusPaymentSystemDeclined,
		recurringpb.OrderStatusNew,
		recurringpb.OrderStatusPaymentSystemCreate,
		recurringpb.OrderStatusPaymentSystemCreate,
		recurringpb.OrderStatusPaymentSystemCanceled,
	}

	for _, status := range allowedStatuses {
		order.PrivateStatus = status
		shouldBe.NoError(suite.service.updateOrder(ctx, order))

		rsp1 := &billingpb.OrderCreateProcessResponse{}
		shouldBe.NoError(suite.service.OrderReCreateProcess(context.TODO(), &billingpb.OrderReCreateProcessRequest{OrderId: order.GetUuid()}, rsp1))
		shouldBe.EqualValues(200, rsp1.Status)
		shouldBe.NotEqual(order.Id, rsp1.Item.Id)
		shouldBe.NotEqual(order.Uuid, rsp1.Item.Uuid)
		shouldBe.NotEqual(order.Status, rsp1.Item.Status)
		shouldBe.EqualValues(recurringpb.OrderStatusNew, rsp1.Item.PrivateStatus)
		shouldBe.Empty(rsp1.Item.ReceiptUrl)
		shouldBe.NotEqual(order.ReceiptId, rsp1.Item.ReceiptId)

		req1 := &billingpb.PaymentFormJsonDataRequest{OrderId: rsp1.Item.Uuid, Scheme: "https", Host: "unit.test",
			Ip: "127.0.0.1",
		}
		rsp2 := &billingpb.PaymentFormJsonDataResponse{}
		err = suite.service.PaymentFormJsonDataProcess(context.TODO(), req1, rsp2)
		assert.Nil(suite.T(), err)
		assert.EqualValues(suite.T(), 200, rsp2.Status, rsp2.Message)
		assert.Equal(suite.T(), pkg.OrderType_simple, rsp2.Item.Type)
		assert.NotNil(suite.T(), rsp2.Item.UserIpData)
	}

}

func (suite *OrderTestSuite) TestOrder_ReCreateOrder_Error() {
	shouldBe := require.New(suite.T())
	req := &billingpb.OrderCreateRequest{
		Type:        pkg.OrderType_simple,
		ProjectId:   suite.project.Id,
		Currency:    "RUB",
		Amount:      100,
		Account:     "unit test",
		Description: "unit test",
		OrderId:     primitive.NewObjectID().Hex(),
	}

	rsp0 := &billingpb.OrderCreateProcessResponse{}
	err := suite.service.OrderCreateProcess(context.TODO(), req, rsp0)

	shouldBe.Nil(err)
	shouldBe.Equal(rsp0.Status, billingpb.ResponseStatusOk)
	order := rsp0.Item

	order.PrivateStatus = recurringpb.OrderStatusPaymentSystemComplete
	shouldBe.NoError(suite.service.updateOrder(ctx, order))

	rsp1 := &billingpb.OrderCreateProcessResponse{}
	shouldBe.NoError(suite.service.OrderReCreateProcess(context.TODO(), &billingpb.OrderReCreateProcessRequest{OrderId: order.GetUuid()}, rsp1))
	shouldBe.EqualValues(400, rsp1.Status)
	shouldBe.NotNil(rsp1.Message)
}

func (suite *OrderTestSuite) TestOrder_processOrderVat_Ok_VatPayer_Nobody() {
	order := &billingpb.Order{
		OrderAmount: 100,
		Currency:    "USD",
		User: &billingpb.OrderUser{
			Id: primitive.NewObjectID().Hex(),
			Ip: "127.0.0.1",
			Address: &billingpb.OrderBillingAddress{
				Country: "RU",
			},
		},
		VatPayer: billingpb.VatPayerNobody,
	}

	p1 := &OrderCreateRequestProcessor{Service: suite.service, ctx: context.TODO()}
	err := p1.processOrderVat(order)
	assert.NoError(suite.T(), err)
	assert.EqualValues(suite.T(), order.TotalPaymentAmount, order.OrderAmount)
	assert.EqualValues(suite.T(), order.ChargeAmount, order.OrderAmount)
	assert.EqualValues(suite.T(), order.ChargeCurrency, order.Currency)
	assert.NotNil(suite.T(), order.Tax)
	assert.EqualValues(suite.T(), order.Tax.Currency, order.Currency)
	assert.EqualValues(suite.T(), order.Tax.Rate, 0)
	assert.EqualValues(suite.T(), order.Tax.Amount, 0)
}

func (suite *OrderTestSuite) TestOrder_processOrderVat_Ok_VatPayer_Seller() {
	order := &billingpb.Order{
		OrderAmount: 100,
		Currency:    "USD",
		User: &billingpb.OrderUser{
			Id: primitive.NewObjectID().Hex(),
			Ip: "127.0.0.1",
			Address: &billingpb.OrderBillingAddress{
				Country: "RU",
			},
		},
		VatPayer: billingpb.VatPayerSeller,
	}

	p1 := &OrderCreateRequestProcessor{Service: suite.service, ctx: context.TODO()}
	err := p1.processOrderVat(order)
	assert.NoError(suite.T(), err)
	assert.EqualValues(suite.T(), order.TotalPaymentAmount, order.OrderAmount)
	assert.EqualValues(suite.T(), order.ChargeAmount, order.OrderAmount)
	assert.EqualValues(suite.T(), order.ChargeCurrency, order.Currency)
	assert.NotNil(suite.T(), order.Tax)
	assert.EqualValues(suite.T(), order.Tax.Currency, order.Currency)
	assert.EqualValues(suite.T(), order.Tax.Rate, 0.20)
	assert.EqualValues(suite.T(), order.Tax.Amount, 16.66)
}

func (suite *OrderTestSuite) TestOrder_processOrderVat_Ok_VatPayer_Buyer() {
	order := &billingpb.Order{
		OrderAmount: 100,
		Currency:    "USD",
		User: &billingpb.OrderUser{
			Id: primitive.NewObjectID().Hex(),
			Ip: "127.0.0.1",
			Address: &billingpb.OrderBillingAddress{
				Country: "RU",
			},
		},
		VatPayer: billingpb.VatPayerBuyer,
	}

	p1 := &OrderCreateRequestProcessor{Service: suite.service, ctx: context.TODO()}
	err := p1.processOrderVat(order)
	assert.NoError(suite.T(), err)
	assert.EqualValues(suite.T(), order.TotalPaymentAmount, order.OrderAmount+20)
	assert.EqualValues(suite.T(), order.ChargeAmount, order.OrderAmount+20)
	assert.EqualValues(suite.T(), order.ChargeCurrency, order.Currency)
	assert.NotNil(suite.T(), order.Tax)
	assert.EqualValues(suite.T(), order.Tax.Currency, order.Currency)
	assert.EqualValues(suite.T(), order.Tax.Rate, 0.20)
	assert.EqualValues(suite.T(), order.Tax.Amount, 20)
}

func (suite *OrderTestSuite) TestOrder_PaymentFormJsonDataProcess_WithUnknownCountryByIp_Ok() {
	req := &billingpb.OrderCreateRequest{
		Type:          pkg.OrderType_simple,
		ProjectId:     suite.project.Id,
		PaymentMethod: suite.paymentMethod.Group,
		Currency:      "RUB",
		Amount:        100,
		Account:       "unit test",
		Description:   "unit test",
		OrderId:       primitive.NewObjectID().Hex(),
		User: &billingpb.OrderUser{
			Email: "test@unit.unit",
		},
	}

	rsp1 := &billingpb.OrderCreateProcessResponse{}
	err := suite.service.OrderCreateProcess(context.TODO(), req, rsp1)

	assert.Nil(suite.T(), err)
	assert.Equal(suite.T(), rsp1.Status, billingpb.ResponseStatusOk)
	order := rsp1.Item
	assert.NotNil(suite.T(), order.CountryRestriction)
	assert.True(suite.T(), order.CountryRestriction.PaymentsAllowed)
	assert.True(suite.T(), order.CountryRestriction.ChangeAllowed)
	assert.False(suite.T(), order.UserAddressDataRequired)
	assert.Equal(suite.T(), order.PrivateStatus, int32(recurringpb.OrderStatusNew))

	req1 := &billingpb.PaymentFormJsonDataRequest{
		OrderId: order.Uuid,
		Ip:      "127.0.0.3",
	}
	rsp := &billingpb.PaymentFormJsonDataResponse{}
	err = suite.service.PaymentFormJsonDataProcess(context.TODO(), req1, rsp)
	assert.NoError(suite.T(), err)
	assert.Equal(suite.T(), billingpb.ResponseStatusOk, rsp.Status)
	assert.NotNil(suite.T(), rsp.Item)
	assert.True(suite.T(), rsp.Item.UserAddressDataRequired)
	assert.False(suite.T(), rsp.Item.CountryPaymentsAllowed)
	assert.True(suite.T(), rsp.Item.CountryChangeAllowed)
	assert.NotNil(suite.T(), rsp.Item.UserIpData)
	assert.Zero(suite.T(), rsp.Item.UserIpData.Country)
	assert.Zero(suite.T(), rsp.Item.UserIpData.City)
	assert.Zero(suite.T(), rsp.Item.UserIpData.Zip)
}

func (suite *OrderTestSuite) TestOrder_BankCardAccountRegexp() {
	bankCards := map[string][]string{
		"mastercard":      {"5418484942841090", "5445276803244639", "5476663734604183"},
		"visa":            {"4035300539804083", "4902040983299568", "4207348797187339"},
		"jcb":             {"3538684728624673", "3548847547798238", "3568008374132620"},
		"china union pay": {"62600094752489245", "6231242135478485", "6254305291097527443"},
	}

	for k, v := range bankCards {
		for k1, v1 := range v {
			assert.Regexp(suite.T(), suite.paymentMethod.AccountRegexp, v1, fmt.Sprintf("bank card %s with number %d is incorrect by regexp", k, k1))
		}
	}
}

func (suite *OrderTestSuite) TestOrder_OrderReceipt_Ok() {
	order := helperCreateAndPayOrder(suite.Suite, suite.service, 100, "RUB", "RU", suite.project, suite.paymentMethod)

	req := &billingpb.OrderReceiptRequest{
		OrderId:   order.Uuid,
		ReceiptId: order.ReceiptId,
	}
	rsp := &billingpb.OrderReceiptResponse{}
	err := suite.service.OrderReceipt(context.TODO(), req, rsp)
	assert.NoError(suite.T(), err)
	assert.Equal(suite.T(), rsp.Status, billingpb.ResponseStatusOk)
	assert.Empty(suite.T(), rsp.Message)
	assert.NotNil(suite.T(), rsp.Receipt)
	assert.Equal(suite.T(), rsp.Receipt.CustomerEmail, "test@unit.unit")
}

func (suite *OrderTestSuite) TestOrder_GetPaymentFormRenderingDataByOrderCreatedByToken_WithButtonCaption_Ok() {
	req1 := &billingpb.TokenRequest{
		User: &billingpb.TokenUser{
			Id: primitive.NewObjectID().Hex(),
			Email: &billingpb.TokenUserEmailValue{
				Value: "test@unit.test",
			},
			Phone: &billingpb.TokenUserPhoneValue{
				Value: "1234567890",
			},
			Name: &billingpb.TokenUserValue{
				Value: "Unit Test",
			},
			Ip: &billingpb.TokenUserIpValue{
				Value: "127.0.0.1",
			},
			Locale: &billingpb.TokenUserLocaleValue{
				Value: "ru",
			},
			Address: &billingpb.OrderBillingAddress{
				Country:    "RU",
				City:       "St.Petersburg",
				PostalCode: "190000",
				State:      "SPE",
			},
		},
		Settings: &billingpb.TokenSettings{
			ProjectId:     suite.project.Id,
			Currency:      "RUB",
			Amount:        100,
			Description:   "test payment",
			Type:          pkg.OrderType_simple,
			ButtonCaption: "button caption",
		},
	}
	rsp1 := &billingpb.TokenResponse{}
	err := suite.service.CreateToken(context.TODO(), req1, rsp1)
	assert.NoError(suite.T(), err)
	assert.Equal(suite.T(), billingpb.ResponseStatusOk, rsp1.Status)
	assert.Empty(suite.T(), rsp1.Message)
	assert.NotEmpty(suite.T(), rsp1.Token)

	req2 := &billingpb.OrderCreateRequest{
		Token: rsp1.Token,
	}
	rsp2 := &billingpb.OrderCreateProcessResponse{}
	err = suite.service.OrderCreateProcess(context.TODO(), req2, rsp2)
	assert.Nil(suite.T(), err)
	assert.Equal(suite.T(), rsp2.Status, billingpb.ResponseStatusOk)
	assert.NotEmpty(suite.T(), rsp2.Item.Id)

	req3 := &billingpb.PaymentFormJsonDataRequest{
		OrderId: rsp2.Item.Uuid,
		Ip:      "127.0.0.1",
	}
	rsp3 := &billingpb.PaymentFormJsonDataResponse{}
	err = suite.service.PaymentFormJsonDataProcess(context.TODO(), req3, rsp3)
	assert.NoError(suite.T(), err)
	assert.Equal(suite.T(), billingpb.ResponseStatusOk, rsp3.Status)
	assert.Empty(suite.T(), rsp3.Message)
	assert.Equal(suite.T(), rsp3.Item.Id, rsp2.Item.Uuid)
	assert.NotNil(suite.T(), rsp3.Item.Project.RedirectSettings)
	assert.Equal(suite.T(), rsp3.Item.Project.RedirectSettings.Mode, suite.project.RedirectSettings.Mode)
	assert.Equal(suite.T(), rsp3.Item.Project.RedirectSettings.Usage, suite.project.RedirectSettings.Usage)
	assert.Equal(suite.T(), rsp3.Item.Project.RedirectSettings.Delay, suite.project.RedirectSettings.Delay)
	assert.NotEqual(suite.T(), rsp3.Item.Project.RedirectSettings.ButtonCaption, suite.project.RedirectSettings.ButtonCaption)
	assert.Equal(suite.T(), rsp3.Item.Project.RedirectSettings.ButtonCaption, req1.Settings.ButtonCaption)
}

func (suite *OrderTestSuite) TestOrder_GetPaymentFormRenderingDataByOrderCreatedByToken_WithoutButtonCaption_Ok() {
	req1 := &billingpb.TokenRequest{
		User: &billingpb.TokenUser{
			Id: primitive.NewObjectID().Hex(),
			Email: &billingpb.TokenUserEmailValue{
				Value: "test@unit.test",
			},
			Phone: &billingpb.TokenUserPhoneValue{
				Value: "1234567890",
			},
			Name: &billingpb.TokenUserValue{
				Value: "Unit Test",
			},
			Ip: &billingpb.TokenUserIpValue{
				Value: "127.0.0.1",
			},
			Locale: &billingpb.TokenUserLocaleValue{
				Value: "ru",
			},
			Address: &billingpb.OrderBillingAddress{
				Country:    "RU",
				City:       "St.Petersburg",
				PostalCode: "190000",
				State:      "SPE",
			},
		},
		Settings: &billingpb.TokenSettings{
			ProjectId:   suite.project.Id,
			Currency:    "RUB",
			Amount:      100,
			Description: "test payment",
			Type:        pkg.OrderType_simple,
		},
	}
	rsp1 := &billingpb.TokenResponse{}
	err := suite.service.CreateToken(context.TODO(), req1, rsp1)
	assert.NoError(suite.T(), err)
	assert.Equal(suite.T(), billingpb.ResponseStatusOk, rsp1.Status)
	assert.Empty(suite.T(), rsp1.Message)
	assert.NotEmpty(suite.T(), rsp1.Token)

	req2 := &billingpb.OrderCreateRequest{
		Token: rsp1.Token,
	}
	rsp2 := &billingpb.OrderCreateProcessResponse{}
	err = suite.service.OrderCreateProcess(context.TODO(), req2, rsp2)
	assert.Nil(suite.T(), err)
	assert.Equal(suite.T(), rsp2.Status, billingpb.ResponseStatusOk)
	assert.NotEmpty(suite.T(), rsp2.Item.Id)

	req3 := &billingpb.PaymentFormJsonDataRequest{
		OrderId: rsp2.Item.Uuid,
		Ip:      "127.0.0.1",
	}
	rsp3 := &billingpb.PaymentFormJsonDataResponse{}
	err = suite.service.PaymentFormJsonDataProcess(context.TODO(), req3, rsp3)
	assert.NoError(suite.T(), err)
	assert.Equal(suite.T(), billingpb.ResponseStatusOk, rsp3.Status)
	assert.Empty(suite.T(), rsp3.Message)
	assert.Equal(suite.T(), rsp3.Item.Id, rsp2.Item.Uuid)
	assert.NotNil(suite.T(), rsp3.Item.Project.RedirectSettings)
	assert.Equal(suite.T(), rsp3.Item.Project.RedirectSettings.Mode, suite.project.RedirectSettings.Mode)
	assert.Equal(suite.T(), rsp3.Item.Project.RedirectSettings.Usage, suite.project.RedirectSettings.Usage)
	assert.Equal(suite.T(), rsp3.Item.Project.RedirectSettings.Delay, suite.project.RedirectSettings.Delay)
	assert.Equal(suite.T(), rsp3.Item.Project.RedirectSettings.ButtonCaption, suite.project.RedirectSettings.ButtonCaption)
	assert.Zero(suite.T(), rsp3.Item.Project.RedirectSettings.ButtonCaption)
}

func (suite *OrderTestSuite) TestOrder_GetPaymentFormRenderingDataByOrder_Ok() {
	req1 := &billingpb.OrderCreateRequest{
		Amount:    100,
		Currency:  "RUB",
		Type:      "simple",
		ProjectId: suite.project.Id,
	}
	rsp1 := &billingpb.OrderCreateProcessResponse{}
	err := suite.service.OrderCreateProcess(context.TODO(), req1, rsp1)
	assert.Nil(suite.T(), err)
	assert.Equal(suite.T(), rsp1.Status, billingpb.ResponseStatusOk)
	assert.NotEmpty(suite.T(), rsp1.Item.Id)

	req2 := &billingpb.PaymentFormJsonDataRequest{
		OrderId: rsp1.Item.Uuid,
		Ip:      "127.0.0.1",
	}
	rsp2 := &billingpb.PaymentFormJsonDataResponse{}
	err = suite.service.PaymentFormJsonDataProcess(context.TODO(), req2, rsp2)
	assert.NoError(suite.T(), err)
	assert.Equal(suite.T(), billingpb.ResponseStatusOk, rsp2.Status)
	assert.Empty(suite.T(), rsp2.Message)
	assert.Equal(suite.T(), rsp2.Item.Id, rsp1.Item.Uuid)
	assert.NotNil(suite.T(), rsp2.Item.Project.RedirectSettings)
	assert.Equal(suite.T(), rsp2.Item.Project.RedirectSettings.Mode, suite.project.RedirectSettings.Mode)
	assert.Equal(suite.T(), rsp2.Item.Project.RedirectSettings.Usage, suite.project.RedirectSettings.Usage)
	assert.Equal(suite.T(), rsp2.Item.Project.RedirectSettings.Delay, suite.project.RedirectSettings.Delay)
	assert.Equal(suite.T(), rsp2.Item.Project.RedirectSettings.ButtonCaption, suite.project.RedirectSettings.ButtonCaption)
	assert.Zero(suite.T(), rsp2.Item.Project.RedirectSettings.ButtonCaption)
}<|MERGE_RESOLUTION|>--- conflicted
+++ resolved
@@ -974,8 +974,13 @@
 		SecretKey:                "test project 1 secret key",
 		Status:                   billingpb.ProjectStatusInProduction,
 		MerchantId:               merchant.Id,
-<<<<<<< HEAD
-		VatPayer:                 pkg.VatPayerBuyer,
+		VatPayer:                 billingpb.VatPayerBuyer,
+		RedirectSettings: &billingpb.ProjectRedirectSettings{
+			Mode:  pkg.ProjectRedirectModeAny,
+			Usage: pkg.ProjectRedirectUsageAny,
+		},
+		UrlRedirectSuccess: "http://localhost?success",
+		UrlRedirectFail:    "http://localhost?fail",
 		WebhookTesting: &billing.WebHookTesting {
 			Products:             &billing.ProductsTesting{
 				NonExistingUser:      true,
@@ -991,15 +996,6 @@
 			},
 			Keys:                 &billing.KeysTesting{IsPassed: true},
 		},
-=======
-		VatPayer:                 billingpb.VatPayerBuyer,
-		RedirectSettings: &billingpb.ProjectRedirectSettings{
-			Mode:  pkg.ProjectRedirectModeAny,
-			Usage: pkg.ProjectRedirectUsageAny,
-		},
-		UrlRedirectSuccess: "http://localhost?success",
-		UrlRedirectFail:    "http://localhost?fail",
->>>>>>> 660d6e6a
 	}
 	projectFixedAmount := &billingpb.Project{
 		Id:                       primitive.NewObjectID().Hex(),
@@ -1014,8 +1010,13 @@
 		SecretKey:                "test project 1 secret key",
 		Status:                   billingpb.ProjectStatusDraft,
 		MerchantId:               merchant.Id,
-<<<<<<< HEAD
-		VatPayer:                 pkg.VatPayerBuyer,
+		VatPayer:                 billingpb.VatPayerBuyer,
+		RedirectSettings: &billingpb.ProjectRedirectSettings{
+			Mode:  pkg.ProjectRedirectModeAny,
+			Usage: pkg.ProjectRedirectUsageAny,
+		},
+		UrlRedirectSuccess: "http://localhost?success",
+		UrlRedirectFail:    "http://localhost?fail",
 		WebhookTesting: &billing.WebHookTesting {
 			Products:             &billing.ProductsTesting{
 				NonExistingUser:      true,
@@ -1031,15 +1032,6 @@
 			},
 			Keys:                 &billing.KeysTesting{IsPassed: true},
 		},
-=======
-		VatPayer:                 billingpb.VatPayerBuyer,
-		RedirectSettings: &billingpb.ProjectRedirectSettings{
-			Mode:  pkg.ProjectRedirectModeAny,
-			Usage: pkg.ProjectRedirectUsageAny,
-		},
-		UrlRedirectSuccess: "http://localhost?success",
-		UrlRedirectFail:    "http://localhost?fail",
->>>>>>> 660d6e6a
 	}
 
 	projectWithProductsInVirtualCurrency := &billingpb.Project{
@@ -1055,27 +1047,9 @@
 		SecretKey:                "test project X secret key",
 		Status:                   billingpb.ProjectStatusInProduction,
 		MerchantId:               merchant.Id,
-<<<<<<< HEAD
-		WebhookTesting: &billing.WebHookTesting {
-			Products:             &billing.ProductsTesting{
-				NonExistingUser:      true,
-				ExistingUser:         true,
-				CorrectPayment:       true,
-				IncorrectPayment:     true,
-			},
-			VirtualCurrency:      &billing.VirtualCurrencyTesting{
-				NonExistingUser:      true,
-				ExistingUser:         true,
-				CorrectPayment:       true,
-				IncorrectPayment:     true,
-			},
-			Keys:                 &billing.KeysTesting{IsPassed: true},
-		},
-		VirtualCurrency: &billing.ProjectVirtualCurrency{
-=======
 		VirtualCurrency: &billingpb.ProjectVirtualCurrency{
->>>>>>> 660d6e6a
-			Name: map[string]string{"en": "test project 1"},
+Name: map[string]string{"en": "test project 1"},
+			Prices: []*billing.ProductPrice{
 			Prices: []*billingpb.ProductPrice{
 				{
 					Currency: "USD",
@@ -1089,6 +1063,22 @@
 				},
 			},
 		},
+		WebhookTesting: &billing.WebHookTesting {
+			Products:             &billing.ProductsTesting{
+				NonExistingUser:      true,
+				ExistingUser:         true,
+				CorrectPayment:       true,
+				IncorrectPayment:     true,
+			},
+			VirtualCurrency:      &billing.VirtualCurrencyTesting{
+				NonExistingUser:      true,
+				ExistingUser:         true,
+				CorrectPayment:       true,
+				IncorrectPayment:     true,
+			},
+			Keys:                 &billing.KeysTesting{IsPassed: true},
+		},
+			
 		VatPayer: billingpb.VatPayerBuyer,
 		RedirectSettings: &billingpb.ProjectRedirectSettings{
 			Mode:  pkg.ProjectRedirectModeAny,
