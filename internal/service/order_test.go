--- conflicted
+++ resolved
@@ -32,7 +32,6 @@
 	"github.com/stretchr/testify/mock"
 	"github.com/stretchr/testify/require"
 	"github.com/stretchr/testify/suite"
-	"go.mongodb.org/mongo-driver/bson"
 	"go.mongodb.org/mongo-driver/bson/primitive"
 	"go.uber.org/zap"
 	"go.uber.org/zap/zapcore"
@@ -2427,13 +2426,10 @@
 			Amount:   99,
 			Currency: "USD",
 		},
-<<<<<<< HEAD
-=======
 		Expiration: &billingpb.RecurringPlanPeriod{
 			Value: 1,
 			Type:  billingpb.RecurringPeriodDay,
 		},
->>>>>>> 8048c654
 		Status: pkg.RecurringPlanStatusActive,
 		Name:   map[string]string{"en": "name"},
 	}
@@ -6282,11 +6278,7 @@
 	subscription, err := suite.service.recurringSubscriptionRepository.GetByPlanIdCustomerId(ctx, suite.recurringPlan.Id, order.User.Id)
 	assert.NoError(suite.T(), err)
 
-<<<<<<< HEAD
-	orders, err := suite.service.orderRepository.GetManyBy(ctx, bson.M{"recurring_subscription_id": subscription.Id})
-=======
 	orders, err := suite.service.orderRepository.GetBySubscriptionId(ctx, subscription.Id)
->>>>>>> 8048c654
 	assert.NoError(suite.T(), err)
 	assert.Len(suite.T(), orders, 1)
 
@@ -6295,11 +6287,7 @@
 	assert.Nil(suite.T(), err)
 	assert.Equal(suite.T(), pkg.StatusOK, callbackResponse.Status)
 
-<<<<<<< HEAD
-	orders, err = suite.service.orderRepository.GetManyBy(ctx, bson.M{"recurring_subscription_id": subscription.Id})
-=======
 	orders, err = suite.service.orderRepository.GetBySubscriptionId(ctx, subscription.Id)
->>>>>>> 8048c654
 	assert.NoError(suite.T(), err)
 	assert.Len(suite.T(), orders, 2)
 }
@@ -9556,16 +9544,11 @@
 		return nil
 	}
 
-<<<<<<< HEAD
-	subscriptionDateEnd := time.Now().AddDate(0, 0, 1).Format("2006-01-02")
-=======
 	subscriptionDateEnd, _ := suite.recurringPlan.GetExpirationTime()
 	assert.NotNil(suite.T(), subscriptionDateEnd)
->>>>>>> 8048c654
 
 	postmarkBrokerMock := &mocks.BrokerInterface{}
 	postmarkBrokerMock.On("Publish", postmarkpb.PostmarkSenderTopicName, mock.MatchedBy(func(input *postmarkpb.Payload) bool {
-		fmt.Println(input)
 		if v, ok := input.TemplateModel["customerUuid"]; !ok || v == "" {
 			return false
 		}
