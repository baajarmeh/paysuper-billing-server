--- conflicted
+++ resolved
@@ -85,15 +85,10 @@
 }
 
 func (suite *PayoutCostSystemTestSuite) TearDownTest() {
-<<<<<<< HEAD
 	suite.cache.FlushAll()
-	if err := suite.service.db.Drop(); err != nil {
-=======
-	suite.cache.Clean()
 	err := suite.service.db.Drop()
 
 	if err != nil {
->>>>>>> d9aa1595
 		suite.FailNow("Database deletion failed", "%v", err)
 	}
 
