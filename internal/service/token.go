--- conflicted
+++ resolved
@@ -96,14 +96,10 @@
 			PlatformId:              req.Settings.PlatformId,
 			IsBuyForVirtualCurrency: req.Settings.IsBuyForVirtualCurrency,
 		},
-<<<<<<< HEAD
 		checked: &orderCreateRequestProcessorChecked{
 			user: &billing.OrderUser{},
 		},
-=======
-		checked: &orderCreateRequestProcessorChecked{},
 		ctx:     ctx,
->>>>>>> b46a329a
 	}
 
 	err := processor.processProject()
