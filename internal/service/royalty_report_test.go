--- conflicted
+++ resolved
@@ -314,11 +314,7 @@
 	assert.Contains(suite.T(), rsp.Merchants, suite.merchant1.Id)
 	assert.Contains(suite.T(), rsp.Merchants, suite.merchant2.Id)
 
-<<<<<<< HEAD
-	loc, err := time.LoadLocation("Europe/Moscow")
-=======
 	loc, err := time.LoadLocation("UTC")
->>>>>>> 2a0abaac
 	assert.NoError(suite.T(), err)
 
 	to := now.Monday().Add(-1 * time.Millisecond).In(loc)
@@ -396,11 +392,7 @@
 
 	var existMerchants []string
 
-<<<<<<< HEAD
-	loc, err := time.LoadLocation("Europe/Moscow")
-=======
 	loc, err := time.LoadLocation("UTC")
->>>>>>> 2a0abaac
 	assert.NoError(suite.T(), err)
 
 	to := now.Monday().Add(-1 * time.Millisecond).In(loc)
