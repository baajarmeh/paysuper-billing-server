package service

import (
	"context"
	casbinMocks "github.com/paysuper/casbin-server/pkg/mocks"
	"github.com/paysuper/paysuper-billing-server/internal/config"
	"github.com/paysuper/paysuper-billing-server/internal/mocks"
	"github.com/paysuper/paysuper-billing-server/pkg"
	"github.com/paysuper/paysuper-billing-server/pkg/proto/billing"
	"github.com/paysuper/paysuper-billing-server/pkg/proto/grpc"
	reportingMocks "github.com/paysuper/paysuper-reporter/pkg/mocks"
	"github.com/stretchr/testify/assert"
	"github.com/stretchr/testify/suite"
	"go.mongodb.org/mongo-driver/bson/primitive"
	mongodb "gopkg.in/paysuper/paysuper-database-mongo.v1"
	"testing"
)

type RecurringTestSuite struct {
	suite.Suite
	service *Service
}

func Test_Recurring(t *testing.T) {
	suite.Run(t, new(RecurringTestSuite))
}

func (suite *RecurringTestSuite) SetupTest() {
	cfg, err := config.NewConfig()
	assert.NoError(suite.T(), err, "Config load failed")

	db, err := mongodb.NewDatabase()
	assert.NoError(suite.T(), err, "Database connection failed")

	redisdb := mocks.NewTestRedis()
<<<<<<< HEAD
	cache := NewCacheRedis(redisdb)
	suite.service = NewBillingService(db, cfg, mocks.NewGeoIpServiceTestOk(), mocks.NewRepositoryServiceOk(), &mocks.TaxServiceOkMock{}, mocks.NewBrokerMockOk(), nil, cache, mocks.NewCurrencyServiceMockOk(), mocks.NewDocumentSignerMockOk(), &reportingMocks.ReporterService{}, mocks.NewFormatterOK(), mocks.NewBrokerMockOk(), nil, )
=======
	cache, err := NewCacheRedis(redisdb, "cache")
	casbin := &casbinMocks.CasbinService{}

	suite.service = NewBillingService(
		db,
		cfg,
		mocks.NewGeoIpServiceTestOk(),
		mocks.NewRepositoryServiceOk(),
		&mocks.TaxServiceOkMock{},
		mocks.NewBrokerMockOk(),
		nil,
		cache,
		mocks.NewCurrencyServiceMockOk(),
		mocks.NewDocumentSignerMockOk(),
		&reportingMocks.ReporterService{},
		mocks.NewFormatterOK(),
		mocks.NewBrokerMockOk(),
		casbin,
	)
>>>>>>> 3c499895

	if err := suite.service.Init(); err != nil {
		suite.FailNow("Billing service initialization failed", "%v", err)
	}
}

func (suite *RecurringTestSuite) TearDownTest() {
	err := suite.service.db.Drop()

	if err != nil {
		suite.FailNow("Database deletion failed", "%v", err)
	}

	err = suite.service.db.Close()

	if err != nil {
		suite.FailNow("Database close failed", "%v", err)
	}
}

func (suite *RecurringTestSuite) TestRecurring_DeleteSavedCard_Ok() {
	customer := &BrowserCookieCustomer{
		VirtualCustomerId: primitive.NewObjectID().Hex(),
		Ip:                "127.0.0.1",
		AcceptLanguage:    "fr-CA",
		UserAgent:         "windows",
		SessionCount:      0,
	}
	cookie, err := suite.service.generateBrowserCookie(customer)
	assert.NoError(suite.T(), err)
	assert.NotEmpty(suite.T(), cookie)

	req := &grpc.DeleteSavedCardRequest{
		Id:     primitive.NewObjectID().Hex(),
		Cookie: cookie,
	}
	rsp := &grpc.EmptyResponseWithStatus{}
	err = suite.service.DeleteSavedCard(context.TODO(), req, rsp)
	assert.NoError(suite.T(), err)
	assert.Equal(suite.T(), pkg.ResponseStatusOk, rsp.Status)
	assert.Empty(suite.T(), rsp.Message)
}

func (suite *RecurringTestSuite) TestRecurring_DeleteSavedCard_IncorrectCookie_Error() {
	req := &grpc.DeleteSavedCardRequest{
		Id:     primitive.NewObjectID().Hex(),
		Cookie: primitive.NewObjectID().Hex(),
	}
	rsp := &grpc.EmptyResponseWithStatus{}
	err := suite.service.DeleteSavedCard(context.TODO(), req, rsp)
	assert.NoError(suite.T(), err)
	assert.Equal(suite.T(), pkg.ResponseStatusBadData, rsp.Status)
	assert.Equal(suite.T(), recurringErrorIncorrectCookie, rsp.Message)
}

func (suite *RecurringTestSuite) TestRecurring_DeleteSavedCard_DontHaveCustomerId_Error() {
	customer := &BrowserCookieCustomer{
		Ip:             "127.0.0.1",
		AcceptLanguage: "fr-CA",
		UserAgent:      "windows",
		SessionCount:   0,
	}
	cookie, err := suite.service.generateBrowserCookie(customer)
	assert.NoError(suite.T(), err)
	assert.NotEmpty(suite.T(), cookie)

	req := &grpc.DeleteSavedCardRequest{
		Id:     primitive.NewObjectID().Hex(),
		Cookie: cookie,
	}
	rsp := &grpc.EmptyResponseWithStatus{}
	err = suite.service.DeleteSavedCard(context.TODO(), req, rsp)
	assert.NoError(suite.T(), err)
	assert.Equal(suite.T(), pkg.ResponseStatusNotFound, rsp.Status)
	assert.Equal(suite.T(), recurringCustomerNotFound, rsp.Message)
}

func (suite *RecurringTestSuite) TestRecurring_DeleteSavedCard_RealCustomer_Ok() {
	project := &billing.Project{
		Id:         primitive.NewObjectID().Hex(),
		MerchantId: primitive.NewObjectID().Hex(),
	}
	req0 := &grpc.TokenRequest{
		User: &billing.TokenUser{
			Id: primitive.NewObjectID().Hex(),
			Locale: &billing.TokenUserLocaleValue{
				Value: "en",
			},
		},
		Settings: &billing.TokenSettings{
			ProjectId: project.Id,
			Amount:    100,
			Currency:  "USD",
			Type:      billing.OrderType_simple,
		},
	}
	customer, err := suite.service.createCustomer(context.TODO(), req0, project)
	assert.NoError(suite.T(), err)
	assert.NotNil(suite.T(), customer)

	browserCustomer := &BrowserCookieCustomer{
		CustomerId:     customer.Id,
		Ip:             "127.0.0.1",
		AcceptLanguage: "fr-CA",
		UserAgent:      "windows",
		SessionCount:   0,
	}
	cookie, err := suite.service.generateBrowserCookie(browserCustomer)
	assert.NoError(suite.T(), err)
	assert.NotEmpty(suite.T(), cookie)

	req := &grpc.DeleteSavedCardRequest{
		Id:     primitive.NewObjectID().Hex(),
		Cookie: cookie,
	}
	rsp := &grpc.EmptyResponseWithStatus{}
	err = suite.service.DeleteSavedCard(context.TODO(), req, rsp)
	assert.NoError(suite.T(), err)
	assert.Equal(suite.T(), pkg.ResponseStatusOk, rsp.Status)
	assert.Empty(suite.T(), rsp.Message)
}

func (suite *RecurringTestSuite) TestRecurring_DeleteSavedCard_RealCustomerNotFound_Error() {
	browserCustomer := &BrowserCookieCustomer{
		CustomerId:     primitive.NewObjectID().Hex(),
		Ip:             "127.0.0.1",
		AcceptLanguage: "fr-CA",
		UserAgent:      "windows",
		SessionCount:   0,
	}
	cookie, err := suite.service.generateBrowserCookie(browserCustomer)
	assert.NoError(suite.T(), err)
	assert.NotEmpty(suite.T(), cookie)

	req := &grpc.DeleteSavedCardRequest{
		Id:     primitive.NewObjectID().Hex(),
		Cookie: cookie,
	}
	rsp := &grpc.EmptyResponseWithStatus{}
	err = suite.service.DeleteSavedCard(context.TODO(), req, rsp)
	assert.NoError(suite.T(), err)
	assert.Equal(suite.T(), pkg.ResponseStatusNotFound, rsp.Status)
	assert.Equal(suite.T(), recurringCustomerNotFound, rsp.Message)
}

func (suite *RecurringTestSuite) TestRecurring_DeleteSavedCard_RecurringServiceSystem_Error() {
	browserCustomer := &BrowserCookieCustomer{
		VirtualCustomerId: primitive.NewObjectID().Hex(),
		Ip:                "127.0.0.1",
		AcceptLanguage:    "fr-CA",
		UserAgent:         "windows",
		SessionCount:      0,
	}
	cookie, err := suite.service.generateBrowserCookie(browserCustomer)
	assert.NoError(suite.T(), err)
	assert.NotEmpty(suite.T(), cookie)

	suite.service.rep = mocks.NewRepositoryServiceError()

	req := &grpc.DeleteSavedCardRequest{
		Id:     primitive.NewObjectID().Hex(),
		Cookie: cookie,
	}
	rsp := &grpc.EmptyResponseWithStatus{}
	err = suite.service.DeleteSavedCard(context.TODO(), req, rsp)
	assert.NoError(suite.T(), err)
	assert.Equal(suite.T(), pkg.ResponseStatusSystemError, rsp.Status)
	assert.Equal(suite.T(), recurringErrorUnknown, rsp.Message)
}

func (suite *RecurringTestSuite) TestRecurring_DeleteSavedCard_RecurringServiceResult_Error() {
	browserCustomer := &BrowserCookieCustomer{
		VirtualCustomerId: primitive.NewObjectID().Hex(),
		Ip:                "127.0.0.1",
		AcceptLanguage:    "fr-CA",
		UserAgent:         "windows",
		SessionCount:      0,
	}
	cookie, err := suite.service.generateBrowserCookie(browserCustomer)
	assert.NoError(suite.T(), err)
	assert.NotEmpty(suite.T(), cookie)

	suite.service.rep = mocks.NewRepositoryServiceEmpty()

	req := &grpc.DeleteSavedCardRequest{
		Id:     primitive.NewObjectID().Hex(),
		Cookie: cookie,
	}
	rsp := &grpc.EmptyResponseWithStatus{}
	err = suite.service.DeleteSavedCard(context.TODO(), req, rsp)
	assert.NoError(suite.T(), err)
	assert.Equal(suite.T(), pkg.ResponseStatusBadData, rsp.Status)
	assert.Equal(suite.T(), recurringSavedCardNotFount, rsp.Message)
}

func (suite *RecurringTestSuite) TestRecurring_DeleteSavedCard_RecurringServiceResultSystemError_Error() {
	browserCustomer := &BrowserCookieCustomer{
		VirtualCustomerId: "ffffffffffffffffffffffff",
		Ip:                "127.0.0.1",
		AcceptLanguage:    "fr-CA",
		UserAgent:         "windows",
		SessionCount:      0,
	}
	cookie, err := suite.service.generateBrowserCookie(browserCustomer)
	assert.NoError(suite.T(), err)
	assert.NotEmpty(suite.T(), cookie)

	suite.service.rep = mocks.NewRepositoryServiceEmpty()

	req := &grpc.DeleteSavedCardRequest{
		Id:     primitive.NewObjectID().Hex(),
		Cookie: cookie,
	}
	rsp := &grpc.EmptyResponseWithStatus{}
	err = suite.service.DeleteSavedCard(context.TODO(), req, rsp)
	assert.NoError(suite.T(), err)
	assert.Equal(suite.T(), pkg.ResponseStatusSystemError, rsp.Status)
	assert.Equal(suite.T(), recurringErrorUnknown, rsp.Message)
}<|MERGE_RESOLUTION|>--- conflicted
+++ resolved
@@ -33,10 +33,6 @@
 	assert.NoError(suite.T(), err, "Database connection failed")
 
 	redisdb := mocks.NewTestRedis()
-<<<<<<< HEAD
-	cache := NewCacheRedis(redisdb)
-	suite.service = NewBillingService(db, cfg, mocks.NewGeoIpServiceTestOk(), mocks.NewRepositoryServiceOk(), &mocks.TaxServiceOkMock{}, mocks.NewBrokerMockOk(), nil, cache, mocks.NewCurrencyServiceMockOk(), mocks.NewDocumentSignerMockOk(), &reportingMocks.ReporterService{}, mocks.NewFormatterOK(), mocks.NewBrokerMockOk(), nil, )
-=======
 	cache, err := NewCacheRedis(redisdb, "cache")
 	casbin := &casbinMocks.CasbinService{}
 
@@ -55,8 +51,8 @@
 		mocks.NewFormatterOK(),
 		mocks.NewBrokerMockOk(),
 		casbin,
+		mocks.NewNotifierOk(),
 	)
->>>>>>> 3c499895
 
 	if err := suite.service.Init(); err != nil {
 		suite.FailNow("Billing service initialization failed", "%v", err)
