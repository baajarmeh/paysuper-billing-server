--- conflicted
+++ resolved
@@ -44,11 +44,8 @@
 	accountingEntryErrorInvalidSourceId            = newBillingServerErrorMsg("ae00012", "accounting entry invalid source id")
 	accountingEntryErrorSystemCommissionNotFound   = newBillingServerErrorMsg("ae00013", "system commission for payment method not found")
 	accountingEntryAlreadyCreated                  = newBillingServerErrorMsg("ae00014", "accounting entries already created")
-<<<<<<< HEAD
 	accountingEntryBalanceUpdateFailed             = newBillingServerErrorMsg("ae00015", "balance update failed after create accounting entry")
-=======
-	accountingEntryOriginalTaxNotFound             = newBillingServerErrorMsg("ae00015", "real_tax_fee entry from original order not found, refund processing failed")
->>>>>>> 3c7ba09a
+	accountingEntryOriginalTaxNotFound             = newBillingServerErrorMsg("ae00016", "real_tax_fee entry from original order not found, refund processing failed")
 
 	availableAccountingEntries = map[string]bool{
 		pkg.AccountingEntryTypeRealGrossRevenue:                    true,
