# This is a YAML-formatted file.
# Declare variables to be passed into your templates.

enableCertIssuer: false
enableRedis: true

ingress:
  hostname: 
  path: /

certIssuer:
  email: admin@protocol.one

backend:
  name: gobackend
  role: gobackend
  image: "p1hub/p1paybilling"
  imageTag: latest
  port: 8080
  healthPort: 8081
  replicas: 1
  service: 
    type: ClusterIP
    port: 8080
    protocol: TCP
  env:
    - MONGO_DSN
    - MONGO_DIAL_TIMEOUT
    - CENTRIFUGO_API_SECRET
    - CENTRIFUGO_SECRET
    - CENTRIFUGO_URL 
    - CARD_PAY_API_URL
    - BROKER_ADDRESS
    - CUSTOMER_COOKIE_PUBLIC_KEY
    - CUSTOMER_COOKIE_PRIVATE_KEY
    - REDIS_HOST
    - REDIS_PASSWORD
    - CACHE_REDIS_ADDRESS
    - CACHE_REDIS_PASSWORD
    - CACHE_REDIS_POOL_SIZE
    - CACHE_REDIS_MAX_RETRIES
    - CACHE_REDIS_MAX_REDIRECTS
    - SMTP_HOST
    - SMTP_PORT
    - SMTP_USER
    - SMTP_PASSWORD
    - EMAIL_NOTIFICATION_FINANCIER_RECIPIENT 
    - EMAIL_NOTIFICATION_SENDER
    - ORDER_VIEW_UPDATE_BATCH_SIZE
<<<<<<< HEAD
    - NATS_SERVER_URLS
    - NATS_ASYNC
    - NATS_CREDS
    - NATS_CLUSTER_ID
    - NATS_CLIENT_ID
=======
    - HELLO_SIGN_DEFAULT_TEMPLATE
    - HELLO_SIGN_CLIENT_ID
    - PAYSUPER_DOCUMENT_SIGNER_EMAIL
    - PAYSUPER_DOCUMENT_SIGNER_NAME
>>>>>>> 0638d790

resources: {}
  # We usually recommend not to specify default resources and to leave this as a conscious
  # choice for the user. This also increases chances charts run on environments with little
  # resources, such as Minikube. If you do want to specify resources, uncomment the following
  # lines, adjust them as necessary, and remove the curly braces after 'resources:'.
  # limits:
  #  cpu: 100m
  #  memory: 128Mi
  # requests:
  #  cpu: 100m
  #  memory: 128Mi

nodeSelector: {}

tolerations: []

affinity: {}<|MERGE_RESOLUTION|>--- conflicted
+++ resolved
@@ -47,18 +47,15 @@
     - EMAIL_NOTIFICATION_FINANCIER_RECIPIENT 
     - EMAIL_NOTIFICATION_SENDER
     - ORDER_VIEW_UPDATE_BATCH_SIZE
-<<<<<<< HEAD
+    - HELLO_SIGN_DEFAULT_TEMPLATE
+    - HELLO_SIGN_CLIENT_ID
+    - PAYSUPER_DOCUMENT_SIGNER_EMAIL
+    - PAYSUPER_DOCUMENT_SIGNER_NAME
     - NATS_SERVER_URLS
     - NATS_ASYNC
     - NATS_CREDS
     - NATS_CLUSTER_ID
     - NATS_CLIENT_ID
-=======
-    - HELLO_SIGN_DEFAULT_TEMPLATE
-    - HELLO_SIGN_CLIENT_ID
-    - PAYSUPER_DOCUMENT_SIGNER_EMAIL
-    - PAYSUPER_DOCUMENT_SIGNER_NAME
->>>>>>> 0638d790
 
 resources: {}
   # We usually recommend not to specify default resources and to leave this as a conscious
